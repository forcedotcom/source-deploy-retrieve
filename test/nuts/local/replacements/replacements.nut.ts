/*
 * Copyright (c) 2020, salesforce.com, inc.
 * All rights reserved.
 * Licensed under the BSD 3-Clause license.
 * For full license text, see LICENSE.txt file in the repo root or https://opensource.org/licenses/BSD-3-Clause
 */
<<<<<<< HEAD
import * as path from 'node:path';
import * as fs from 'node:fs';
import { Open } from 'unzipper';
=======
import * as path from 'path';
import * as fs from 'fs';
import * as JSZip from 'jszip';
>>>>>>> 4540dd00
import { TestSession } from '@salesforce/cli-plugins-testkit';
import { assert, expect } from 'chai';
import { ComponentSetBuilder, MetadataConverter } from '../../../../src';

describe('e2e replacements test', () => {
  let session: TestSession;

  const extractZip = async (zipBuffer: Buffer, extractPath: string) => {
    fs.mkdirSync(extractPath);
    const zip = await JSZip.loadAsync(zipBuffer);
    for (const filePath of Object.keys(zip.files)) {
      const zipObj = zip.file(filePath);
      if (!zipObj || zipObj?.dir) {
        fs.mkdirSync(path.join(extractPath, filePath));
      } else {
        // eslint-disable-next-line no-await-in-loop
        const content = await zipObj?.async('nodebuffer');
        if (content) {
          fs.writeFileSync(path.join(extractPath, filePath), content);
        }
      }
    }
  };

  before(async () => {
    session = await TestSession.create({
      project: {
        sourceDir: path.join('test', 'nuts', 'local', 'replacements', 'testProj'),
      },
      devhubAuthStrategy: 'NONE',
    });
    // Hack: rewrite the file replacement locations relative to the project
    const projectJsonPath = path.join(session.project.dir, 'sfdx-project.json');
    const original = await fs.promises.readFile(projectJsonPath, 'utf8');
    await fs.promises.writeFile(
      projectJsonPath,
      original
        // we're putting this in a json file which doesnt like windows backslashes.  The file will require posix paths
        .replace(
          'replacements.txt',
          path.join(session.project.dir, 'replacements.txt').split(path.sep).join(path.posix.sep)
        )
        .replace('label.txt', path.join(session.project.dir, 'label.txt').split(path.sep).join(path.posix.sep))
    );
  });

  after(async () => {
    await session?.clean();
  });

  describe('various types of replacements', () => {
    it('converts a componentSet built from the testProj to a zip', async () => {
      process.env.THE_REPLACEMENT = 'foo';
      const converter = new MetadataConverter();
      const cs = await ComponentSetBuilder.build({ sourcepath: [path.join(session.project.dir, 'force-app')] });
      const { zipBuffer } = await converter.convert(cs, 'metadata', {
        type: 'zip',
      });
      assert(zipBuffer, 'zipBuffer should be defined');
      // extract zip files
      await extractZip(zipBuffer, path.join(session.project.dir, 'unzipped'));
    });

    it('class replacements as expected', async () => {
      const classContents = await fs.promises.readFile(
        path.join(session.project.dir, 'unzipped', 'classes', 'replaceStuff.cls'),
        'utf8'
      );
      expect(classContents).to.not.include('replaceMeWithEnv');
      expect(classContents).to.not.include('replaceMeWithFile');
      expect(classContents).to.not.include('replaceEachOfTheseValuesWithAValueFromTheEnvUsingRegex');
      expect(classContents).to.include('foo');
      expect(classContents).to.include(
        (await fs.promises.readFile(path.join(session.project.dir, 'replacements.txt'), 'utf8')).trim()
      );
      expect(classContents).to.include('foo');

      expect(classContents).to.include('doNotReplaceThis');
      expect(classContents).to.not.include('conditionallyReplaceThis');
    });
    it('decomposed object replacements as expected', async () => {
      const objectContents = await fs.promises.readFile(
        path.join(session.project.dir, 'unzipped', 'objects', 'TestObj__c.object'),
        'utf8'
      );
      expect(objectContents).to.not.include('placeholder');
      expect(objectContents).to.include('foo');
      expect(objectContents).to.include(
        (await fs.promises.readFile(path.join(session.project.dir, 'label.txt'), 'utf8')).trim()
      );
    });
    it('static resource object replacements as expected', async () => {
      const srZipPath = path.join(session.project.dir, 'unzipped', 'staticresources', 'Test.resource');
      expect(fs.existsSync(srZipPath)).to.be.true;
      const srZip = await JSZip.loadAsync(fs.readFileSync(srZipPath));

      // static resource zip should have 2 files and a dir:
      // 1. "folder/", 2. "folder/test2.css", 3. "folder/test.css"
      expect(Object.entries(srZip.files).length).to.equal(3);

      // Content of the 2 css files should have "foo", not "placeholder" (i.e., replaced)
      for (const filePath of Object.keys(srZip.files)) {
        const zipObj = srZip.file(filePath);
        if (zipObj && !zipObj.dir) {
          // eslint-disable-next-line no-await-in-loop
          const content = await zipObj.async('nodebuffer');
          const contentAsString = content.toString();
          expect(contentAsString).to.not.include('placeholder');
          expect(contentAsString).to.include('foo');
        }
      }
    });
  });
});<|MERGE_RESOLUTION|>--- conflicted
+++ resolved
@@ -4,15 +4,9 @@
  * Licensed under the BSD 3-Clause license.
  * For full license text, see LICENSE.txt file in the repo root or https://opensource.org/licenses/BSD-3-Clause
  */
-<<<<<<< HEAD
 import * as path from 'node:path';
 import * as fs from 'node:fs';
-import { Open } from 'unzipper';
-=======
-import * as path from 'path';
-import * as fs from 'fs';
 import * as JSZip from 'jszip';
->>>>>>> 4540dd00
 import { TestSession } from '@salesforce/cli-plugins-testkit';
 import { assert, expect } from 'chai';
 import { ComponentSetBuilder, MetadataConverter } from '../../../../src';
