--- conflicted
+++ resolved
@@ -15,7 +15,7 @@
   MetadataApiRetrieveStatus,
 } from '../../src/client/types';
 import { MOCK_DEFAULT_OUTPUT, stubMetadataRetrieve } from '../mock/client/transferOperations';
-import { mockRegistry, mockRegistryData, xmlInFolder } from '../mock/registry';
+import { matchingContentFile, mockRegistry, mockRegistryData, xmlInFolder } from '../mock/registry';
 import { COMPONENT } from '../mock/registry/matchingContentFileConstants';
 import { REGINA_COMPONENT } from '../mock/registry/reginaConstants';
 
@@ -24,10 +24,9 @@
 describe('MetadataApiRetrieve', async () => {
   afterEach(() => env.restore());
 
-<<<<<<< HEAD
   describe('Lifecycle', () => {
     it('should retrieve zip and extract to directory', async () => {
-      const component = KEANU_COMPONENT;
+      const component = matchingContentFile.COMPONENT;
       const components = new ComponentSet([component], mockRegistry);
       const { operation, convertStub } = await stubMetadataRetrieve(env, {
         components,
@@ -47,22 +46,10 @@
           outputDirectory: MOCK_DEFAULT_OUTPUT,
         })
       ).to.be.true;
-=======
-  it('should retrieve zip and extract to directory', async () => {
-    const component = COMPONENT;
-    const components = new ComponentSet([component], mockRegistry);
-    const { operation, convertStub } = await stubMetadataRetrieve(env, {
-      components,
-      fileProperties: {
-        fullName: component.fullName,
-        type: component.type.name,
-        fileName: component.content,
-      },
->>>>>>> b6da2f61
     });
 
     it('should retrieve zip and merge with existing components', async () => {
-      const component = KEANU_COMPONENT;
+      const component = matchingContentFile.COMPONENT;
       const components = new ComponentSet([component], mockRegistry);
       const { operation, convertStub } = await stubMetadataRetrieve(env, {
         components,
@@ -86,20 +73,10 @@
       ).to.be.true;
     });
 
-<<<<<<< HEAD
     it('should construct a result object with retrieved components', async () => {
-      const component = KEANU_COMPONENT;
-      const retrievedComponents = new ComponentSet([KEANU_COMPONENT], mockRegistry);
+      const component = matchingContentFile.COMPONENT;
+      const retrievedComponents = new ComponentSet([matchingContentFile.COMPONENT], mockRegistry);
       const fileProperties = {
-=======
-  it('should retrieve zip and merge with existing components', async () => {
-    const component = COMPONENT;
-    const components = new ComponentSet([component], mockRegistry);
-    const { operation, convertStub } = await stubMetadataRetrieve(env, {
-      components,
-      merge: true,
-      fileProperties: {
->>>>>>> b6da2f61
         fullName: component.fullName,
         type: component.type.name,
         fileName: component.content,
@@ -113,22 +90,7 @@
       const result = await operation.start();
       const expected = new RetrieveResult(response, retrievedComponents);
 
-<<<<<<< HEAD
       expect(result).to.deep.equal(expected);
-=======
-  it('should construct a result object with retrieved components', async () => {
-    const component = COMPONENT;
-    const retrievedComponents = new ComponentSet([COMPONENT], mockRegistry);
-    const fileProperties = {
-      fullName: component.fullName,
-      type: component.type.name,
-      fileName: component.content,
-    } as FileProperties;
-    const { operation, response } = await stubMetadataRetrieve(env, {
-      components: retrievedComponents,
-      merge: true,
-      fileProperties,
->>>>>>> b6da2f61
     });
 
     it('should construct a result object with no components when no components are retrieved', async () => {
@@ -149,20 +111,8 @@
       expect(result).to.deep.equal(expected);
     });
 
-<<<<<<< HEAD
     it('should immediately stop polling on cancel', async () => {
-      const component = KEANU_COMPONENT;
-=======
-    const result = await operation.start();
-    const expected = new RetrieveResult(response, retrievedComponents);
-
-    expect(result).to.deep.equal(expected);
-  });
-
-  describe('Cancellation', () => {
-    it('should immediately stop polling', async () => {
-      const component = COMPONENT;
->>>>>>> b6da2f61
+      const component = matchingContentFile.COMPONENT;
       const components = new ComponentSet([component], mockRegistry);
       const { operation, checkStatusStub } = await stubMetadataRetrieve(env, { components });
 
