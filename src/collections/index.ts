--- conflicted
+++ resolved
@@ -4,10 +4,5 @@
  * Licensed under the BSD 3-Clause license.
  * For full license text, see LICENSE.txt file in the repo root or https://opensource.org/licenses/BSD-3-Clause
  */
-<<<<<<< HEAD
 export { ComponentSet, DeploySetOptions, RetrieveSetOptions } from './componentSet';
-export { FromSourceOptions, FromManifestOptions, SourceComponentOptions } from './types';
-=======
-export { ComponentSet } from './componentSet';
-export { FromSourceOptions, FromManifestOptions, ResolveOptions } from './types';
->>>>>>> 9b4389ac
+export { FromSourceOptions, FromManifestOptions, ResolveOptions } from './types';