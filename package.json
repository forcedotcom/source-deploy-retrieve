--- conflicted
+++ resolved
@@ -1,10 +1,6 @@
 {
   "name": "@salesforce/source-deploy-retrieve",
-<<<<<<< HEAD
-  "version": "12.12.1",
-=======
   "version": "12.12.4",
->>>>>>> 74524368
   "description": "JavaScript library to run Salesforce metadata deploys and retrieves",
   "main": "lib/src/index.js",
   "author": "Salesforce",
