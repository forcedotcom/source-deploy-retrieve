--- conflicted
+++ resolved
@@ -135,7 +135,7 @@
 
         await operation.start();
 
-        expect(operation.getId()).to.deep.equal(response.id);
+        expect(operation.id).to.deep.equal(response.id);
       });
     });
 
@@ -279,15 +279,10 @@
         toRetrieve: components,
       });
 
-<<<<<<< HEAD
-      operation.cancel();
       await operation.start();
-      await operation.pollStatus();
-=======
-      const operationPromise = operation.start();
+      const operationPromise = operation.pollStatus();
       await operation.cancel();
       await operationPromise;
->>>>>>> 9afa3f67
 
       expect(checkStatusStub.notCalled).to.be.true;
     });
