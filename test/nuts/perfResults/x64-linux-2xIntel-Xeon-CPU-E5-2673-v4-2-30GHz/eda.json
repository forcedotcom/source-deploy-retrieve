[
  {
    "name": "componentSetCreate",
<<<<<<< HEAD
    "duration": 349.55217099998845
  },
  {
    "name": "sourceToMdapi",
    "duration": 8030.213875000016
  },
  {
    "name": "sourceToZip",
    "duration": 5927.988769999996
  },
  {
    "name": "mdapiToSource",
    "duration": 6274.827212999982
=======
    "duration": 324.71387500001583
  },
  {
    "name": "sourceToMdapi",
    "duration": 7122.961764000007
  },
  {
    "name": "sourceToZip",
    "duration": 6274.939941999997
  },
  {
    "name": "mdapiToSource",
    "duration": 5758.478280999989
>>>>>>> 5c9ac5a7
  }
]<|MERGE_RESOLUTION|>--- conflicted
+++ resolved
@@ -1,21 +1,6 @@
 [
   {
     "name": "componentSetCreate",
-<<<<<<< HEAD
-    "duration": 349.55217099998845
-  },
-  {
-    "name": "sourceToMdapi",
-    "duration": 8030.213875000016
-  },
-  {
-    "name": "sourceToZip",
-    "duration": 5927.988769999996
-  },
-  {
-    "name": "mdapiToSource",
-    "duration": 6274.827212999982
-=======
     "duration": 324.71387500001583
   },
   {
@@ -29,6 +14,5 @@
   {
     "name": "mdapiToSource",
     "duration": 5758.478280999989
->>>>>>> 5c9ac5a7
   }
 ]