--- conflicted
+++ resolved
@@ -1,21 +1,6 @@
 [
   {
     "name": "componentSetCreate",
-<<<<<<< HEAD
-    "duration": 754.8279489999986
-  },
-  {
-    "name": "sourceToMdapi",
-    "duration": 12162.005130999954
-  },
-  {
-    "name": "sourceToZip",
-    "duration": 10550.278282999992
-  },
-  {
-    "name": "mdapiToSource",
-    "duration": 8382.379116999975
-=======
     "duration": 761.5197770000086
   },
   {
@@ -29,6 +14,5 @@
   {
     "name": "mdapiToSource",
     "duration": 8812.610347000009
->>>>>>> 10811e74
   }
 ]