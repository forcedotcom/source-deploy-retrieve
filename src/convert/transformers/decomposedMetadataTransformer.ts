/*
 * Copyright (c) 2020, salesforce.com, inc.
 * All rights reserved.
 * Licensed under the BSD 3-Clause license.
 * For full license text, see LICENSE.txt file in the repo root or https://opensource.org/licenses/BSD-3-Clause
 */
import { WriteInfo } from '../types';
import { BaseMetadataTransformer } from './baseMetadataTransformer';
import { DecompositionStrategy, SourceComponent } from '../../metadata-registry';
<<<<<<< HEAD
import { JsonArray } from '@salesforce/ts-types';
=======
import { JsonMap } from '@salesforce/ts-types';
>>>>>>> e79a1b81
import { JsToXml } from '../streams';
import { join } from 'path';
import {
  SourcePath,
  META_XML_SUFFIX,
  XML_NS_URL,
  XML_NS_KEY,
  MetadataComponent,
} from '../../common';
import { ComponentSet } from '../../collections';
import { DecompositionState } from '../convertContext';

export class DecomposedMetadataTransformer extends BaseMetadataTransformer {
  public async toMetadataFormat(component: SourceComponent): Promise<WriteInfo[]> {
    if (component.parent) {
      const { fullName: parentName } = component.parent;
      this.context.recomposition.setState((state) => {
        if (state[parentName]) {
          state[parentName].children.add(component);
        } else {
          state[parentName] = {
            component: component.parent,
            children: new ComponentSet([component], this.registry),
          };
        }
      });
    } else {
      const { fullName } = component;
      this.context.recomposition.setState((state) => {
        if (state[fullName]) {
          for (const child of component.getChildren()) {
            state[fullName].children.add(child);
          }
        } else {
          state[fullName] = {
            component,
            children: new ComponentSet(component.getChildren(), this.registry),
          };
        }
      });
    }
    // noop since the finalizer will push the writes to the component writer
    return [];
  }

  public async toSourceFormat(
    component: SourceComponent,
    mergeWith?: SourceComponent
  ): Promise<WriteInfo[]> {
    const writeInfos: WriteInfo[] = [];
    const { type, fullName: parentFullName } = component;

    const childrenOfMergeComponent = mergeWith
      ? new ComponentSet(mergeWith.getChildren(), this.registry)
      : undefined;
<<<<<<< HEAD
    let parentXmlObject: any;
=======
    let parentXmlObject: JsonMap;
>>>>>>> e79a1b81
    const composedMetadata = await this.getComposedMetadataEntries(component);

    for (const [tagKey, tagValue] of composedMetadata) {
      const childTypeId = type.children?.directories[tagKey];
      if (childTypeId) {
        const childType = type.children.types[childTypeId];
        const tagValues = Array.isArray(tagValue) ? tagValue : [tagValue];
        for (const value of tagValues) {
          const entryName = (value.fullName || value.name) as string;
          const childComponent: MetadataComponent = {
            fullName: `${parentFullName}.${entryName}`,
            type: childType,
            parent: component,
          };
          const source = new JsToXml({
            [childType.name]: Object.assign({ [XML_NS_KEY]: XML_NS_URL }, value),
          });
          // if there's nothing to merge with, push write operation now to default location
          if (!mergeWith) {
            writeInfos.push({
              source,
              output: this.getDefaultOutput(childComponent),
            });
          }
          // if the merge parent has a child that can be merged with, push write
          // operation now and mark it as merged in the state
          else if (childrenOfMergeComponent.has(childComponent)) {
            const mergeChild: SourceComponent = childrenOfMergeComponent
              .getSourceComponents(childComponent)
              .next().value;
            writeInfos.push({
              source,
              output: mergeChild.xml,
            });
            this.setDecomposedState(childComponent, { foundMerge: true });
          }
          // if no child component is found to merge with yet, mark it as so in
          // the state
          else if (!this.getDecomposedState(childComponent)?.foundMerge) {
            this.setDecomposedState(childComponent, {
              foundMerge: false,
              writeInfo: {
                source,
                output: this.getDefaultOutput(childComponent),
              },
            });
          }
        }
      } else {
        // tag entry isn't a child type, so add it to the parent xml
        if (tagKey !== XML_NS_KEY) {
          if (!parentXmlObject) {
            parentXmlObject = { [type.name]: { [XML_NS_KEY]: XML_NS_URL } };
          }
<<<<<<< HEAD
          parentXmlObject[type.name][tagKey] = tagValue as JsonArray;
=======
          const tagGroup = parentXmlObject[type.name] as JsonMap;
          tagGroup[tagKey] = tagValue;
>>>>>>> e79a1b81
        }
      }
    }

    const parentState = this.getDecomposedState(component);
    if (!parentState && parentXmlObject) {
      const parentSource = new JsToXml(parentXmlObject);
      if (!mergeWith) {
        writeInfos.push({
          source: parentSource,
          output: this.getDefaultOutput(component),
        });
      } else if (mergeWith.xml) {
        writeInfos.push({
          source: parentSource,
          output: mergeWith.xml,
        });
        this.setDecomposedState(component, { foundMerge: true });
      } else if (!parentState?.foundMerge) {
        this.setDecomposedState(component, {
          foundMerge: false,
          writeInfo: {
            source: parentSource,
            output: this.getDefaultOutput(component),
          },
        });
      }
    }

    return writeInfos;
  }

  private async getComposedMetadataEntries(component: SourceComponent): Promise<[string, any][]> {
    const composedMetadata = (await component.parseXml())[component.type.name];
    return Object.entries(composedMetadata);
  }

  /**
   * Helper for setting the decomposed transaction state
   * @param forComponent
   * @param props
   */
  private setDecomposedState(
    forComponent: MetadataComponent,
    props: Partial<Omit<DecompositionState[keyof DecompositionState], 'origin'>> = {}
  ): void {
    const key = `${forComponent.type.name}#${forComponent.fullName}`;
    const withOrigin = Object.assign({ origin: forComponent.parent ?? forComponent }, props);
    this.context.decomposition.setState((state) => {
      state[key] = Object.assign(state[key] ?? {}, withOrigin);
    });
  }

  private getDecomposedState<T extends string>(
    forComponent: MetadataComponent
  ): DecompositionState[T] {
    const key = `${forComponent.type.name}#${forComponent.fullName}`;
    return this.context.decomposition.state[key];
  }

  private getDefaultOutput(component: MetadataComponent): SourcePath {
    const { parent, fullName, type } = component;
    const [baseName, childName] = fullName.split('.');
    const baseComponent = (parent ?? component) as SourceComponent;
    let output = `${childName ?? baseName}.${component.type.suffix}${META_XML_SUFFIX}`;
    if (parent?.type.strategies.decomposition === DecompositionStrategy.FolderPerType) {
      output = join(type.directoryName, output);
    }
    return join(baseComponent.getPackageRelativePath(baseName, 'source'), output);
  }
}<|MERGE_RESOLUTION|>--- conflicted
+++ resolved
@@ -7,11 +7,7 @@
 import { WriteInfo } from '../types';
 import { BaseMetadataTransformer } from './baseMetadataTransformer';
 import { DecompositionStrategy, SourceComponent } from '../../metadata-registry';
-<<<<<<< HEAD
-import { JsonArray } from '@salesforce/ts-types';
-=======
 import { JsonMap } from '@salesforce/ts-types';
->>>>>>> e79a1b81
 import { JsToXml } from '../streams';
 import { join } from 'path';
 import {
@@ -67,11 +63,7 @@
     const childrenOfMergeComponent = mergeWith
       ? new ComponentSet(mergeWith.getChildren(), this.registry)
       : undefined;
-<<<<<<< HEAD
-    let parentXmlObject: any;
-=======
     let parentXmlObject: JsonMap;
->>>>>>> e79a1b81
     const composedMetadata = await this.getComposedMetadataEntries(component);
 
     for (const [tagKey, tagValue] of composedMetadata) {
@@ -101,7 +93,7 @@
           else if (childrenOfMergeComponent.has(childComponent)) {
             const mergeChild: SourceComponent = childrenOfMergeComponent
               .getSourceComponents(childComponent)
-              .next().value;
+              .first();
             writeInfos.push({
               source,
               output: mergeChild.xml,
@@ -126,12 +118,8 @@
           if (!parentXmlObject) {
             parentXmlObject = { [type.name]: { [XML_NS_KEY]: XML_NS_URL } };
           }
-<<<<<<< HEAD
-          parentXmlObject[type.name][tagKey] = tagValue as JsonArray;
-=======
           const tagGroup = parentXmlObject[type.name] as JsonMap;
           tagGroup[tagKey] = tagValue;
->>>>>>> e79a1b81
         }
       }
     }
