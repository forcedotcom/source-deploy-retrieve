--- conflicted
+++ resolved
@@ -15,12 +15,8 @@
 import { createReadStream } from 'fs';
 import { Readable } from 'stream';
 import { LibraryError } from '../../errors';
-<<<<<<< HEAD
 import { ARCHIVE_MIME_TYPES, DEFAULT_CONTENT_TYPE, FALLBACK_TYPE_MAP } from '../../utils/constants';
-=======
-import { ARCHIVE_MIME_TYPES } from '../../utils/constants';
 import { SourceComponent } from '../../metadata-registry';
->>>>>>> 7ec8368e
 
 export class StaticResourceMetadataTransformer extends BaseMetadataTransformer {
   public toMetadataFormat(component: SourceComponent): WriterFormat {
@@ -54,13 +50,12 @@
     return writerFormat;
   }
 
-<<<<<<< HEAD
-  public toSourceFormat(): WriterFormat {
-    const { xml, type, content } = this.component;
-    const result: WriterFormat = { component: this.component, writeInfos: [] };
+  public toSourceFormat(component: SourceComponent): WriterFormat {
+    const { xml, type, content } = component;
+    const result: WriterFormat = { component, writeInfos: [] };
 
     if (content) {
-      const contentType = this.getContentType();
+      const contentType = this.getContentType(component);
       if (ARCHIVE_MIME_TYPES.has(contentType)) {
         const baseDir = join(type.directoryName, baseName(content));
         this.createWriteInfosFromArchive(content, baseDir, result);
@@ -78,20 +73,12 @@
       });
     }
     return result;
-=======
-  public toSourceFormat(component: SourceComponent): WriterFormat {
-    throw new LibraryError('error_convert_not_implemented', ['source', component.type.name]);
->>>>>>> 7ec8368e
   }
 
   private componentIsExpandedArchive(component: SourceComponent): boolean {
     const { content, tree } = component;
     if (tree.isDirectory(content)) {
-<<<<<<< HEAD
-      const contentType = this.getContentType();
-=======
-      const contentType = (component.parseXml().StaticResource as JsonMap).contentType as string;
->>>>>>> 7ec8368e
+      const contentType = this.getContentType(component);
       if (ARCHIVE_MIME_TYPES.has(contentType)) {
         return true;
       }
@@ -103,8 +90,8 @@
     return false;
   }
 
-  private getContentType(): string {
-    return (this.component.parseXml().StaticResource as JsonMap).contentType as string;
+  private getContentType(component: SourceComponent): string {
+    return (component.parseXml().StaticResource as JsonMap).contentType as string;
   }
 
   private getExtensionFromType(contentType: string): string {
