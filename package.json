{
  "name": "@salesforce/source-deploy-retrieve",
  "version": "11.6.5",
  "description": "JavaScript library to run Salesforce metadata deploys and retrieves",
  "main": "lib/src/index.js",
  "author": "Salesforce",
  "license": "BSD-3-Clause",
  "homepage": "https://github.com/forcedotcom/source-deploy-retrieve#readme",
  "repository": "forcedotcom/source-deploy-retrieve",
  "bugs": {
    "url": "https://github.com/forcedotcom/source-deploy-retrieve/issues"
  },
  "keywords": [
    "Salesforce",
    "SalesforceDX",
    "metadata",
    "deploy",
    "retrieve"
  ],
  "files": [
    "lib/src",
    "messages"
  ],
  "engines": {
    "node": ">=18.0.0"
  },
  "dependencies": {
<<<<<<< HEAD
    "@salesforce/core": "^4.3.9",
    "@salesforce/kit": "^3.0.5",
    "@salesforce/ts-types": "^2.0.4",
=======
    "@salesforce/core": "^7.3.9",
    "@salesforce/kit": "^3.1.1",
    "@salesforce/ts-types": "^2.0.9",
>>>>>>> b1b78197
    "fast-levenshtein": "^3.0.0",
    "fast-xml-parser": "^4.3.6",
    "got": "^11.8.6",
    "graceful-fs": "^4.2.11",
    "ignore": "^5.3.1",
    "jszip": "^3.10.1",
    "mime": "2.6.0",
    "minimatch": "^5.1.6",
    "proxy-agent": "^6.4.0"
  },
  "devDependencies": {
    "@jsforce/jsforce-node": "^3.2.0",
    "@salesforce/cli-plugins-testkit": "^5.3.8",
    "@salesforce/dev-scripts": "^9.1.2",
    "@types/deep-equal-in-any-order": "^1.0.1",
    "@types/fast-levenshtein": "^0.0.4",
    "@types/graceful-fs": "^4.1.9",
    "@types/mime": "2.0.3",
    "@types/minimatch": "^5.1.2",
    "deep-equal-in-any-order": "^1.1.19",
    "deepmerge": "^4.3.1",
    "eslint-plugin-sf-plugin": "^1.18.4",
    "mocha-junit-reporter": "^1.23.3",
    "mocha-snap": "^5.0.0",
    "ts-node": "^10.9.2",
    "ts-patch": "^3.1.1",
    "typescript": "^5.4.4"
  },
  "scripts": {
    "build": "wireit",
    "clean": "sf-clean",
    "clean-all": "sf-clean all",
    "compile": "wireit",
    "coverage": "nyc report --reporter=lcov",
    "docs": "sf-docs",
    "format": "wireit",
    "link-check": "wireit",
    "lint": "wireit",
    "local:install": "./scripts/localInstall.js install",
    "local:link": "./scripts/localInstall.js link",
    "local:unlink": "./scripts/localInstall.js unlink",
    "metadata:preview": "npx ts-node scripts/update-registry/preview.ts",
    "prepack": "sf-prepack",
    "prepare": "sf-install",
    "repl": "node --inspect ./scripts/repl.js",
    "test": "wireit",
    "test:nuts": "mocha \"test/nuts/local/**/*.nut.ts\" --timeout 500000 --parallel --job 20",
    "test:nuts:suggest": "mocha \"test/nuts/suggestType/suggestType.nut.ts\" --timeout 10000",
    "test:only": "wireit",
    "test:registry": "mocha ./test/registry/registryCompleteness.test.ts --timeout 50000",
    "test:snapshot": "wireit",
    "update-registry": "npx ts-node scripts/update-registry/update2.ts",
    "update-supported-metadata": "npx ts-node scripts/update-registry/update-supported-metadata.ts"
  },
  "lint-staged": {
    "./{src,test}/**/*.{ts,js}": [
      "eslint -c .eslintrc.json --fix"
    ]
  },
  "volta": {
    "node": "16.16.0",
    "yarn": "1.22.4"
  },
  "config": {},
  "wireit": {
    "build": {
      "dependencies": [
        "compile",
        "lint"
      ]
    },
    "compile": {
      "clean": "if-file-deleted",
      "command": "tspc -p . --pretty --incremental",
      "files": [
        "src/**/*.ts",
        "src/registry/**/*.json",
        "**/tsconfig.json",
        "messages/**"
      ],
      "output": [
        "lib/**",
        "*.tsbuildinfo"
      ]
    },
    "format": {
      "command": "prettier --write \"+(src|test|schemas)/**/*.+(ts|js|json)|command-snapshot.json\"",
      "files": [
        "src/**/*.ts",
        "test/**/*.ts",
        "schemas/**/*.json",
        "command-snapshot.json",
        ".prettier*"
      ],
      "output": []
    },
    "lint": {
      "command": "eslint src test --color --cache --cache-location .eslintcache",
      "files": [
        "src/**/*.ts",
        "test/**/*.ts",
        "messages/**",
        "**/.eslint*",
        "**/tsconfig.json"
      ],
      "output": []
    },
    "test:compile": {
      "command": "tsc -p \"./test\" --pretty",
      "files": [
        "test/**/*.ts",
        "**/tsconfig.json"
      ],
      "output": []
    },
    "test": {
      "dependencies": [
        "test:only",
        "test:compile",
        "test:registry-validation",
        "test:snapshot"
      ]
    },
    "test:registry-validation": {
      "command": "mocha \"test/registry/registryValidation.test.ts\"",
      "files": [
        "test/registry/registryValidation.test.ts",
        "src/registry/*.json",
        "**/tsconfig.json"
      ],
      "output": []
    },
    "test:only": {
      "command": "nyc mocha \"test/**/*.test.ts\" --exclude \"test/registry/registryValidation.test.ts\" --exclude \"test/snapshot/**\"",
      "env": {
        "FORCE_COLOR": "2"
      },
      "files": [
        "test/**/*.ts",
        "src/**/*.ts",
        "src/registry/*.json",
        "**/tsconfig.json",
        ".mocha*",
        "!*.nut.ts",
        ".nycrc"
      ],
      "output": []
    },
    "link-check": {
      "command": "node -e \"process.exit(process.env.CI ? 0 : 1)\" || linkinator \"**/*.md\" --skip \"CHANGELOG.md|node_modules|test/|confluence.internal.salesforce.com|my.salesforce.com|%s\" --markdown --retry --directory-listing --verbosity error",
      "files": [
        "./*.md",
        "./!(CHANGELOG).md",
        "messages/**/*.md"
      ],
      "output": []
    },
    "test:snapshot": {
      "command": "mocha \"test/snapshot/**/*.test.ts\" --parallel",
      "env": {
        "FORCE_COLOR": "2"
      },
      "files": [
        "test/**/*.ts",
        "src/**/*.ts",
        "src/registry/*.json",
        "**/tsconfig.json",
        ".mocha*",
        "!*.nut.ts",
        ".nycrc"
      ],
      "output": []
    }
  },
  "publishConfig": {
    "access": "public"
  }
}<|MERGE_RESOLUTION|>--- conflicted
+++ resolved
@@ -25,15 +25,9 @@
     "node": ">=18.0.0"
   },
   "dependencies": {
-<<<<<<< HEAD
-    "@salesforce/core": "^4.3.9",
-    "@salesforce/kit": "^3.0.5",
-    "@salesforce/ts-types": "^2.0.4",
-=======
     "@salesforce/core": "^7.3.9",
     "@salesforce/kit": "^3.1.1",
     "@salesforce/ts-types": "^2.0.9",
->>>>>>> b1b78197
     "fast-levenshtein": "^3.0.0",
     "fast-xml-parser": "^4.3.6",
     "got": "^11.8.6",
