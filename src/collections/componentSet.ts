--- conflicted
+++ resolved
@@ -598,11 +598,7 @@
     }
     const output = new Set<string>();
     componentMap.forEach((component) => {
-<<<<<<< HEAD
-      [...component.walkContent(), component.content, component.metaFilePath]
-=======
       [...component.walkContent(), component.content, component.xml]
->>>>>>> 66a36264
         .filter(isString)
         .map((filename) => output.add(filename));
     });
