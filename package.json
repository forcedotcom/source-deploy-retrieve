--- conflicted
+++ resolved
@@ -28,12 +28,8 @@
     "node": ">=10.5.0"
   },
   "dependencies": {
-<<<<<<< HEAD
-    "@salesforce/core": "2.2.0",
+    "@salesforce/core": "2.4.0",
     "gitignore-parser": "^0.0.2",
-=======
-    "@salesforce/core": "2.4.0",
->>>>>>> bc8462f6
     "xmldom-sfdx-encoding": "^0.1.29"
   },
   "devDependencies": {
