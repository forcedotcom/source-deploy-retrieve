--- conflicted
+++ resolved
@@ -548,34 +548,6 @@
 
 ## Next Release (v58)
 
-<<<<<<< HEAD
-|Metadata Type|Support|Notes|
-|:---|:---|:---|
-|AIScoringModelDefVersion|❌|Not supported, but support could be added (but not for tracking)|
-|AIScoringModelDefinition|❌|Not supported, but support could be added (but not for tracking)|
-|Ai4mSettings|✅||
-|AssessmentConfiguration|❌|Not supported, but support could be added|
-|ClaimMgmtFoundationEnabledSettings|✅||
-|CodeBuilderSettings|✅||
-|DataWeaveResource|✅||
-|DynamicFormsSettings|✅||
-|ExperiencePropertyTypeBundle|✅||
-|ExternalDocStorageConfig|❌|Not supported, but support could be added|
-|ExtlClntAppGlobalOauthSettings|✅||
-|FundraisingConfig|❌|Not supported, but support could be added|
-|LicensingSettings|✅||
-|OmniChannelPricingSettings|✅||
-|PlatformEventSettings|✅||
-|ProcessFlowMigration|❌|Not supported, but support could be added|
-|ProductAttrDisplayConfig|❌|Not supported, but support could be added|
-|ProductSpecificationRecType|❌|Not supported, but support could be added|
-|ProductSpecificationType|❌|Not supported, but support could be added|
-|RecAlrtDataSrcExpSetDef|❌|Not supported, but support could be added|
-|RecordAlertTemplate|❌|Not supported, but support could be added|
-|SkillType|❌|Not supported, but support could be added|
-|Web3Settings|✅||
-|WebStoreBundle|❌|Not supported, but support could be added|
-=======
 v58 introduces the following new types. Here's their current level of support
 
 | Metadata Type                      | Support | Notes                                                            |
@@ -604,7 +576,6 @@
 | SkillType                          | ❌      | Not supported, but support could be added                        |
 | Web3Settings                       | ✅      |                                                                  |
 | WebStoreBundle                     | ❌      | Not supported, but support could be added                        |
->>>>>>> d06082ee
 
 ## Additional Types
 
