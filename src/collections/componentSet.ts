--- conflicted
+++ resolved
@@ -30,7 +30,7 @@
 import { LazyCollection } from './lazyCollection';
 import { j2xParser } from 'fast-xml-parser';
 import { Logger } from '@salesforce/core';
-import { RegistryAccess } from '../registry';
+import { MetadataType, RegistryAccess } from '../registry';
 
 export type DeploySetOptions = Omit<MetadataApiDeployOptions, 'components'>;
 export type RetrieveSetOptions = Omit<MetadataApiRetrieveOptions, 'components'>;
@@ -269,11 +269,21 @@
 
     const typeMap = new Map<string, string[]>();
 
-    const addToTypeMap = (typeName: string, fullName: string): void => {
-      if (!typeMap.has(typeName)) {
-        typeMap.set(typeName, []);
-      }
-      typeMap.get(typeName).push(fullName);
+    const addToTypeMap = (type: MetadataType, fullName: string): void => {
+      if (type.isAddressable !== false) {
+        const typeName = type.name;
+        if (!typeMap.has(typeName)) {
+          typeMap.set(typeName, []);
+        }
+        const typeEntry = typeMap.get(typeName);
+        if (fullName === ComponentSet.WILDCARD) {
+          typeMap.set(typeName, [fullName]);
+        } else {
+          if (!typeEntry.includes(fullName) && !typeEntry.includes(ComponentSet.WILDCARD)) {
+            typeMap.get(typeName).push(fullName);
+          }
+        }
+      }
     };
 
     for (const key of components.keys()) {
@@ -283,27 +293,13 @@
       if (type.folderContentType) {
         type = this.registry.getTypeByName(type.folderContentType);
       }
-      if (type.isAddressable !== false) {
-        addToTypeMap(type.name, fullName);
-      }
+      addToTypeMap(type, fullName);
 
       // Add children
       const componentMap = components.get(key);
       for (const comp of componentMap.values()) {
-<<<<<<< HEAD
-        if (comp.requiresChildren()) {
-          const childTypes = comp.type.children.types;
-          for (const childTypeId of Object.keys(childTypes)) {
-            addToTypeMap(childTypes[childTypeId].name, '*');
-          }
-        } else {
-          for (const child of comp.getChildren()) {
-=======
         for (const child of comp.getChildren()) {
-          if (child.isAddressable) {
->>>>>>> d7f0ae65
-            addToTypeMap(child.type.name, child.fullName);
-          }
+          addToTypeMap(child.type, child.fullName);
         }
       }
     }
