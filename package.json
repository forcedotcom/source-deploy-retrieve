{
  "name": "@salesforce/source-deploy-retrieve",
  "version": "12.1.4",
  "description": "JavaScript library to run Salesforce metadata deploys and retrieves",
  "main": "lib/src/index.js",
  "author": "Salesforce",
  "license": "BSD-3-Clause",
  "homepage": "https://github.com/forcedotcom/source-deploy-retrieve#readme",
  "repository": "forcedotcom/source-deploy-retrieve",
  "bugs": {
    "url": "https://github.com/forcedotcom/source-deploy-retrieve/issues"
  },
  "keywords": [
    "Salesforce",
    "SalesforceDX",
    "metadata",
    "deploy",
    "retrieve"
  ],
  "files": [
    "lib/src",
    "messages"
  ],
  "engines": {
    "node": ">=18.0.0"
  },
  "dependencies": {
<<<<<<< HEAD
    "@salesforce/core": "^8.0.5",
=======
    "@salesforce/core": "^8.1.0",
>>>>>>> 683254a0
    "@salesforce/kit": "^3.1.6",
    "@salesforce/ts-types": "^2.0.10",
    "fast-levenshtein": "^3.0.0",
    "fast-xml-parser": "^4.3.6",
    "got": "^11.8.6",
    "graceful-fs": "^4.2.11",
    "ignore": "^5.3.1",
    "jszip": "^3.10.1",
    "mime": "2.6.0",
    "minimatch": "^9.0.5",
    "proxy-agent": "^6.4.0"
  },
  "devDependencies": {
    "@jsforce/jsforce-node": "^3.2.1",
    "@salesforce/cli-plugins-testkit": "^5.3.16",
    "@salesforce/dev-scripts": "^10.2.2",
    "@types/deep-equal-in-any-order": "^1.0.1",
    "@types/fast-levenshtein": "^0.0.4",
    "@types/graceful-fs": "^4.1.9",
    "@types/mime": "2.0.3",
    "@types/minimatch": "^5.1.2",
    "deep-equal-in-any-order": "^1.1.19",
    "deepmerge": "^4.3.1",
    "eslint-plugin-sf-plugin": "^1.18.9",
    "mocha-junit-reporter": "^1.23.3",
    "mocha-snap": "^5.0.0",
    "ts-node": "^10.9.2",
    "ts-patch": "^3.2.0",
    "typescript": "^5.4.4"
  },
  "scripts": {
    "build": "wireit",
    "clean": "sf-clean",
    "clean-all": "sf-clean all",
    "compile": "wireit",
    "coverage": "nyc report --reporter=lcov",
    "docs": "sf-docs",
    "format": "wireit",
    "link-check": "wireit",
    "lint": "wireit",
    "local:install": "./scripts/localInstall.js install",
    "local:link": "./scripts/localInstall.js link",
    "local:unlink": "./scripts/localInstall.js unlink",
    "metadata:preview": "npx ts-node scripts/update-registry/preview.ts",
    "prepack": "sf-prepack",
    "prepare": "sf-install",
    "repl": "node --inspect ./scripts/repl.js",
    "test": "wireit",
    "test:nuts": "mocha \"test/nuts/local/**/*.nut.ts\" --timeout 500000 --parallel --job 20",
    "test:nuts:suggest": "mocha \"test/nuts/suggestType/suggestType.nut.ts\" --timeout 10000",
    "test:only": "wireit",
    "test:registry": "mocha ./test/registry/registryCompleteness.test.ts --timeout 50000",
    "test:snapshot": "wireit",
    "update-registry": "npx ts-node scripts/update-registry/update2.ts",
    "update-supported-metadata": "npx ts-node scripts/update-registry/update-supported-metadata.ts"
  },
  "lint-staged": {
    "./{src,test}/**/*.{ts,js}": [
      "eslint -c .eslintrc.json --fix"
    ]
  },
  "volta": {
    "node": "16.16.0",
    "yarn": "1.22.4"
  },
  "config": {},
  "wireit": {
    "build": {
      "dependencies": [
        "compile",
        "lint"
      ]
    },
    "compile": {
      "clean": "if-file-deleted",
      "command": "tspc -p . --pretty --incremental",
      "files": [
        "src/**/*.ts",
        "src/registry/**/*.json",
        "**/tsconfig.json",
        "messages/**"
      ],
      "output": [
        "lib/**",
        "*.tsbuildinfo"
      ]
    },
    "format": {
      "command": "prettier --write \"+(src|test|schemas)/**/*.+(ts|js|json)|command-snapshot.json\"",
      "files": [
        "src/**/*.ts",
        "test/**/*.ts",
        "schemas/**/*.json",
        "command-snapshot.json",
        ".prettier*"
      ],
      "output": []
    },
    "lint": {
      "command": "eslint src test --color --cache --cache-location .eslintcache",
      "files": [
        "src/**/*.ts",
        "test/**/*.ts",
        "messages/**",
        "**/.eslint*",
        "**/tsconfig.json"
      ],
      "output": []
    },
    "test:compile": {
      "command": "tsc -p \"./test\" --pretty",
      "files": [
        "test/**/*.ts",
        "**/tsconfig.json"
      ],
      "output": []
    },
    "test": {
      "dependencies": [
        "test:only",
        "test:compile",
        "test:registry-validation",
        "test:snapshot"
      ]
    },
    "test:registry-validation": {
      "command": "mocha \"test/registry/registryValidation.test.ts\"",
      "files": [
        "test/registry/registryValidation.test.ts",
        "src/registry/*.json",
        "**/tsconfig.json"
      ],
      "output": []
    },
    "test:only": {
      "command": "nyc mocha \"test/**/*.test.ts\" --exclude \"test/registry/registryValidation.test.ts\" --exclude \"test/snapshot/**\"",
      "env": {
        "FORCE_COLOR": "2"
      },
      "files": [
        "test/**/*.ts",
        "src/**/*.ts",
        "src/registry/*.json",
        "**/tsconfig.json",
        ".mocha*",
        "!*.nut.ts",
        ".nycrc"
      ],
      "output": []
    },
    "link-check": {
      "command": "node -e \"process.exit(process.env.CI ? 0 : 1)\" || linkinator \"**/*.md\" --skip \"CHANGELOG.md|node_modules|test/|confluence.internal.salesforce.com|my.salesforce.com|%s\" --markdown --retry --directory-listing --verbosity error",
      "files": [
        "./*.md",
        "./!(CHANGELOG).md",
        "messages/**/*.md"
      ],
      "output": []
    },
    "test:snapshot": {
      "command": "mocha \"test/snapshot/**/*.test.ts\" --parallel",
      "env": {
        "FORCE_COLOR": "2"
      },
      "files": [
        "test/**/*.ts",
        "src/**/*.ts",
        "src/registry/*.json",
        "**/tsconfig.json",
        ".mocha*",
        "!*.nut.ts",
        ".nycrc"
      ],
      "output": []
    }
  },
  "publishConfig": {
    "access": "public"
  }
}<|MERGE_RESOLUTION|>--- conflicted
+++ resolved
@@ -25,11 +25,7 @@
     "node": ">=18.0.0"
   },
   "dependencies": {
-<<<<<<< HEAD
-    "@salesforce/core": "^8.0.5",
-=======
     "@salesforce/core": "^8.1.0",
->>>>>>> 683254a0
     "@salesforce/kit": "^3.1.6",
     "@salesforce/ts-types": "^2.0.10",
     "fast-levenshtein": "^3.0.0",
