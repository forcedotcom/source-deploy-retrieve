--- conflicted
+++ resolved
@@ -3043,7 +3043,6 @@
       "inFolder": false,
       "strictDirectoryName": false
     },
-<<<<<<< HEAD
     "digitalexperiencebundle": {
       "id": "digitalexperiencebundle",
       "name": "DigitalExperienceBundle",
@@ -3079,7 +3078,9 @@
       "name": "DigitalExperienceConfig",
       "suffix": "digitalExperienceConfig",
       "directoryName": "digitalExperienceConfigs",
-=======
+      "inFolder": false,
+      "strictDirectoryName": false
+    },
     "forecastingfilter": {
       "id": "forecastingfilter",
       "name": "ForecastingFilter",
@@ -3101,7 +3102,6 @@
       "name": "SchedulingObjective",
       "suffix": "schedulingObjective",
       "directoryName": "SchedulingObjectives",
->>>>>>> 6fe00635
       "inFolder": false,
       "strictDirectoryName": false
     }
@@ -3442,14 +3442,11 @@
     "aq": "assessmentquestion",
     "aqs": "assessmentquestionset",
     "identityverificationprocdef": "identityverificationprocdef",
-<<<<<<< HEAD
     "digitalExperience": "digitalexperiencebundle",
-    "digitalExperienceConfig": "digitalexperienceconfig"
-=======
+    "digitalExperienceConfig": "digitalexperienceconfig",
     "forecastingFilter": "forecastingfilter",
     "forecastingFilterCondition": "forecastingfiltercondition",
     "schedulingObjective": "schedulingobjective"
->>>>>>> 6fe00635
   },
   "strictDirectoryNames": {
     "experiences": "experiencebundle",
