--- conflicted
+++ resolved
@@ -11,14 +11,8 @@
 import { createSandbox } from 'sinon';
 import { TestReadable } from '../../mock/convert/readables';
 import { expect } from 'chai';
-<<<<<<< HEAD
-import { META_XML_SUFFIX } from '../../../src/common';
+import { DEFAULT_PACKAGE_ROOT_SFDX, META_XML_SUFFIX } from '../../../src/common';
 import { SourceComponent, VirtualTreeContainer } from '../../../src';
-=======
-import { META_XML_SUFFIX } from '../../../src/utils';
-import { MetadataComponent, SourceComponent, VirtualTreeContainer } from '../../../src';
-import { DEFAULT_PACKAGE_ROOT_SFDX } from '../../../src/utils/constants';
->>>>>>> 6417cd46
 
 const env = createSandbox();
 
