--- conflicted
+++ resolved
@@ -4,13 +4,8 @@
  * Licensed under the BSD 3-Clause license.
  * For full license text, see LICENSE.txt file in the repo root or https://opensource.org/licenses/BSD-3-Clause
  */
-<<<<<<< HEAD
 import { join, dirname, basename, normalize, sep } from 'path';
-import { baseName, parseMetadataXml } from '../utils';
-=======
-import { join, dirname, basename, normalize } from 'path';
 import { Readable } from 'stream';
->>>>>>> 79aec1f7
 import { lstatSync, existsSync, readdirSync, createReadStream, readFileSync } from 'graceful-fs';
 import * as unzipper from 'unzipper';
 import { baseName, parseMetadataXml } from '../utils';
