/*
 * Copyright (c) 2020, salesforce.com, inc.
 * All rights reserved.
 * Licensed under the BSD 3-Clause license.
 * For full license text, see LICENSE.txt file in the repo root or https://opensource.org/licenses/BSD-3-Clause
 */
import { join } from 'path';
import { mockRegistry } from '.';
import { SourceComponent } from '../../../src';

// Constants for a matching content file type
const type = mockRegistry.types.keanureeves;

export const KEANUS_DIR = join('path', 'to', 'keanus');
export const KEANU_XML_NAMES = ['a.keanu-meta.xml', 'b.keanu-meta.xml'];
export const KEANU_SOURCE_NAMES = ['a.keanu', 'b.keanu'];
export const KEANU_XML_PATHS = KEANU_XML_NAMES.map((n) => join(KEANUS_DIR, n));
export const KEANU_SOURCE_PATHS = KEANU_SOURCE_NAMES.map((n) => join(KEANUS_DIR, n));
export const KEANU_COMPONENT = new SourceComponent({
  name: 'a',
  type,
  xml: KEANU_XML_PATHS[0],
<<<<<<< HEAD
  content: KEANU_SOURCE_PATHS[0]
});
export const KEANU_CONTENT_COMPONENT = new SourceComponent({
  name: 'a',
  type,
  xml: KEANU_SOURCE_PATHS[0]
=======
  content: KEANU_SOURCE_PATHS[0],
>>>>>>> ea044a01
});<|MERGE_RESOLUTION|>--- conflicted
+++ resolved
@@ -20,14 +20,10 @@
   name: 'a',
   type,
   xml: KEANU_XML_PATHS[0],
-<<<<<<< HEAD
-  content: KEANU_SOURCE_PATHS[0]
+  content: KEANU_SOURCE_PATHS[0],
 });
 export const KEANU_CONTENT_COMPONENT = new SourceComponent({
   name: 'a',
   type,
-  xml: KEANU_SOURCE_PATHS[0]
-=======
-  content: KEANU_SOURCE_PATHS[0],
->>>>>>> ea044a01
+  xml: KEANU_SOURCE_PATHS[0],
 });