{
  "types": {
    "aiapplication": {
      "id": "aiapplication",
      "name": "AIApplication",
      "suffix": "ai",
      "directoryName": "aiApplications",
      "inFolder": false,
      "strictDirectoryName": false
    },
    "aiapplicationconfig": {
      "id": "aiapplicationconfig",
      "suffix": "aiapplicationconfig",
      "directoryName": "aiApplicationConfigs",
      "name": "AIApplicationConfig",
      "inFolder": false,
      "strictDirectoryName": false
    },
    "mlprediction": {
      "id": "mlprediction",
      "name": "MLPredictionDefinition",
      "suffix": "mlPrediction",
      "directoryName": "mlPredictions",
      "inFolder": false,
      "strictDirectoryName": false
    },
    "mldatadefinition": {
      "id": "mldatadefinition",
      "name": "MLDataDefinition",
      "suffix": "mlDataDefinition",
      "directoryName": "mlDataDefinitions",
      "inFolder": false,
      "strictDirectoryName": false
    },
    "installedpackage": {
      "id": "installedpackage",
      "name": "InstalledPackage",
      "suffix": "installedPackage",
      "directoryName": "installedPackages",
      "inFolder": false,
      "strictDirectoryName": false
    },
    "customlabels": {
      "id": "customlabels",
      "name": "CustomLabels",
      "ignoreParsedFullName": true,
      "suffix": "labels",
      "directoryName": "labels",
      "inFolder": false,
      "strictDirectoryName": false,
      "children": {
        "types": {
          "customlabel": {
            "id": "customlabel",
            "name": "CustomLabel",
            "xmlElementName": "labels",
            "ignoreParentName": true,
            "uniqueIdElement": "fullName",
            "directoryName": "labels",
            "suffix": "labels"
          }
        },
        "suffixes": {
          "labels": "customlabel"
        },
        "directories": {
          "labels": "customlabel"
        }
      },
      "strategies": {
        "adapter": "default",
        "transformer": "nonDecomposed",
        "recomposition": "startEmpty"
      }
    },
    "navigationmenu": {
      "id": "navigationmenu",
      "name": "NavigationMenu",
      "suffix": "navigationMenu",
      "directoryName": "navigationMenus",
      "inFolder": false,
      "strictDirectoryName": false
    },
    "staticresource": {
      "id": "staticresource",
      "name": "StaticResource",
      "suffix": "resource",
      "directoryName": "staticresources",
      "inFolder": false,
      "strictDirectoryName": true,
      "strategies": {
        "adapter": "mixedContent",
        "transformer": "staticResource"
      }
    },
    "scontrol": {
      "id": "scontrol",
      "name": "Scontrol",
      "suffix": "scf",
      "directoryName": "scontrols",
      "inFolder": false,
      "strictDirectoryName": false,
      "strategies": {
        "adapter": "matchingContentFile"
      }
    },
    "experiencebundle": {
      "id": "experiencebundle",
      "name": "ExperienceBundle",
      "directoryName": "experiences",
      "inFolder": false,
      "strictDirectoryName": true,
      "strategies": {
        "adapter": "mixedContent"
      }
    },
    "certificate": {
      "id": "certificate",
      "name": "Certificate",
      "suffix": "crt",
      "directoryName": "certs",
      "inFolder": false,
      "strictDirectoryName": false,
      "strategies": {
        "adapter": "matchingContentFile"
      }
    },
    "lightningmessagechannel": {
      "id": "lightningmessagechannel",
      "name": "LightningMessageChannel",
      "suffix": "messageChannel",
      "directoryName": "messageChannels",
      "inFolder": false,
      "strictDirectoryName": false
    },
    "auradefinitionbundle": {
      "id": "auradefinitionbundle",
      "name": "AuraDefinitionBundle",
      "directoryName": "aura",
      "inFolder": false,
      "strictDirectoryName": true,
      "strategies": {
        "adapter": "bundle"
      }
    },
    "lightningcomponentbundle": {
      "id": "lightningcomponentbundle",
      "name": "LightningComponentBundle",
      "directoryName": "lwc",
      "inFolder": false,
      "strictDirectoryName": true,
      "strategies": {
        "adapter": "bundle"
      }
    },
    "apexcomponent": {
      "id": "apexcomponent",
      "name": "ApexComponent",
      "suffix": "component",
      "directoryName": "components",
      "inFolder": false,
      "strictDirectoryName": false,
      "strategies": {
        "adapter": "matchingContentFile"
      }
    },
    "apexpage": {
      "id": "apexpage",
      "name": "ApexPage",
      "suffix": "page",
      "directoryName": "pages",
      "inFolder": false,
      "strictDirectoryName": false,
      "strategies": {
        "adapter": "matchingContentFile"
      }
    },
    "queue": {
      "id": "queue",
      "name": "Queue",
      "suffix": "queue",
      "directoryName": "queues",
      "inFolder": false,
      "strictDirectoryName": false
    },
    "customdatatype": {
      "id": "customdatatype",
      "name": "CustomDataType",
      "suffix": "datatype",
      "directoryName": "datatypes",
      "inFolder": false
    },
    "casesubjectparticle": {
      "id": "casesubjectparticle",
      "name": "CaseSubjectParticle",
      "suffix": "CaseSubjectParticle",
      "directoryName": "CaseSubjectParticles",
      "inFolder": false,
      "strictDirectoryName": false
    },
    "externaldatasource": {
      "id": "externaldatasource",
      "name": "ExternalDataSource",
      "suffix": "dataSource",
      "directoryName": "dataSources",
      "inFolder": false,
      "strictDirectoryName": false
    },
    "namedcredential": {
      "id": "namedcredential",
      "name": "NamedCredential",
      "suffix": "namedCredential",
      "directoryName": "namedCredentials",
      "inFolder": false,
      "strictDirectoryName": false
    },
    "externalserviceregistration": {
      "id": "externalserviceregistration",
      "name": "ExternalServiceRegistration",
      "suffix": "externalServiceRegistration",
      "directoryName": "externalServiceRegistrations",
      "inFolder": false,
      "strictDirectoryName": false
    },
    "role": {
      "id": "role",
      "name": "Role",
      "suffix": "role",
      "directoryName": "roles",
      "inFolder": false,
      "strictDirectoryName": false
    },
    "territory": {
      "id": "territory",
      "name": "Territory",
      "suffix": "territory",
      "directoryName": "territories",
      "inFolder": false
    },
    "group": {
      "id": "group",
      "name": "Group",
      "suffix": "group",
      "directoryName": "groups",
      "inFolder": false,
      "strictDirectoryName": false
    },
    "uiplugin": {
      "id": "uiplugin",
      "name": "UiPlugin",
      "suffix": "uiplugin",
      "directoryName": "uiplugins",
      "inFolder": false
    },
    "globalvalueset": {
      "id": "globalvalueset",
      "name": "GlobalValueSet",
      "suffix": "globalValueSet",
      "directoryName": "globalValueSets",
      "inFolder": false,
      "strictDirectoryName": false
    },
    "globalpicklist": {
      "id": "globalpicklist",
      "name": "GlobalPicklist",
      "suffix": "globalPicklist",
      "directoryName": "globalPicklists",
      "inFolder": false
    },
    "standardvalueset": {
      "id": "standardvalueset",
      "name": "StandardValueSet",
      "suffix": "standardValueSet",
      "directoryName": "standardValueSets",
      "inFolder": false,
      "strictDirectoryName": false
    },
    "custompermission": {
      "id": "custompermission",
      "name": "CustomPermission",
      "suffix": "customPermission",
      "directoryName": "customPermissions",
      "inFolder": false,
      "strictDirectoryName": false
    },
    "permissionsetlicensedefinition": {
      "id": "permissionsetlicensedefinition",
      "name": "PermissionSetLicenseDefinition",
      "suffix": "permissionSetLicenseDefinition",
      "directoryName": "permissionSetLicenseDefinitions",
      "inFolder": false,
      "strictDirectoryName": false
    },
    "customobject": {
      "id": "customobject",
      "name": "CustomObject",
      "suffix": "object",
      "directoryName": "objects",
      "inFolder": false,
      "supportsWildcardAndName": true,
      "strictDirectoryName": true,
      "children": {
        "types": {
          "customfield": {
            "id": "customfield",
            "name": "CustomField",
            "directoryName": "fields",
            "suffix": "field"
          },
          "index": {
            "id": "index",
            "name": "Index",
            "directoryName": "indexes",
            "suffix": "index"
          },
          "businessprocess": {
            "id": "businessprocess",
            "name": "BusinessProcess",
            "directoryName": "businessProcesses",
            "suffix": "businessProcess"
          },
          "recordtype": {
            "id": "recordtype",
            "name": "RecordType",
            "directoryName": "recordTypes",
            "suffix": "recordType"
          },
          "compactlayout": {
            "id": "compactlayout",
            "name": "CompactLayout",
            "directoryName": "compactLayouts",
            "suffix": "compactLayout"
          },
          "weblink": {
            "id": "weblink",
            "name": "WebLink",
            "directoryName": "webLinks",
            "suffix": "webLink"
          },
          "validationrule": {
            "id": "validationrule",
            "name": "ValidationRule",
            "directoryName": "validationRules",
            "suffix": "validationRule"
          },
          "sharingreason": {
            "id": "sharingreason",
            "name": "SharingReason",
            "directoryName": "sharingReasons",
            "suffix": "sharingReason"
          },
          "listview": {
            "id": "listview",
            "name": "ListView",
            "directoryName": "listViews",
            "suffix": "listView"
          },
          "fieldset": {
            "id": "fieldset",
            "name": "FieldSet",
            "directoryName": "fieldSets",
            "suffix": "fieldSet"
          }
        },
        "suffixes": {
          "field": "customfield",
          "index": "index",
          "indexe": "index",
          "businessProcess": "businessprocess",
          "recordType": "recordtype",
          "compactLayout": "compactlayout",
          "webLink": "weblink",
          "validationRule": "validationrule",
          "sharingReason": "sharingreason",
          "listView": "listview",
          "fieldSet": "fieldset"
        },
        "directories": {
          "fields": "customfield",
          "indexes": "index",
          "businessProcesses": "businessprocess",
          "recordTypes": "recordtype",
          "compactLayouts": "compactlayout",
          "webLinks": "weblink",
          "validationRules": "validationrule",
          "sharingReasons": "sharingreason",
          "listViews": "listview",
          "fieldSets": "fieldset"
        }
      },
      "strategies": {
        "adapter": "decomposed",
        "transformer": "decomposed",
        "decomposition": "folderPerType"
      }
    },
    "reporttype": {
      "id": "reporttype",
      "name": "ReportType",
      "suffix": "reportType",
      "directoryName": "reportTypes",
      "inFolder": false,
      "strictDirectoryName": false
    },
    "report": {
      "id": "report",
      "name": "Report",
      "suffix": "report",
      "directoryName": "reports",
      "inFolder": true,
      "strictDirectoryName": false,
      "folderType": "reportfolder"
    },
    "dashboard": {
      "id": "dashboard",
      "name": "Dashboard",
      "suffix": "dashboard",
      "directoryName": "dashboards",
      "inFolder": true,
      "strictDirectoryName": false,
      "folderType": "dashboardfolder"
    },
    "visualizationplugin": {
      "id": "visualizationplugin",
      "name": "VisualizationPlugin",
      "suffix": "visualizationPlugin",
      "directoryName": "visualizationPlugins",
      "inFolder": false
    },
    "analyticsnapshot": {
      "id": "analyticsnapshot",
      "name": "AnalyticSnapshot",
      "suffix": "snapshot",
      "directoryName": "analyticSnapshots",
      "inFolder": false,
      "strictDirectoryName": false
    },
    "customfeedfilter": {
      "id": "customfeedfilter",
      "name": "CustomFeedFilter",
      "suffix": "feedFilter",
      "directoryName": "feedFilters",
      "inFolder": false
    },
    "layout": {
      "id": "layout",
      "name": "Layout",
      "suffix": "layout",
      "directoryName": "layouts",
      "inFolder": false,
      "strictDirectoryName": false
    },
    "document": {
      "id": "document",
      "name": "Document",
      "suffix": "document",
      "directoryName": "documents",
      "inFolder": true,
      "strictDirectoryName": true,
      "folderType": "documentfolder",
      "strategies": {
        "adapter": "mixedContent"
      }
    },
    "custompageweblink": {
      "id": "custompageweblink",
      "name": "CustomPageWebLink",
      "suffix": "weblink",
      "directoryName": "weblinks",
      "inFolder": false,
      "strictDirectoryName": false,
      "legacySuffix": "custompageweblink"
    },
    "letterhead": {
      "id": "letterhead",
      "name": "Letterhead",
      "suffix": "letter",
      "directoryName": "letterhead",
      "inFolder": false,
      "strictDirectoryName": false
    },
    "emailtemplate": {
      "id": "emailtemplate",
      "name": "EmailTemplate",
      "suffix": "email",
      "directoryName": "email",
      "inFolder": true,
      "strictDirectoryName": false,
      "folderType": "emailfolder",
      "strategies": {
        "adapter": "matchingContentFile"
      }
    },
    "quickaction": {
      "id": "quickaction",
      "name": "QuickAction",
      "suffix": "quickAction",
      "directoryName": "quickActions",
      "inFolder": false,
      "strictDirectoryName": false
    },
    "form": {
      "id": "form",
      "name": "Form",
      "suffix": "form",
      "directoryName": "forms",
      "inFolder": false,
      "children": {
        "types": {
          "formsection": {
            "id": "formsection",
            "name": "FormSection",
            "directoryName": "formSections",
            "suffix": "formSection"
          }
        },
        "suffixes": {
          "formSection": "formsection"
        },
        "directories": {
          "formSections": "formsection"
        }
      }
    },
    "flexipage": {
      "id": "flexipage",
      "name": "FlexiPage",
      "suffix": "flexipage",
      "directoryName": "flexipages",
      "inFolder": false,
      "strictDirectoryName": false
    },
    "customtab": {
      "id": "customtab",
      "name": "CustomTab",
      "suffix": "tab",
      "directoryName": "tabs",
      "inFolder": false,
      "strictDirectoryName": false
    },
    "customapplicationcomponent": {
      "id": "customapplicationcomponent",
      "name": "CustomApplicationComponent",
      "suffix": "customApplicationComponent",
      "directoryName": "customApplicationComponents",
      "inFolder": false
    },
    "customapplication": {
      "id": "customapplication",
      "name": "CustomApplication",
      "suffix": "app",
      "directoryName": "applications",
      "inFolder": false,
      "strictDirectoryName": false
    },
    "portal": {
      "id": "portal",
      "name": "Portal",
      "suffix": "portal",
      "directoryName": "portals",
      "inFolder": false
    },
    "embeddedserviceconfig": {
      "id": "embeddedserviceconfig",
      "name": "EmbeddedServiceConfig",
      "suffix": "EmbeddedServiceConfig",
      "directoryName": "EmbeddedServiceConfig",
      "inFolder": false,
      "strictDirectoryName": false
    },
    "embeddedserviceliveagent": {
      "id": "embeddedserviceliveagent",
      "name": "EmbeddedServiceLiveAgent",
      "suffix": "EmbeddedServiceLiveAgent",
      "directoryName": "EmbeddedServiceLiveAgent",
      "inFolder": false
    },
    "embeddedservicefieldservice": {
      "id": "embeddedservicefieldservice",
      "name": "EmbeddedServiceFieldService",
      "suffix": "EmbeddedServiceFieldService",
      "directoryName": "EmbeddedServiceFieldService",
      "inFolder": false
    },
    "embeddedservicebranding": {
      "id": "embeddedservicebranding",
      "name": "EmbeddedServiceBranding",
      "suffix": "EmbeddedServiceBranding",
      "directoryName": "EmbeddedServiceBranding",
      "inFolder": false,
      "strictDirectoryName": false
    },
    "recommendationstrategy": {
      "id": "recommendationstrategy",
      "name": "RecommendationStrategy",
      "suffix": "recommendationStrategy",
      "directoryName": "recommendationStrategies",
      "inFolder": false,
      "strictDirectoryName": false
    },
    "flow": {
      "id": "flow",
      "name": "Flow",
      "suffix": "flow",
      "directoryName": "flows",
      "inFolder": false,
      "strictDirectoryName": false
    },
    "flowdefinition": {
      "id": "flowdefinition",
      "name": "FlowDefinition",
      "suffix": "flowDefinition",
      "directoryName": "flowDefinitions",
      "inFolder": false,
      "strictDirectoryName": false
    },
    "eventtype": {
      "id": "eventtype",
      "name": "EventType",
      "suffix": "eventType",
      "directoryName": "eventTypes",
      "inFolder": false
    },
    "eventsubscription": {
      "id": "eventsubscription",
      "name": "EventSubscription",
      "suffix": "subscription",
      "directoryName": "eventSubscriptions",
      "inFolder": false
    },
    "eventdelivery": {
      "id": "eventdelivery",
      "name": "EventDelivery",
      "suffix": "delivery",
      "directoryName": "eventDeliveries",
      "inFolder": false
    },
    "workflow": {
      "id": "workflow",
      "name": "Workflow",
      "suffix": "workflow",
      "directoryName": "workflows",
      "inFolder": false,
      "strictDirectoryName": false,
      "children": {
        "types": {
          "workflowfieldupdate": {
            "id": "workflowfieldupdate",
            "name": "WorkflowFieldUpdate",
            "xmlElementName": "fieldUpdates",
            "uniqueIdElement": "fullName",
            "directoryName": "workflowFieldUpdates",
            "suffix": "workflowFieldUpdate"
          },
          "workflowknowledgepublish": {
            "id": "workflowknowledgepublish",
            "name": "WorkflowKnowledgePublish",
            "xmlElementName": "knowledgePublishes",
            "uniqueIdElement": "fullName",
            "directoryName": "workflowKnowledgePublishs",
            "suffix": "workflowKnowledgePublish"
          },
          "workflowtask": {
            "id": "workflowtask",
            "name": "WorkflowTask",
            "xmlElementName": "tasks",
            "uniqueIdElement": "fullName",
            "directoryName": "workflowTasks",
            "suffix": "workflowTask"
          },
          "workflowalert": {
            "id": "workflowalert",
            "name": "WorkflowAlert",
            "xmlElementName": "alerts",
            "uniqueIdElement": "fullName",
            "directoryName": "workflowAlerts",
            "suffix": "workflowAlert"
          },
          "workflowsend": {
            "id": "workflowsend",
            "name": "WorkflowSend",
            "xmlElementName": "send",
            "uniqueIdElement": "fullName",
            "directoryName": "workflowSends",
            "suffix": "workflowSend"
          },
          "workflowoutboundmessage": {
            "id": "workflowoutboundmessage",
            "name": "WorkflowOutboundMessage",
            "xmlElementName": "outboundMessages",
            "uniqueIdElement": "fullName",
            "directoryName": "workflowOutboundMessages",
            "suffix": "workflowOutboundMessage"
          },
          "workflowrule": {
            "id": "workflowrule",
            "name": "WorkflowRule",
            "xmlElementName": "rules",
            "uniqueIdElement": "fullName",
            "directoryName": "workflowRules",
            "suffix": "workflowRule"
          }
        },
        "suffixes": {
          "workflowFieldUpdate": "workflowfieldupdate",
          "workflowKnowledgePublish": "workflowknowledgepublish",
          "workflowTask": "workflowtask",
          "workflowAlert": "workflowalert",
          "workflowSend": "workflowsend",
          "workflowOutboundMessage": "workflowoutboundmessage",
          "workflowRule": "workflowrule"
        },
        "directories": {
          "workflowFieldUpdates": "workflowfieldupdate",
          "workflowKnowledgePublishs": "workflowknowledgepublish",
          "workflowTasks": "workflowtask",
          "workflowAlerts": "workflowalert",
          "workflowSends": "workflowsend",
          "workflowOutboundMessages": "workflowoutboundmessage",
          "workflowRules": "workflowrule"
        }
      }
    },
    "assignmentrules": {
      "id": "assignmentrules",
      "name": "AssignmentRules",
      "suffix": "assignmentRules",
      "directoryName": "assignmentRules",
      "inFolder": false,
      "strictDirectoryName": false,
      "children": {
        "types": {
          "assignmentrule": {
            "id": "assignmentrule",
            "name": "AssignmentRule",
            "xmlElementName": "assignmentRule",
            "uniqueIdElement": "fullName",
            "directoryName": "assignmentRules",
            "suffix": "assignmentRule"
          }
        },
        "suffixes": {
          "assignmentRule": "assignmentrule"
        },
        "directories": {
          "assignmentRules": "assignmentrule"
        }
      }
    },
    "autoresponserules": {
      "id": "autoresponserules",
      "name": "AutoResponseRules",
      "suffix": "autoResponseRules",
      "directoryName": "autoResponseRules",
      "inFolder": false,
      "strictDirectoryName": false,
      "children": {
        "types": {
          "autoresponserule": {
            "id": "autoresponserule",
            "name": "AutoResponseRule",
            "xmlElementName": "autoResponseRule",
            "uniqueIdElement": "fullName",
            "directoryName": "autoResponseRules",
            "suffix": "autoResponseRule"
          }
        },
        "suffixes": {
          "autoResponseRule": "autoresponserule"
        },
        "directories": {
          "autoResponseRules": "autoresponserule"
        }
      }
    },
    "escalationrules": {
      "id": "escalationrules",
      "name": "EscalationRules",
      "suffix": "escalationRules",
      "directoryName": "escalationRules",
      "inFolder": false,
      "strictDirectoryName": false,
      "children": {
        "types": {
          "escalationrule": {
            "id": "escalationrule",
            "name": "EscalationRule",
            "xmlElementName": "escalationRule",
            "uniqueIdElement": "fullName",
            "directoryName": "escalationRules",
            "suffix": "escalationRule"
          }
        },
        "suffixes": {
          "escalationRule": "escalationrule"
        },
        "directories": {
          "escalationRules": "escalationrule"
        }
      }
    },
    "posttemplate": {
      "id": "posttemplate",
      "name": "PostTemplate",
      "suffix": "postTemplate",
      "directoryName": "postTemplates",
      "inFolder": false,
      "strictDirectoryName": false
    },
    "approvalprocess": {
      "id": "approvalprocess",
      "name": "ApprovalProcess",
      "suffix": "approvalProcess",
      "directoryName": "approvalProcesses",
      "inFolder": false,
      "strictDirectoryName": false
    },
    "homepagecomponent": {
      "id": "homepagecomponent",
      "name": "HomePageComponent",
      "suffix": "homePageComponent",
      "directoryName": "homePageComponents",
      "inFolder": false,
      "strictDirectoryName": false
    },
    "homepagelayout": {
      "id": "homepagelayout",
      "name": "HomePageLayout",
      "suffix": "homePageLayout",
      "directoryName": "homePageLayouts",
      "inFolder": false,
      "strictDirectoryName": false
    },
    "customobjecttranslation": {
      "id": "customobjecttranslation",
      "name": "CustomObjectTranslation",
      "suffix": "objectTranslation",
      "directoryName": "objectTranslations",
      "inFolder": false,
      "strictDirectoryName": true,
      "children": {
        "types": {
          "customfieldtranslation": {
            "id": "customfieldtranslation",
            "name": "CustomFieldTranslation",
            "directoryName": "fields",
            "suffix": "fieldTranslation",
            "isAddressable": false
          }
        },
        "suffixes": {
          "fieldTranslation": "customfieldtranslation"
        },
        "directories": {
          "fields": "customfieldtranslation"
        }
      },
      "strategies": {
        "adapter": "decomposed",
        "transformer": "decomposed",
        "decomposition": "topLevel"
      }
    },
    "translations": {
      "id": "translations",
      "name": "Translations",
      "suffix": "translation",
      "directoryName": "translations",
      "inFolder": false
    },
    "globalvaluesettranslation": {
      "id": "globalvaluesettranslation",
      "name": "GlobalValueSetTranslation",
      "suffix": "globalValueSetTranslation",
      "directoryName": "globalValueSetTranslations",
      "inFolder": false,
      "strictDirectoryName": false
    },
    "standardvaluesettranslation": {
      "id": "standardvaluesettranslation",
      "name": "StandardValueSetTranslation",
      "suffix": "standardValueSetTranslation",
      "directoryName": "standardValueSetTranslations",
      "inFolder": false,
      "strictDirectoryName": false
    },
    "apexclass": {
      "id": "apexclass",
      "name": "ApexClass",
      "suffix": "cls",
      "directoryName": "classes",
      "inFolder": false,
      "strictDirectoryName": false,
      "strategies": {
        "adapter": "matchingContentFile"
      }
    },
    "apextrigger": {
      "id": "apextrigger",
      "name": "ApexTrigger",
      "suffix": "trigger",
      "directoryName": "triggers",
      "inFolder": false,
      "strictDirectoryName": false,
      "strategies": {
        "adapter": "matchingContentFile"
      }
    },
    "apextestsuite": {
      "id": "apextestsuite",
      "name": "ApexTestSuite",
      "suffix": "testSuite",
      "directoryName": "testSuites",
      "inFolder": false,
      "strictDirectoryName": false
    },
    "profile": {
      "id": "profile",
      "name": "Profile",
      "suffix": "profile",
      "directoryName": "profiles",
      "inFolder": false,
      "strictDirectoryName": false
    },
    "permissionset": {
      "id": "permissionset",
      "name": "PermissionSet",
      "suffix": "permissionset",
      "directoryName": "permissionsets",
      "inFolder": false,
      "strictDirectoryName": false
    },
    "permissionsetgroup": {
      "id": "permissionsetgroup",
      "name": "PermissionSetGroup",
      "suffix": "permissionsetgroup",
      "directoryName": "permissionsetgroups",
      "inFolder": false,
      "strictDirectoryName": false
    },
    "custommetadata": {
      "id": "custommetadata",
      "name": "CustomMetadata",
      "suffix": "md",
      "directoryName": "customMetadata",
      "inFolder": false,
      "strictDirectoryName": false
    },
    "profilepasswordpolicy": {
      "id": "profilepasswordpolicy",
      "name": "ProfilePasswordPolicy",
      "suffix": "profilePasswordPolicy",
      "directoryName": "profilePasswordPolicies",
      "inFolder": false,
      "strictDirectoryName": false
    },
    "profilesessionsetting": {
      "id": "profilesessionsetting",
      "name": "ProfileSessionSetting",
      "suffix": "profileSessionSetting",
      "directoryName": "profileSessionSettings",
      "inFolder": false,
      "strictDirectoryName": false
    },
    "datacategorygroup": {
      "id": "datacategorygroup",
      "name": "DataCategoryGroup",
      "suffix": "datacategorygroup",
      "directoryName": "datacategorygroups",
      "inFolder": false,
      "strictDirectoryName": false
    },
    "remotesitesetting": {
      "id": "remotesitesetting",
      "name": "RemoteSiteSetting",
      "suffix": "remoteSite",
      "directoryName": "remoteSiteSettings",
      "inFolder": false,
      "strictDirectoryName": false
    },
    "csptrustedsite": {
      "id": "csptrustedsite",
      "name": "CspTrustedSite",
      "suffix": "cspTrustedSite",
      "directoryName": "cspTrustedSites",
      "inFolder": false,
      "strictDirectoryName": false
    },
    "matchingrules": {
      "id": "matchingrules",
      "name": "MatchingRules",
      "suffix": "matchingRule",
      "directoryName": "matchingRules",
      "inFolder": false,
      "strictDirectoryName": false,
      "children": {
        "types": {
          "matchingrule": {
            "id": "matchingrule",
            "name": "MatchingRule",
            "xmlElementName": "matchingRules",
            "uniqueIdElement": "fullName",
            "directoryName": "matchingRules",
            "suffix": "matchingRule"
          }
        },
        "suffixes": {
          "matchingRule": "matchingrule"
        },
        "directories": {
          "matchingRules": "matchingrule"
        }
      }
    },
    "duplicaterule": {
      "id": "duplicaterule",
      "name": "DuplicateRule",
      "suffix": "duplicateRule",
      "directoryName": "duplicateRules",
      "inFolder": false,
      "strictDirectoryName": false
    },
    "cleandataservice": {
      "id": "cleandataservice",
      "name": "CleanDataService",
      "suffix": "cleanDataService",
      "directoryName": "cleanDataServices",
      "inFolder": false,
      "strictDirectoryName": false
    },
    "servicechannel": {
      "id": "servicechannel",
      "name": "ServiceChannel",
      "suffix": "serviceChannel",
      "directoryName": "serviceChannels",
      "inFolder": false
    },
    "queueroutingconfig": {
      "id": "queueroutingconfig",
      "name": "QueueRoutingConfig",
      "suffix": "queueRoutingConfig",
      "directoryName": "queueRoutingConfigs",
      "inFolder": false
    },
    "servicepresencestatus": {
      "id": "servicepresencestatus",
      "name": "ServicePresenceStatus",
      "suffix": "servicePresenceStatus",
      "directoryName": "servicePresenceStatuses",
      "inFolder": false
    },
    "presencedeclinereason": {
      "id": "presencedeclinereason",
      "name": "PresenceDeclineReason",
      "suffix": "presenceDeclineReason",
      "directoryName": "presenceDeclineReasons",
      "inFolder": false
    },
    "presenceuserconfig": {
      "id": "presenceuserconfig",
      "name": "PresenceUserConfig",
      "suffix": "presenceUserConfig",
      "directoryName": "presenceUserConfigs",
      "inFolder": false
    },
    "authprovider": {
      "id": "authprovider",
      "name": "AuthProvider",
      "suffix": "authprovider",
      "directoryName": "authproviders",
      "inFolder": false,
      "strictDirectoryName": false
    },
    "wavetemplatebundle": {
      "id": "wavetemplatebundle",
      "name": "WaveTemplateBundle",
      "directoryName": "waveTemplates",
      "inFolder": false,
      "strictDirectoryName": true,
      "strategies": {
        "adapter": "bundle"
      }
    },
    "waveapplication": {
      "id": "waveapplication",
      "name": "WaveApplication",
      "suffix": "wapp",
      "directoryName": "wave",
      "inFolder": false
    },
    "wavedataset": {
      "id": "wavedataset",
      "name": "WaveDataset",
      "suffix": "wds",
      "directoryName": "wave",
      "inFolder": false
    },
    "eclairgeodata": {
      "id": "eclairgeodata",
      "name": "EclairGeoData",
      "suffix": "geodata",
      "directoryName": "eclair",
      "inFolder": false,
      "strictDirectoryName": false,
      "strategies": {
        "adapter": "matchingContentFile"
      }
    },
    "wavelens": {
      "id": "wavelens",
      "name": "WaveLens",
      "suffix": "wlens",
      "directoryName": "wave",
      "inFolder": false,
      "strategies": {
        "adapter": "matchingContentFile"
      }
    },
    "wavedashboard": {
      "id": "wavedashboard",
      "name": "WaveDashboard",
      "suffix": "wdash",
      "directoryName": "wave",
      "inFolder": false,
      "strategies": {
        "adapter": "matchingContentFile"
      }
    },
    "wavecomponent": {
      "id": "wavecomponent",
      "name": "WaveComponent",
      "suffix": "wcomp",
      "directoryName": "wave",
      "inFolder": false,
      "strategies": {
        "adapter": "matchingContentFile"
      }
    },
    "wavexmd": {
      "id": "wavexmd",
      "name": "WaveXmd",
      "suffix": "xmd",
      "directoryName": "wave",
      "inFolder": false
    },
    "wavedataflow": {
      "id": "wavedataflow",
      "name": "WaveDataflow",
      "suffix": "wdf",
      "directoryName": "wave",
      "inFolder": false,
      "strategies": {
        "adapter": "matchingContentFile"
      }
    },
    "waverecipe": {
      "id": "waverecipe",
      "name": "WaveRecipe",
      "suffix": "wdpr",
      "directoryName": "wave",
      "inFolder": false,
      "strategies": {
        "adapter": "matchingContentFile"
      }
    },
    "customsite": {
      "id": "customsite",
      "name": "CustomSite",
      "suffix": "site",
      "directoryName": "sites",
      "inFolder": false,
      "strictDirectoryName": true
    },
    "channellayout": {
      "id": "channellayout",
      "name": "ChannelLayout",
      "suffix": "channelLayout",
      "directoryName": "channelLayouts",
      "inFolder": false,
      "strictDirectoryName": false
    },
    "contentasset": {
      "id": "contentasset",
      "name": "ContentAsset",
      "suffix": "asset",
      "directoryName": "contentassets",
      "inFolder": false,
      "strictDirectoryName": false,
      "strategies": {
        "adapter": "matchingContentFile"
      }
    },
    "marketingresourcetype": {
      "id": "marketingresourcetype",
      "name": "MarketingResourceType",
      "suffix": "marketingResourceType",
      "directoryName": "marketingResourceType",
      "inFolder": false
    },
    "sharingrules": {
      "id": "sharingrules",
      "name": "SharingRules",
      "suffix": "sharingRules",
      "directoryName": "sharingRules",
      "inFolder": false,
      "strictDirectoryName": false,
      "children": {
        "types": {
          "sharingownerrule": {
            "id": "sharingownerrule",
            "name": "SharingOwnerRule",
            "xmlElementName": "sharingOwnerRules",
            "uniqueIdElement": "fullName",
            "directoryName": "sharingOwnerRules",
            "suffix": "sharingOwnerRule"
          },
          "sharingcriteriarule": {
            "id": "sharingcriteriarule",
            "name": "SharingCriteriaRule",
            "xmlElementName": "sharingCriteriaRules",
            "uniqueIdElement": "fullName",
            "directoryName": "sharingCriteriaRules",
            "suffix": "sharingCriteriaRule"
          },
          "sharingguestrule": {
            "id": "sharingguestrule",
            "name": "SharingGuestRule",
            "xmlElementName": "sharingGuestRules",
            "uniqueIdElement": "fullName",
            "directoryName": "sharingGuestRules",
            "suffix": "sharingGuestRule"
          },
          "sharingterritoryrule": {
            "id": "sharingterritoryrule",
            "name": "SharingTerritoryRule",
            "xmlElementName": "sharingTerritoryRules",
            "uniqueIdElement": "fullName",
            "directoryName": "sharingTerritoryRules",
            "suffix": "sharingTerritoryRule"
          }
        },
        "suffixes": {
          "sharingOwnerRule": "sharingownerrule",
          "sharingCriteriaRule": "sharingcriteriarule",
          "sharingGuestRule": "sharingguestrule",
          "sharingTerritoryRule": "sharingterritoryrule"
        },
        "directories": {
          "sharingOwnerRules": "sharingownerrule",
          "sharingCriteriaRules": "sharingcriteriarule",
          "sharingGuestRules": "sharingguestrule",
          "sharingTerritoryRules": "sharingterritoryrule"
        }
      }
    },
    "sharingset": {
      "id": "sharingset",
      "name": "SharingSet",
      "suffix": "sharingSet",
      "directoryName": "sharingSets",
      "inFolder": false,
      "strictDirectoryName": false
    },
    "community": {
      "id": "community",
      "name": "Community",
      "suffix": "community",
      "directoryName": "communities",
      "inFolder": false,
      "strictDirectoryName": false
    },
    "chatterextension": {
      "id": "chatterextension",
      "name": "ChatterExtension",
      "suffix": "ChatterExtension",
      "directoryName": "ChatterExtensions",
      "inFolder": false,
      "strictDirectoryName": false
    },
    "callcenter": {
      "id": "callcenter",
      "name": "CallCenter",
      "suffix": "callCenter",
      "directoryName": "callCenters",
      "inFolder": false,
      "strictDirectoryName": false
    },
    "milestonetype": {
      "id": "milestonetype",
      "name": "MilestoneType",
      "suffix": "milestoneType",
      "directoryName": "milestoneTypes",
      "inFolder": false
    },
    "entitlementprocess": {
      "id": "entitlementprocess",
      "name": "EntitlementProcess",
      "suffix": "entitlementProcess",
      "directoryName": "entitlementProcesses",
      "inFolder": false
    },
    "entitlementtemplate": {
      "id": "entitlementtemplate",
      "name": "EntitlementTemplate",
      "suffix": "entitlementTemplate",
      "directoryName": "entitlementTemplates",
      "inFolder": false
    },
    "customnotificationtype": {
      "id": "customnotificationtype",
      "name": "CustomNotificationType",
      "suffix": "notiftype",
      "directoryName": "notificationtypes",
      "inFolder": false,
      "strictDirectoryName": false
    },
    "connectedapp": {
      "id": "connectedapp",
      "name": "ConnectedApp",
      "suffix": "connectedApp",
      "directoryName": "connectedApps",
      "inFolder": false,
      "strictDirectoryName": false
    },
    "appmenu": {
      "id": "appmenu",
      "name": "AppMenu",
      "suffix": "appMenu",
      "directoryName": "appMenus",
      "inFolder": false,
      "strictDirectoryName": false
    },
    "delegategroup": {
      "id": "delegategroup",
      "name": "DelegateGroup",
      "suffix": "delegateGroup",
      "directoryName": "delegateGroups",
      "inFolder": false,
      "strictDirectoryName": false
    },
    "sitedotcom": {
      "id": "sitedotcom",
      "name": "SiteDotCom",
      "suffix": "site",
      "directoryName": "siteDotComSites",
      "inFolder": false,
      "strictDirectoryName": false,
      "strategies": {
        "adapter": "matchingContentFile"
      }
    },
    "network": {
      "id": "network",
      "name": "Network",
      "suffix": "network",
      "directoryName": "networks",
      "inFolder": false,
      "strictDirectoryName": false
    },
    "networkbranding": {
      "id": "networkbranding",
      "name": "NetworkBranding",
      "suffix": "networkBranding",
      "directoryName": "networkBranding",
      "inFolder": false,
      "strictDirectoryName": false,
      "strategies": {
        "adapter": "matchingContentFile"
      }
    },
    "customexperience": {
      "id": "customexperience",
      "name": "CustomExperience",
      "suffix": "customExperience",
      "directoryName": "customExperiences",
      "inFolder": false
    },
    "communitythemedefinition": {
      "id": "communitythemedefinition",
      "name": "CommunityThemeDefinition",
      "suffix": "communityThemeDefinition",
      "directoryName": "communityThemeDefinitions",
      "inFolder": false,
      "strictDirectoryName": false
    },
    "brandingset": {
      "id": "brandingset",
      "name": "BrandingSet",
      "suffix": "brandingSet",
      "directoryName": "brandingSets",
      "inFolder": false,
      "strictDirectoryName": false
    },
    "flowcategory": {
      "id": "flowcategory",
      "name": "FlowCategory",
      "suffix": "flowCategory",
      "directoryName": "flowCategories",
      "inFolder": false,
      "strictDirectoryName": false
    },
    "lightningbolt": {
      "id": "lightningbolt",
      "name": "LightningBolt",
      "suffix": "lightningBolt",
      "directoryName": "lightningBolts",
      "inFolder": false,
      "strictDirectoryName": false
    },
    "lightningexperiencetheme": {
      "id": "lightningexperiencetheme",
      "name": "LightningExperienceTheme",
      "suffix": "lightningExperienceTheme",
      "directoryName": "lightningExperienceThemes",
      "inFolder": false,
      "strictDirectoryName": false
    },
    "communitytemplatedefinition": {
      "id": "communitytemplatedefinition",
      "name": "CommunityTemplateDefinition",
      "suffix": "communityTemplateDefinition",
      "directoryName": "communityTemplateDefinitions",
      "inFolder": false,
      "strictDirectoryName": false
    },
    "managedtopics": {
      "id": "managedtopics",
      "name": "ManagedTopics",
      "suffix": "managedTopics",
      "directoryName": "managedTopics",
      "inFolder": false,
      "strictDirectoryName": false,
      "children": {
        "types": {
          "managedtopic": {
            "id": "managedtopic",
            "name": "ManagedTopic",
            "directoryName": "managedTopics",
            "suffix": "managedTopic"
          }
        },
        "suffixes": {
          "managedTopic": "managedtopic"
        },
        "directories": {
          "managedTopics": "managedtopic"
        }
      }
    },
    "keywordlist": {
      "id": "keywordlist",
      "name": "KeywordList",
      "suffix": "keywords",
      "directoryName": "moderation",
      "inFolder": false,
      "strictDirectoryName": false
    },
    "usercriteria": {
      "id": "usercriteria",
      "name": "UserCriteria",
      "suffix": "userCriteria",
      "directoryName": "userCriteria",
      "inFolder": false,
      "strictDirectoryName": false
    },
    "moderationrule": {
      "id": "moderationrule",
      "name": "ModerationRule",
      "suffix": "rule",
      "directoryName": "moderation",
      "inFolder": false,
      "strictDirectoryName": false
    },
    "territory2type": {
      "id": "territory2type",
      "name": "Territory2Type",
      "suffix": "territory2Type",
      "directoryName": "territory2Types",
      "inFolder": false
    },
    "territory2model": {
      "id": "territory2model",
      "name": "Territory2Model",
      "suffix": "territory2Model",
      "directoryName": "territory2Models",
      "inFolder": false,
      "folderType": "territory2model"
    },
    "territory2rule": {
      "id": "territory2rule",
      "name": "Territory2Rule",
      "suffix": "territory2Rule",
      "directoryName": "rules",
      "inFolder": false,
      "folderType": "territory2model"
    },
    "territory2": {
      "id": "territory2",
      "name": "Territory2",
      "suffix": "territory2",
      "directoryName": "territories",
      "inFolder": false,
      "folderType": "territory2model"
    },
    "campaigninfluencemodel": {
      "id": "campaigninfluencemodel",
      "name": "CampaignInfluenceModel",
      "suffix": "campaignInfluenceModel",
      "directoryName": "campaignInfluenceModels",
      "inFolder": false
    },
    "samlssoconfig": {
      "id": "samlssoconfig",
      "name": "SamlSsoConfig",
      "suffix": "samlssoconfig",
      "directoryName": "samlssoconfigs",
      "inFolder": false,
      "strictDirectoryName": false
    },
    "datapipeline": {
      "id": "datapipeline",
      "name": "DataPipeline",
      "suffix": "dataPipeline",
      "directoryName": "dataPipelines",
      "inFolder": false
    },
    "corswhitelistorigin": {
      "id": "corswhitelistorigin",
      "name": "CorsWhitelistOrigin",
      "suffix": "corsWhitelistOrigin",
      "directoryName": "corsWhitelistOrigins",
      "inFolder": false,
      "strictDirectoryName": false
    },
    "actionlinkgrouptemplate": {
      "id": "actionlinkgrouptemplate",
      "name": "ActionLinkGroupTemplate",
      "suffix": "actionLinkGroupTemplate",
      "directoryName": "actionLinkGroupTemplates",
      "inFolder": false,
      "strictDirectoryName": false
    },
    "licensedefinition": {
      "id": "licensedefinition",
      "name": "LicenseDefinition",
      "suffix": "licenseDefinition",
      "directoryName": "licenseDefinitions",
      "inFolder": false
    },
    "transactionsecuritypolicy": {
      "id": "transactionsecuritypolicy",
      "name": "TransactionSecurityPolicy",
      "suffix": "transactionSecurityPolicy",
      "directoryName": "transactionSecurityPolicies",
      "inFolder": false
    },
    "accesscontrolpolicy": {
      "id": "accesscontrolpolicy",
      "name": "AccessControlPolicy",
      "suffix": "policy",
      "directoryName": "accessControlPolicies",
      "inFolder": false,
      "strictDirectoryName": true
    },
    "skill": {
      "id": "skill",
      "name": "Skill",
      "suffix": "skill",
      "directoryName": "skills",
      "inFolder": false
    },
    "livechatdeployment": {
      "id": "livechatdeployment",
      "name": "LiveChatDeployment",
      "suffix": "liveChatDeployment",
      "directoryName": "liveChatDeployments",
      "inFolder": false
    },
    "livechatbutton": {
      "id": "livechatbutton",
      "name": "LiveChatButton",
      "suffix": "liveChatButton",
      "directoryName": "liveChatButtons",
      "inFolder": false
    },
    "livechatagentconfig": {
      "id": "livechatagentconfig",
      "name": "LiveChatAgentConfig",
      "suffix": "liveChatAgentConfig",
      "directoryName": "liveChatAgentConfigs",
      "inFolder": false
    },
    "synonymdictionary": {
      "id": "synonymdictionary",
      "name": "SynonymDictionary",
      "suffix": "synonymDictionary",
      "directoryName": "synonymDictionaries",
      "inFolder": false,
      "strictDirectoryName": false
    },
    "xorghub": {
      "id": "xorghub",
      "name": "XOrgHub",
      "suffix": "xorghub",
      "directoryName": "xorghubs",
      "inFolder": false
    },
    "pathassistant": {
      "id": "pathassistant",
      "name": "PathAssistant",
      "suffix": "pathAssistant",
      "directoryName": "pathAssistants",
      "inFolder": false,
      "strictDirectoryName": false
    },
    "leadconvertsettings": {
      "id": "leadconvertsettings",
      "name": "LeadConvertSettings",
      "suffix": "LeadConvertSetting",
      "directoryName": "LeadConvertSettings",
      "inFolder": false,
      "strictDirectoryName": false
    },
    "livechatsensitivedatarule": {
      "id": "livechatsensitivedatarule",
      "name": "LiveChatSensitiveDataRule",
      "suffix": "liveChatSensitiveDataRule",
      "directoryName": "liveChatSensitiveDataRule",
      "inFolder": false
    },
    "platformcachepartition": {
      "id": "platformcachepartition",
      "name": "PlatformCachePartition",
      "suffix": "cachePartition",
      "directoryName": "cachePartitions",
      "inFolder": false,
      "strictDirectoryName": false
    },
    "assistantrecommendationtype": {
      "id": "assistantrecommendationtype",
      "name": "AssistantRecommendationType",
      "suffix": "assistantRecommendationType",
      "directoryName": "assistantRecommendationTypes",
      "inFolder": false
    },
    "insighttype": {
      "id": "insighttype",
      "name": "InsightType",
      "suffix": "insightType",
      "directoryName": "insightTypes",
      "inFolder": false
    },
    "topicsforobjects": {
      "id": "topicsforobjects",
      "name": "TopicsForObjects",
      "suffix": "topicsForObjects",
      "directoryName": "topicsForObjects",
      "inFolder": false,
      "strictDirectoryName": false
    },
    "emailservicesfunction": {
      "id": "emailservicesfunction",
      "name": "EmailServicesFunction",
      "suffix": "xml",
      "directoryName": "emailservices",
      "inFolder": false,
      "strictDirectoryName": false
    },
    "integrationhubsettingstype": {
      "id": "integrationhubsettingstype",
      "name": "IntegrationHubSettingsType",
      "suffix": "type",
      "directoryName": "integrationHub",
      "inFolder": false
    },
    "integrationhubsettings": {
      "id": "integrationhubsettings",
      "name": "IntegrationHubSettings",
      "suffix": "settings",
      "directoryName": "integrationHub",
      "inFolder": false,
      "strictDirectoryName": true
    },
    "orchestrationcontext": {
      "id": "orchestrationcontext",
      "name": "OrchestrationContext",
      "suffix": "orchestrationContext",
      "directoryName": "iot",
      "inFolder": false
    },
    "orchestration": {
      "id": "orchestration",
      "name": "Orchestration",
      "suffix": "orchestration",
      "directoryName": "iot",
      "inFolder": false
    },
    "aiassistanttemplate": {
      "id": "aiassistanttemplate",
      "name": "AIAssistantTemplate",
      "suffix": "aiAssistantTemplate",
      "directoryName": "aiAssistantTemplates",
      "inFolder": false
    },
    "settings": {
      "id": "settings",
      "name": "Settings",
      "suffix": "settings",
      "directoryName": "settings",
      "inFolder": false,
      "strictDirectoryName": false
    },
    "featureparameterboolean": {
      "id": "featureparameterboolean",
      "name": "FeatureParameterBoolean",
      "suffix": "featureParameterBoolean",
      "directoryName": "featureParameters",
      "inFolder": false
    },
    "featureparameterdate": {
      "id": "featureparameterdate",
      "name": "FeatureParameterDate",
      "suffix": "featureParameterDate",
      "directoryName": "featureParameters",
      "inFolder": false
    },
    "featureparameterinteger": {
      "id": "featureparameterinteger",
      "name": "FeatureParameterInteger",
      "suffix": "featureParameterInteger",
      "directoryName": "featureParameters",
      "inFolder": false
    },
    "commandaction": {
      "id": "commandaction",
      "name": "CommandAction",
      "suffix": "commandaction",
      "directoryName": "commandActions",
      "inFolder": false
    },
    "batchcalcjobdefinition": {
      "id": "batchcalcjobdefinition",
      "name": "BatchCalcJobDefinition",
      "suffix": "batchCalcJobDefinition",
      "directoryName": "batchCalcJobDefinitions",
      "inFolder": false,
      "strictDirectoryName": false
    },
    "oauthcustomscope": {
      "id": "oauthcustomscope",
      "name": "OauthCustomScope",
      "suffix": "oauthcustomscope",
      "directoryName": "oauthcustomscopes",
      "inFolder": false,
      "strictDirectoryName": false
    },
    "platformeventchannel": {
      "id": "platformeventchannel",
      "name": "PlatformEventChannel",
      "suffix": "platformEventChannel",
      "directoryName": "platformEventChannels",
      "inFolder": false,
      "strictDirectoryName": false
    },
    "customhelpmenusection": {
      "id": "customhelpmenusection",
      "name": "CustomHelpMenuSection",
      "suffix": "customHelpMenuSection",
      "directoryName": "customHelpMenuSections",
      "inFolder": false,
      "strictDirectoryName": false
    },
    "prompt": {
      "id": "prompt",
      "name": "Prompt",
      "suffix": "prompt",
      "directoryName": "prompts",
      "inFolder": false,
      "strictDirectoryName": false
    },
    "mldomain": {
      "id": "mldomain",
      "name": "MlDomain",
      "suffix": "mlDomain",
      "directoryName": "mlDomains",
      "inFolder": false
    },
    "bot": {
      "id": "bot",
      "name": "Bot",
      "suffix": "bot",
      "directoryName": "bots",
      "inFolder": false,
      "strictDirectoryName": true,
      "children": {
        "types": {
          "botversion": {
            "id": "botversion",
            "name": "BotVersion",
            "directoryName": "botVersions",
            "suffix": "botVersion"
          }
        },
        "directories": {
          "botVersions": "botversion"
        },
        "suffixes": {
          "botVersion": "botversion"
        }
      },
      "strategies": {
        "adapter": "decomposed",
        "transformer": "decomposed",
        "decomposition": "topLevel"
      }
    },
    "animationrule": {
      "id": "animationrule",
      "name": "AnimationRule",
      "suffix": "animationRule",
      "directoryName": "animationRules",
      "inFolder": false,
      "strictDirectoryName": false
    },
    "recordactiondeployment": {
      "id": "recordactiondeployment",
      "name": "RecordActionDeployment",
      "suffix": "deployment",
      "directoryName": "recordActionDeployments",
      "inFolder": false,
      "strictDirectoryName": false
    },
    "embeddedserviceflowconfig": {
      "id": "embeddedserviceflowconfig",
      "name": "EmbeddedServiceFlowConfig",
      "suffix": "EmbeddedServiceFlowConfig",
      "directoryName": "EmbeddedServiceFlowConfig",
      "inFolder": false,
      "strictDirectoryName": false
    },
    "platformeventchannelmember": {
      "id": "platformeventchannelmember",
      "name": "PlatformEventChannelMember",
      "suffix": "platformEventChannelMember",
      "directoryName": "platformEventChannelMembers",
      "inFolder": false,
      "strictDirectoryName": false
    },
    "canvasmetadata": {
      "id": "canvasmetadata",
      "name": "CanvasMetadata",
      "suffix": "Canvas",
      "directoryName": "Canvases",
      "inFolder": false,
      "strictDirectoryName": false
    },
    "mobileapplicationdetail": {
      "id": "mobileapplicationdetail",
      "name": "MobileApplicationDetail",
      "suffix": "MobileApplicationDetail",
      "directoryName": "MobileApplicationDetails",
      "inFolder": false,
      "strictDirectoryName": false
    },
    "lightningonboardingconfig": {
      "id": "lightningonboardingconfig",
      "name": "LightningOnboardingConfig",
      "suffix": "lightningOnboardingConfig",
      "directoryName": "lightningOnboardingConfigs",
      "inFolder": false,
      "strictDirectoryName": false
    },
    "reportfolder": {
      "id": "reportfolder",
      "name": "ReportFolder",
      "suffix": "reportFolder",
      "directoryName": "reports",
      "inFolder": false,
      "strictDirectoryName": false,
      "folderContentType": "report"
    },
    "dashboardfolder": {
      "id": "dashboardfolder",
      "name": "DashboardFolder",
      "suffix": "dashboardFolder",
      "directoryName": "dashboards",
      "inFolder": false,
      "strictDirectoryName": false,
      "folderContentType": "dashboard"
    },
    "documentfolder": {
      "id": "documentfolder",
      "name": "DocumentFolder",
      "suffix": "documentFolder",
      "directoryName": "documents",
      "inFolder": false,
      "strictDirectoryName": false,
      "folderContentType": "document"
    },
    "emailfolder": {
      "id": "emailfolder",
      "name": "EmailFolder",
      "suffix": "emailFolder",
      "directoryName": "email",
      "inFolder": false,
      "strictDirectoryName": false,
      "folderContentType": "emailtemplate"
    },
    "inboundnetworkconnection": {
      "id": "inboundnetworkconnection",
      "name": "InboundNetworkConnection",
      "suffix": "inboundNetworkConnection",
      "directoryName": "inboundNetworkConnections",
      "inFolder": false,
      "strictDirectoryName": false
    },
    "outboundnetworkconnection": {
      "id": "outboundnetworkconnection",
      "name": "OutboundNetworkConnection",
      "suffix": "outboundNetworkConnection",
      "directoryName": "outboundNetworkConnections",
      "inFolder": false,
      "strictDirectoryName": false
    },
    "inboundcertificate": {
      "id": "inboundcertificate",
      "name": "InboundCertificate",
      "suffix": "inboundCertificate",
      "directoryName": "inboundCertificates",
      "inFolder": false,
      "strictDirectoryName": false,
      "strategies": {
        "adapter": "matchingContentFile"
      }
    },
    "mutingpermissionset": {
      "id": "mutingpermissionset",
      "name": "MutingPermissionSet",
      "suffix": "mutingpermissionset",
      "directoryName": "mutingpermissionsets",
      "inFolder": false,
      "strictDirectoryName": false
    },
    "mydomaindiscoverablelogin": {
      "id": "mydomaindiscoverablelogin",
      "name": "MyDomainDiscoverableLogin",
      "suffix": "myDomainDiscoverableLogin",
      "directoryName": "myDomainDiscoverableLogins",
      "inFolder": false,
      "strictDirectoryName": false
    },
    "blacklistedconsumer": {
      "id": "blacklistedconsumer",
      "name": "BlacklistedConsumer",
      "suffix": "blacklistedConsumer",
      "directoryName": "blacklistedConsumers",
      "inFolder": false,
      "strictDirectoryName": false
    },
    "userprovisioningconfig": {
      "id": "userprovisioningconfig",
      "name": "UserProvisioningConfig",
      "suffix": "userProvisioningConfig",
      "directoryName": "userProvisioningConfigs",
      "inFolder": false,
      "strictDirectoryName": false
    },
    "redirectwhitelisturl": {
      "id": "redirectwhitelisturl",
      "name": "RedirectWhitelistUrl",
      "suffix": "redirectWhitelistUrl",
      "directoryName": "redirectWhitelistUrls",
      "inFolder": false,
      "strictDirectoryName": false
    },
    "apexemailnotifications": {
      "id": "apexemailnotifications",
      "name": "ApexEmailNotifications",
      "suffix": "notifications",
      "directoryName": "apexEmailNotifications",
      "inFolder": false,
      "strictDirectoryName": false
    },
    "iframewhitelisturlsettings": {
      "id": "iframewhitelisturlsettings",
      "name": "IframeWhiteListUrlSettings",
      "suffix": "iframeWhiteListUrlSettings",
      "directoryName": "iframeWhiteListUrlSettings",
      "inFolder": false,
      "strictDirectoryName": false
    },
    "appointmentschedulingpolicy": {
      "id": "appointmentschedulingpolicy",
      "name": "AppointmentSchedulingPolicy",
      "suffix": "policy",
      "directoryName": "appointmentSchedulingPolicies",
      "inFolder": false,
      "strictDirectoryName": false
    },
    "notificationtypeconfig": {
      "id": "notificationtypeconfig",
      "name": "NotificationTypeConfig",
      "suffix": "config",
      "directoryName": "notificationTypeConfig",
      "inFolder": false,
      "strictDirectoryName": false
    },
    "managedcontenttype": {
      "id": "managedcontenttype",
      "name": "ManagedContentType",
      "suffix": "managedContentType",
      "directoryName": "managedContentTypes",
      "inFolder": false,
      "strictDirectoryName": false
    },
    "paymentgatewayprovider": {
      "id": "paymentgatewayprovider",
      "name": "PaymentGatewayProvider",
      "suffix": "paymentGatewayProvider",
      "directoryName": "paymentGatewayProviders",
      "inFolder": false
    },
    "embeddedservicemenusettings": {
      "id": "embeddedservicemenusettings",
      "name": "EmbeddedServiceMenuSettings",
      "suffix": "EmbeddedServiceMenuSettings",
      "directoryName": "EmbeddedServiceMenuSettings",
      "inFolder": false,
      "strictDirectoryName": false
    },
    "callcoachingmediaprovider": {
      "id": "callcoachingmediaprovider",
      "name": "CallCoachingMediaProvider",
      "suffix": "callCoachingMediaProvider",
      "directoryName": "callCoachingMediaProviders",
      "inFolder": false,
      "strictDirectoryName": false
    },
    "customindex": {
      "id": "customindex",
      "name": "CustomIndex",
      "suffix": "indx",
      "directoryName": "customindex",
      "inFolder": false,
      "strictDirectoryName": false
    },
    "entityimplements": {
      "id": "entityimplements",
      "name": "EntityImplements",
      "suffix": "entityImplements",
      "directoryName": "entityImplements",
      "inFolder": false,
      "strictDirectoryName": false
    },
    "audience": {
      "id": "audience",
      "name": "Audience",
      "suffix": "audience",
      "directoryName": "audience",
      "inFolder": false,
      "strictDirectoryName": false
    },
    "cmsconnectsource": {
      "id": "cmsconnectsource",
      "name": "CMSConnectSource",
      "suffix": "cmsConnectSource",
      "directoryName": "cmsConnectSource",
      "inFolder": false,
      "strictDirectoryName": false
    },
    "platformeventsubscriberconfig": {
      "id": "platformeventsubscriberconfig",
      "name": "PlatformEventSubscriberConfig",
      "suffix": "platformEventSubscriberConfig",
      "directoryName": "PlatformEventSubscriberConfigs",
      "inFolder": false,
      "strictDirectoryName": false
    },
    "workskillrouting": {
      "id": "workskillrouting",
      "name": "WorkSkillRouting",
      "suffix": "workSkillRouting",
      "directoryName": "workSkillRoutings",
      "strictDirectoryName": false,
      "children": {
        "types": {
          "workskillroutingattribute": {
            "id": "workskillroutingattribute",
            "name": "WorkSkillRoutingAttribute",
            "directoryName": "workSkillRoutingAttributes",
            "suffix": "workSkillRoutingAttribute"
          }
        },
        "suffixes": {
          "workSkillRoutingAttribute": "workskillroutingattribute"
        },
        "directories": {
          "workSkillRoutingAttributes": "workskillroutingattribute"
        }
      }
    },
    "timesheettemplate": {
      "id": "timesheettemplate",
      "name": "TimeSheetTemplate",
      "suffix": "timeSheetTemplate",
      "directoryName": "timeSheetTemplates",
      "strictDirectoryName": false
    },
    "accountrelationshipsharerule": {
      "id": "accountrelationshipsharerule",
      "name": "AccountRelationshipShareRule",
      "suffix": "accountRelationshipShareRule",
      "directoryName": "accountRelationshipShareRules",
      "strictDirectoryName": false
    },
    "ipaddressrange": {
      "id": "ipaddressrange",
      "name": "IPAddressRange",
      "suffix": "IPAddressRange",
      "directoryName": "IPAddressRanges",
      "inFolder": false,
      "strictDirectoryName": false
    },
    "icon": {
      "id": "icon",
      "name": "Icon",
      "suffix": "icon",
      "directoryName": "icons",
      "strictDirectoryName": false
    },
    "businessprocessgroup": {
      "id": "businessprocessgroup",
      "name": "BusinessProcessGroup",
      "suffix": "businessProcessGroup",
      "directoryName": "businessProcessGroups",
      "strictDirectoryName": false
    },
    "businessprocessfeedbackconfiguration": {
      "id": "businessprocessfeedbackconfiguration",
      "name": "BusinessProcessFeedbackConfiguration",
      "suffix": "businessProcessFeedbackConfiguration",
      "directoryName": "businessProcessFeedbackConfigurations",
      "strictDirectoryName": false
    },
    "discoveryaimodel": {
      "id": "discoveryaimodel",
      "name": "DiscoveryAIModel",
      "suffix": "model",
      "directoryName": "discovery",
      "strictDirectoryName": false,
      "strategies": {
        "adapter": "matchingContentFile"
      }
    },
    "discoverygoal": {
      "id": "discoverygoal",
      "name": "DiscoveryGoal",
      "suffix": "goal",
      "directoryName": "discovery",
      "strictDirectoryName": false
    },
    "restrictionrule": {
      "id": "restrictionrule",
      "name": "RestrictionRule",
      "suffix": "rule",
      "directoryName": "restrictionRules",
      "strictDirectoryName": true
    },
    "functionreference": {
      "id": "functionreference",
      "name": "FunctionReference",
      "suffix": "function",
      "directoryName": "functions",
      "strictDirectoryName": false
    },
    "participantrole": {
      "id": "participantrole",
      "name": "ParticipantRole",
      "suffix": "participantRole",
      "directoryName": "participantRoles",
      "strictDirectoryName": false
    },
    "gatewayproviderpaymentmethodtype": {
      "id": "gatewayproviderpaymentmethodtype",
      "name": "GatewayProviderPaymentMethodType",
      "suffix": "gatewayProviderPaymentMethodType",
      "directoryName": "gatewayProviderPaymentMethodTypes",
      "strictDirectoryName": false
    },
    "careprovidersearchconfig": {
      "id": "careprovidersearchconfig",
      "name": "CareProviderSearchConfig",
      "suffix": "careProviderSearchConfig",
      "directoryName": "careProviderSearchConfigs",
      "strictDirectoryName": false
    },
    "caresystemfieldmapping": {
      "id": "caresystemfieldmapping",
      "name": "CareSystemFieldMapping",
      "suffix": "careSystemFieldMapping",
      "directoryName": "careSystemFieldMappings",
      "strictDirectoryName": false
    },
    "documenttype": {
      "id": "documenttype",
      "name": "DocumentType",
      "suffix": "documentType",
      "directoryName": "documentTypes",
      "strictDirectoryName": false
    },
    "ocrsampledocument": {
      "id": "ocrsampledocument",
      "name": "OcrSampleDocument",
      "suffix": "ocrSampleDocument",
      "directoryName": "ocrSampleDocuments",
      "strictDirectoryName": false
    },
    "ocrtemplate": {
      "id": "ocrtemplate",
      "name": "OcrTemplate",
      "suffix": "ocrTemplate",
      "directoryName": "ocrTemplates",
      "strictDirectoryName": false
    },
    "actionplantemplate": {
      "id": "actionplantemplate",
      "name": "ActionPlanTemplate",
      "suffix": "apt",
      "directoryName": "actionPlanTemplates",
      "strictDirectoryName": false
    },
    "decisiontable": {
      "id": "decisiontable",
      "name": "DecisionTable",
      "suffix": "decisionTable",
      "directoryName": "decisionTables",
      "strictDirectoryName": false
    },
    "decisiontabledatasetlink": {
      "id": "decisiontabledatasetlink",
      "name": "DecisionTableDatasetLink",
      "suffix": "decisionTableDatasetLink",
      "directoryName": "decisionTableDatasetLinks",
      "strictDirectoryName": false
    },
    "briefcasedefinition": {
      "id": "briefcasedefinition",
      "name": "BriefcaseDefinition",
      "suffix": "briefcaseDefinition",
      "directoryName": "briefcaseDefinitions",
      "strictDirectoryName": false
    },
    "batchprocessjobdefinition": {
      "id": "batchprocessjobdefinition",
      "name": "BatchProcessJobDefinition",
      "suffix": "batchProcessJobDefinition",
      "directoryName": "batchProcessJobDefinitions",
      "strictDirectoryName": false
    },
    "webstoretemplate": {
      "id": "webstoretemplate",
      "name": "WebStoreTemplate",
      "suffix": "webStoreTemplate",
      "directoryName": "webStoreTemplates",
      "strictDirectoryName": false
    },
    "dynamictrigger": {
      "id": "dynamictrigger",
      "name": "DynamicTrigger",
      "suffix": "dynamicTrigger",
      "directoryName": "dynamicTriggers",
      "strictDirectoryName": false
    },
    "objecthierarchyrelationship": {
      "id": "objecthierarchyrelationship",
      "name": "ObjectHierarchyRelationship",
      "suffix": "settings",
      "directoryName": "ObjectHierarchyRelationship",
      "strictDirectoryName": true
    },
    "salesagreementsettings": {
      "id": "salesagreementsettings",
      "name": "SalesAgreementSettings",
      "suffix": "salesAgreementSetting",
      "directoryName": "salesAgreementSettings",
      "strictDirectoryName": false
    },
    "acctmgrtargetsettings": {
      "id": "acctmgrtargetsettings",
      "name": "AcctMgrTargetSettings",
      "suffix": "acctMgrTargetSetting",
      "directoryName": "acctMgrTargetSettings",
      "strictDirectoryName": false
    },
    "accountforecastsettings": {
      "id": "accountforecastsettings",
      "name": "AccountForecastSettings",
      "suffix": "accountForecastSetting",
      "directoryName": "AccountForecastSettings",
      "strictDirectoryName": false
    },
    "industriesmanufacturingsettings": {
      "id": "industriesmanufacturingsettings",
      "name": "IndustriesManufacturingSettings",
      "suffix": "settings",
      "directoryName": "IndustriesManufacturingSettings",
      "strictDirectoryName": true
    },
    "fieldservicemobileextension": {
      "id": "fieldservicemobileextension",
      "name": "FieldServiceMobileExtension",
      "suffix": "fieldServiceMobileExtension",
      "directoryName": "fieldServiceMobileExtensions",
      "strictDirectoryName": false
    },
    "datasource": {
      "id": "datasource",
      "name": "DataSource",
      "suffix": "dataSource",
      "directoryName": "mktDataSources",
      "strictDirectoryName": true
    },
    "datasourceobject": {
      "id": "datasourceobject",
      "name": "DataSourceObject",
      "suffix": "dataSourceObject",
      "directoryName": "mktDataSourceObjects",
      "strictDirectoryName": false
    },
    "externaldataconnector": {
      "id": "externaldataconnector",
      "name": "ExternalDataConnector",
      "suffix": "externalDataConnector",
      "directoryName": "externalDataConnectors",
      "strictDirectoryName": false
    },
    "dataconnectors3": {
      "id": "dataconnectors3",
      "name": "DataConnectorS3",
      "suffix": "s3DataConnector",
      "directoryName": "s3DataConnectors",
      "strictDirectoryName": false
    },
    "datastreamdefinition": {
      "id": "datastreamdefinition",
      "name": "DataStreamDefinition",
      "suffix": "dataStreamDefinition",
      "directoryName": "dataStreamDefinitions",
      "strictDirectoryName": false
    },
    "mktdatatranobject": {
      "id": "mktdatatranobject",
      "name": "MktDataTranObject",
      "suffix": "mktDataTranObject",
      "directoryName": "mktDataTranObjects",
      "strictDirectoryName": false
    },
    "fieldsrctrgtrelationship": {
      "id": "fieldsrctrgtrelationship",
      "name": "FieldSrcTrgtRelationship",
      "suffix": "fieldSrcTrgtRelationship",
      "directoryName": "fieldSrcTrgtRelationships",
      "strictDirectoryName": false
    },
    "objectsourcetargetmap": {
      "id": "objectsourcetargetmap",
      "name": "ObjectSourceTargetMap",
      "suffix": "objectSourceTargetMap",
      "directoryName": "objectSourceTargetMaps",
      "strictDirectoryName": false
    },
    "benefitaction": {
      "id": "benefitaction",
      "name": "BenefitAction",
      "suffix": "benefitAction",
      "directoryName": "benefitActions",
      "strictDirectoryName": false
    },
    "channelobjectlinkingrule": {
      "id": "channelobjectlinkingrule",
      "name": "ChannelObjectLinkingRule",
      "suffix": "ChannelObjectLinkingRule",
      "directoryName": "ChannelObjectLinkingRules",
      "strictDirectoryName": false
    },
    "conversationvendorinfo": {
      "id": "conversationvendorinfo",
      "name": "ConversationVendorInfo",
      "suffix": "ConversationVendorInformation",
      "directoryName": "ConversationVendorInformation",
      "strictDirectoryName": false
    },
    "conversationvendorfielddef": {
      "id": "conversationvendorfielddef",
      "name": "ConversationVendorFieldDef",
      "suffix": "ConversationVendorFieldDefinition",
      "directoryName": "ConversationVendorFieldDefinitions",
      "strictDirectoryName": false
    },
    "schedulingrule": {
      "id": "schedulingrule",
      "name": "SchedulingRule",
      "suffix": "schedulingRule",
      "directoryName": "SchedulingRules",
      "strictDirectoryName": false
    },
    "datamappingschema": {
      "id": "datamappingschema",
      "name": "DataMappingSchema",
      "suffix": "dataMappingSchema",
      "directoryName": "dataMappingSchema",
      "strictDirectoryName": false
    },
    "datamappingobjectdefinition": {
      "id": "datamappingobjectdefinition",
      "name": "DataMappingObjectDefinition",
      "suffix": "dataMappingObjectDefinition",
      "directoryName": "dataMappingObjectDefinitions",
      "inFolder": false,
      "strictDirectoryName": true,
      "children": {
        "types": {
          "datamappingfielddefinition": {
            "id": "datamappingfielddefinition",
            "name": "DataMappingFieldDefinition",
            "directoryName": "fieldDefinitions",
            "suffix": "fieldDefinition"
          }
        },
        "directories": {
          "fieldDefinitions": "datamappingfielddefinition"
        },
        "suffixes": {
          "fieldDefinition": "datamappingfielddefinition"
        }
      },
      "strategies": {
        "adapter": "decomposed",
        "transformer": "decomposed",
        "decomposition": "topLevel"
      }
    },
    "datamapping": {
      "id": "datamapping",
      "name": "DataMapping",
      "suffix": "dataMapping",
      "directoryName": "dataMapping",
      "strictDirectoryName": false
    },
    "federationdatamappingusage": {
      "id": "federationdatamappingusage",
      "name": "FederationDataMappingUsage",
      "suffix": "federationDataMappingUsage",
      "directoryName": "federationDataMappingUsage",
      "strictDirectoryName": false
    },
    "connectedsystem": {
      "id": "connectedsystem",
      "name": "ConnectedSystem",
      "suffix": "connectedSystem",
      "directoryName": "ConnectedSystem",
      "strictDirectoryName": false
    },
    "userauthcertificate": {
      "id": "userauthcertificate",
      "name": "UserAuthCertificate",
      "suffix": "userAuthCertificate",
      "directoryName": "userAuthCertificates",
      "inFolder": false
    },
    "forecastingtypesource": {
      "id": "forecastingtypesource",
      "name": "ForecastingTypeSource",
      "suffix": "forecastingTypeSource",
      "directoryName": "forecastingTypeSources",
      "inFolder": false
    },
    "forecastingtype": {
      "id": "forecastingtype",
      "name": "ForecastingType",
      "suffix": "forecastingType",
      "directoryName": "forecastingTypes",
      "inFolder": false
    },
    "forecastingsourcedefinition": {
      "id": "forecastingsourcedefinition",
      "name": "ForecastingSourceDefinition",
      "suffix": "forecastingSourceDefinition",
      "directoryName": "forecastingSourceDefinitions",
      "inFolder": false
    },
    "assistantversion": {
      "id": "assistantversion",
      "name": "AssistantVersion",
      "suffix": "assistantVersion",
      "directoryName": "assistantVersions",
      "inFolder": false
    },
    "assistantskillsobjectaction": {
      "id": "assistantskillsobjectaction",
      "name": "AssistantSkillSobjectAction",
      "suffix": "assistantSkillSobjectAction",
      "directoryName": "assistantSkillSobjectActions",
      "inFolder": false
    },
    "assistantskillquickaction": {
      "id": "assistantskillquickaction",
      "name": "AssistantSkillQuickAction",
      "suffix": "assistantSkillQuickAction",
      "directoryName": "assistantSkillQuickActions",
      "inFolder": false
    },
    "assistantdefinition": {
      "id": "assistantdefinition",
      "name": "AssistantDefinition",
      "suffix": "assistantDefinition",
      "directoryName": "assistantDefinitions",
      "inFolder": false
    },
    "assistantcontextitem": {
      "id": "assistantcontextitem",
      "name": "AssistantContextItem",
      "suffix": "assistantContextItem",
      "directoryName": "assistantContextItems",
      "inFolder": false
    },
    "advacctforecastperiodgroup": {
      "id": "advacctforecastperiodgroup",
      "name": "AdvAcctForecastPeriodGroup",
      "suffix": "advAcctForecastPeriodGroup",
      "directoryName": "AdvAcctForecastPeriodGroup",
      "inFolder": false
    },
    "advaccountforecastset": {
      "id": "advaccountforecastset",
      "name": "AdvAccountForecastSet",
      "suffix": "advAccountForecastSet",
      "directoryName": "AdvAccountForecastSet",
      "inFolder": false
    },
    "documentgenerationsetting": {
      "id": "documentgenerationsetting",
      "name": "DocumentGenerationSetting",
      "suffix": "documentGenerationSetting",
      "directoryName": "documentGenerationSettings",
      "inFolder": false
    },
    "uiobjectrelationconfig": {
      "id": "uiobjectrelationconfig",
      "name": "UIObjectRelationConfig",
      "suffix": "uiObjectRelationConfig",
      "directoryName": "uiObjectRelationConfigs",
      "inFolder": false
    },
    "carerequestconfiguration": {
      "id": "carerequestconfiguration",
      "name": "CareRequestConfiguration",
      "suffix": "careRequestConfiguration",
      "directoryName": "careRequestConfigurations",
      "inFolder": false
    },
    "mlrecommendationdefinition": {
      "id": "mlrecommendationdefinition",
      "name": "MLRecommendationDefinition",
      "suffix": "mlRecommendation",
      "directoryName": "mlRecommendations",
      "inFolder": false
    },
    "applicationrecordtypeconfig": {
      "id": "applicationrecordtypeconfig",
      "name": "ApplicationRecordTypeConfig",
      "suffix": "applicationRecordTypeConfig",
      "directoryName": "ApplicationRecordTypeConfig",
      "inFolder": false
    },
    "mktcalcinsightobjectdef": {
      "id": "mktcalcinsightobjectdef",
      "name": "MktCalcInsightObjectDef",
      "suffix": "mktCalcInsightObjectDef",
      "directoryName": "mktCalcInsightObjectDefs",
      "inFolder": false
    },
    "internalorganization": {
      "id": "internalorganization",
      "name": "InternalOrganization",
      "suffix": "internalOrganization",
      "directoryName": "internalOrganizations",
      "inFolder": false
    },
    "callcenterroutingmap": {
      "id": "callcenterroutingmap",
      "name": "CallCenterRoutingMap",
      "suffix": "callCenterRoutingMap",
      "directoryName": "callCenterRoutingMaps",
      "inFolder": false
    },
    "viewdefinition": {
      "id": "viewdefinition",
      "name": "ViewDefinition",
      "suffix": "view",
      "directoryName": "viewdefinitions",
      "inFolder": false,
      "strictDirectoryName": false,
      "strategies": {
        "adapter": "matchingContentFile"
      }
    },
    "slackapp": {
      "id": "slackapp",
      "name": "SlackApp",
      "suffix": "slackapp",
      "directoryName": "slackapps",
      "inFolder": false,
      "strictDirectoryName": false,
      "strategies": {
        "adapter": "matchingContentFile"
      }
    },
<<<<<<< HEAD
    "fieldrestrictionrule": {
      "id": "fieldrestrictionrule",
      "name": "FieldRestrictionRule",
      "suffix": "rule",
      "directoryName": "fieldRestrictionRules",
      "inFolder": false,
      "strictDirectoryName": true
=======
    "svccatalogcategory": {
      "id": "svccatalogcategory",
      "name": "SvcCatalogCategory",
      "suffix": "category",
      "directoryName": "svcCatalogCategories",
      "inFolder": false,
      "strictDirectoryName": false
    },
    "svccatalogfulfillmentflow": {
      "id": "svccatalogfulfillmentflow",
      "name": "SvcCatalogFulfillmentFlow",
      "suffix": "fulfillmentFlow",
      "directoryName": "svcCatalogFulfillmentFlows",
      "inFolder": false,
      "strictDirectoryName": false
    },
    "svccatalogitemdef": {
      "id": "svccatalogitemdef",
      "name": "SvcCatalogItemDef",
      "suffix": "catalogItem",
      "directoryName": "svcCatalogItems",
      "inFolder": false,
      "strictDirectoryName": false
>>>>>>> e3a10d37
    }
  },
  "suffixes": {
    "ai": "aiapplication",
    "aiapplicationconfig": "aiapplicationconfig",
    "mlDataDefinition": "mldatadefinition",
    "icon": "icon",
    "businessProcessGroup": "businessprocessgroup",
    "model": "discoveryaimodel",
    "goal": "discoverygoal",
    "function": "functionreference",
    "participantRole": "participantrole",
    "gatewayProviderPaymentMethodType": "gatewayproviderpaymentmethodtype",
    "careProviderSearchConfig": "careprovidersearchconfig",
    "careSystemFieldMapping": "caresystemfieldmapping",
    "documentType": "documenttype",
    "ocrSampleDocument": "ocrsampledocument",
    "ocrTemplate": "ocrtemplate",
    "apt": "actionplantemplate",
    "decisionTable": "decisiontable",
    "decisionTableDatasetLink": "decisiontabledatasetlink",
    "briefcaseDefinition": "briefcasedefinition",
    "batchProcessJobDefinition": "batchprocessjobdefinition",
    "acctMgrTargetSetting": "acctmgrtargetsettings",
    "dataSourceObject": "datasourceobject",
    "externalDataConnector": "externaldataconnector",
    "s3DataConnector": "dataconnectors3",
    "mktDataTranObject": "mktdatatranobject",
    "fieldSrcTrgtRelationship": "fieldsrctrgtrelationship",
    "objectSourceTargetMap": "objectsourcetargetmap",
    "benefitAction": "benefitaction",
    "installedPackage": "installedpackage",
    "labels": "customlabels",
    "navigationMenu": "navigationmenu",
    "scf": "scontrol",
    "crt": "certificate",
    "messageChannel": "lightningmessagechannel",
    "component": "apexcomponent",
    "page": "apexpage",
    "queue": "queue",
    "datatype": "customdatatype",
    "CaseSubjectParticle": "casesubjectparticle",
    "dataSource": "externaldatasource",
    "namedCredential": "namedcredential",
    "externalServiceRegistration": "externalserviceregistration",
    "role": "role",
    "territory": "territory",
    "group": "group",
    "uiplugin": "uiplugin",
    "globalValueSet": "globalvalueset",
    "globalPicklist": "globalpicklist",
    "standardValueSet": "standardvalueset",
    "customPermission": "custompermission",
    "object": "customobject",
    "reportType": "reporttype",
    "report": "report",
    "dashboard": "dashboard",
    "visualizationPlugin": "visualizationplugin",
    "snapshot": "analyticsnapshot",
    "feedFilter": "customfeedfilter",
    "layout": "layout",
    "weblink": "custompageweblink",
    "custompageweblink": "custompageweblink",
    "letter": "letterhead",
    "email": "emailtemplate",
    "quickAction": "quickaction",
    "form": "form",
    "flexipage": "flexipage",
    "tab": "customtab",
    "customApplicationComponent": "customapplicationcomponent",
    "app": "customapplication",
    "portal": "portal",
    "EmbeddedServiceConfig": "embeddedserviceconfig",
    "EmbeddedServiceLiveAgent": "embeddedserviceliveagent",
    "EmbeddedServiceFieldService": "embeddedservicefieldservice",
    "EmbeddedServiceBranding": "embeddedservicebranding",
    "recommendationStrategy": "recommendationstrategy",
    "flow": "flow",
    "flowDefinition": "flowdefinition",
    "eventType": "eventtype",
    "subscription": "eventsubscription",
    "delivery": "eventdelivery",
    "workflow": "workflow",
    "assignmentRules": "assignmentrules",
    "autoResponseRules": "autoresponserules",
    "escalationRules": "escalationrules",
    "postTemplate": "posttemplate",
    "approvalProcess": "approvalprocess",
    "homePageComponent": "homepagecomponent",
    "homePageLayout": "homepagelayout",
    "objectTranslation": "customobjecttranslation",
    "fieldTranslation": "customfieldtranslation",
    "translation": "translations",
    "globalValueSetTranslation": "globalvaluesettranslation",
    "standardValueSetTranslation": "standardvaluesettranslation",
    "cls": "apexclass",
    "trigger": "apextrigger",
    "testSuite": "apextestsuite",
    "profile": "profile",
    "permissionset": "permissionset",
    "permissionsetgroup": "permissionsetgroup",
    "md": "custommetadata",
    "profilePasswordPolicy": "profilepasswordpolicy",
    "profileSessionSetting": "profilesessionsetting",
    "datacategorygroup": "datacategorygroup",
    "remoteSite": "remotesitesetting",
    "cspTrustedSite": "csptrustedsite",
    "matchingRule": "matchingrules",
    "duplicateRule": "duplicaterule",
    "cleanDataService": "cleandataservice",
    "serviceChannel": "servicechannel",
    "queueRoutingConfig": "queueroutingconfig",
    "servicePresenceStatus": "servicepresencestatus",
    "presenceDeclineReason": "presencedeclinereason",
    "presenceUserConfig": "presenceuserconfig",
    "authprovider": "authprovider",
    "wapp": "waveapplication",
    "wds": "wavedataset",
    "geodata": "eclairgeodata",
    "wlens": "wavelens",
    "wdash": "wavedashboard",
    "wcomp": "wavecomponent",
    "xmd": "wavexmd",
    "wdf": "wavedataflow",
    "wdpr": "waverecipe",
    "site": "sitedotcom",
    "channelLayout": "channellayout",
    "asset": "contentasset",
    "marketingResourceType": "marketingresourcetype",
    "sharingRules": "sharingrules",
    "sharingSet": "sharingset",
    "community": "community",
    "ChatterExtension": "chatterextension",
    "callCenter": "callcenter",
    "milestoneType": "milestonetype",
    "entitlementProcess": "entitlementprocess",
    "entitlementTemplate": "entitlementtemplate",
    "notiftype": "customnotificationtype",
    "connectedApp": "connectedapp",
    "appMenu": "appmenu",
    "delegateGroup": "delegategroup",
    "network": "network",
    "networkBranding": "networkbranding",
    "customExperience": "customexperience",
    "communityThemeDefinition": "communitythemedefinition",
    "brandingSet": "brandingset",
    "flowCategory": "flowcategory",
    "lightningBolt": "lightningbolt",
    "lightningExperienceTheme": "lightningexperiencetheme",
    "communityTemplateDefinition": "communitytemplatedefinition",
    "managedTopics": "managedtopics",
    "keywords": "keywordlist",
    "userCriteria": "usercriteria",
    "rule": "moderationrule",
    "territory2Type": "territory2type",
    "territory2Model": "territory2model",
    "territory2Rule": "territory2rule",
    "territory2": "territory2",
    "campaignInfluenceModel": "campaigninfluencemodel",
    "samlssoconfig": "samlssoconfig",
    "dataPipeline": "datapipeline",
    "corsWhitelistOrigin": "corswhitelistorigin",
    "actionLinkGroupTemplate": "actionlinkgrouptemplate",
    "licenseDefinition": "licensedefinition",
    "transactionSecurityPolicy": "transactionsecuritypolicy",
    "policy": "appointmentschedulingpolicy",
    "skill": "skill",
    "liveChatDeployment": "livechatdeployment",
    "liveChatButton": "livechatbutton",
    "liveChatAgentConfig": "livechatagentconfig",
    "synonymDictionary": "synonymdictionary",
    "xorghub": "xorghub",
    "pathAssistant": "pathassistant",
    "LeadConvertSetting": "leadconvertsettings",
    "liveChatSensitiveDataRule": "livechatsensitivedatarule",
    "cachePartition": "platformcachepartition",
    "assistantRecommendationType": "assistantrecommendationtype",
    "insightType": "insighttype",
    "topicsForObjects": "topicsforobjects",
    "type": "integrationhubsettingstype",
    "settings": "settings",
    "orchestrationContext": "orchestrationcontext",
    "orchestration": "orchestration",
    "aiAssistantTemplate": "aiassistanttemplate",
    "featureParameterBoolean": "featureparameterboolean",
    "featureParameterDate": "featureparameterdate",
    "featureParameterInteger": "featureparameterinteger",
    "commandaction": "commandaction",
    "batchCalcJobDefinition": "batchcalcjobdefinition",
    "oauthcustomscope": "oauthcustomscope",
    "platformEventChannel": "platformeventchannel",
    "customHelpMenuSection": "customhelpmenusection",
    "prompt": "prompt",
    "mlDomain": "mldomain",
    "bot": "bot",
    "botVersion": "botversion",
    "animationRule": "animationrule",
    "deployment": "recordactiondeployment",
    "EmbeddedServiceFlowConfig": "embeddedserviceflowconfig",
    "platformEventChannelMember": "platformeventchannelmember",
    "Canvas": "canvasmetadata",
    "MobileApplicationDetail": "mobileapplicationdetail",
    "lightningOnboardingConfig": "lightningonboardingconfig",
    "reportFolder": "reportfolder",
    "dashboardFolder": "dashboardfolder",
    "documentFolder": "documentfolder",
    "emailFolder": "emailfolder",
    "inboundNetworkConnection": "inboundnetworkconnection",
    "outboundNetworkConnection": "outboundnetworkconnection",
    "inboundCertificate": "inboundcertificate",
    "mutingpermissionset": "mutingpermissionset",
    "myDomainDiscoverableLogin": "mydomaindiscoverablelogin",
    "blacklistedConsumer": "blacklistedconsumer",
    "userProvisioningConfig": "userprovisioningconfig",
    "redirectWhitelistUrl": "redirectwhitelisturl",
    "notifications": "apexemailnotifications",
    "iframeWhiteListUrlSettings": "iframewhitelisturlsettings",
    "config": "notificationtypeconfig",
    "managedContentType": "managedcontenttype",
    "paymentGatewayProvider": "paymentgatewayprovider",
    "EmbeddedServiceMenuSettings": "embeddedservicemenusettings",
    "callCoachingMediaProvider": "callcoachingmediaprovider",
    "indx": "customindex",
    "entityImplements": "entityimplements",
    "audience": "audience",
    "cmsConnectSource": "cmsconnectsource",
    "platformEventSubscriberConfig": "platformeventsubscriberconfig",
    "workSkillRouting": "workskillrouting",
    "timeSheetTemplate": "timesheettemplate",
    "accountRelationshipShareRule": "accountrelationshipsharerule",
    "IPAddressRange": "ipaddressrange",
    "xml": "emailservicesfunction",
    "mlPrediction": "mlprediction",
    "formSection": "formsection",
    "workflowFieldUpdate": "workflowfieldupdate",
    "workflowKnowledgePublish": "workflowknowledgepublish",
    "workflowTask": "workflowtask",
    "workflowAlert": "workflowalert",
    "workflowSend": "workflowsend",
    "workflowOutboundMessage": "workflowoutboundmessage",
    "workflowRule": "workflowrule",
    "assignmentRule": "assignmentrule",
    "autoResponseRule": "autoresponserule",
    "escalationRule": "escalationrule",
    "sharingOwnerRule": "sharingownerrule",
    "sharingCriteriaRule": "sharingcriteriarule",
    "sharingGuestRule": "sharingguestrule",
    "sharingTerritoryRule": "sharingterritoryrule",
    "managedTopic": "managedtopic",
    "workSkillRoutingAttribute": "workskillroutingattribute",
    "businessProcessFeedbackConfiguration": "businessprocessfeedbackconfiguration",
    "webStoreTemplate": "webstoretemplate",
    "dynamicTrigger": "dynamictrigger",
    "salesAgreementSetting": "salesagreementsettings",
    "accountForecastSetting": "accountforecastsettings",
    "fieldServiceMobileExtension": "fieldservicemobileextension",
    "dataStreamDefinition": "datastreamdefinition",
    "ChannelObjectLinkingRule": "channelobjectlinkingrule",
    "ConversationVendorInformation": "conversationvendorinfo",
    "ConversationVendorFieldDefinition": "conversationvendorfielddef",
    "schedulingRule": "schedulingrule",
    "dataMappingSchema": "datamappingschema",
    "dataMappingObjectDefinition": "datamappingobjectdefinition",
    "fieldDefinition": "datamappingfielddefinition",
    "dataMapping": "datamapping",
    "federationDataMappingUsage": "federationdatamappingusage",
    "connectedSystem": "connectedsystem",
    "userAuthCertificate": "userauthcertificate",
    "forecastingTypeSource": "forecastingtypesource",
    "forecastingType": "forecastingtype",
    "forecastingSourceDefinition": "forecastingsourcedefinition",
    "assistantVersion": "assistantversion",
    "assistantSkillSobjectAction": "assistantskillsobjectaction",
    "assistantSkillQuickAction": "assistantskillquickaction",
    "assistantDefinition": "assistantdefinition",
    "assistantContextItem": "assistantcontextitem",
    "advAcctForecastPeriodGroup": "advacctforecastperiodgroup",
    "advAccountForecastSet": "advaccountforecastset",
    "documentGenerationSetting": "documentgenerationsetting",
    "uiObjectRelationConfig": "uiobjectrelationconfig",
    "careRequestConfiguration": "carerequestconfiguration",
    "mlRecommendation": "mlrecommendationdefinition",
    "applicationRecordTypeConfig": "applicationrecordtypeconfig",
    "mktCalcInsightObjectDef": "mktcalcinsightobjectdef",
    "internalOrganization": "internalorganization",
    "callCenterRoutingMap": "callcenterroutingmap",
    "view": "viewdefinition",
    "slackapp": "slackapp",
    "permissionSetLicenseDefinition": "permissionsetlicensedefinition",
    "category": "svccatalogcategory",
    "fulfillmentFlow": "svccatalogfulfillmentflow",
    "catalogItem": "svccatalogitemdef"
  },
  "strictDirectoryNames": {
    "experiences": "experiencebundle",
    "aura": "auradefinitionbundle",
    "lwc": "lightningcomponentbundle",
    "documents": "document",
    "waveTemplates": "wavetemplatebundle",
    "objects": "customobject",
    "bots": "bot",
    "objectTranslations": "customobjecttranslation",
    "staticresources": "staticresource",
    "sites": "customsite",
    "restrictionRules": "restrictionrule",
    "mktDataSources": "datasource",
    "accessControlPolicies": "accesscontrolpolicy",
    "integrationHub": "integrationhubsettings",
    "ObjectHierarchyRelationship": "objecthierarchyrelationship",
    "IndustriesManufacturingSettings": "industriesmanufacturingsettings",
    "dataMappingObjectDefinitions": "datamappingobjectdefinition",
    "fieldRestrictionRules": "fieldrestrictionrule"
  },
  "childTypes": {
    "customlabel": "customlabels",
    "customfield": "customobject",
    "index": "customobject",
    "businessprocess": "customobject",
    "recordtype": "customobject",
    "compactlayout": "customobject",
    "weblink": "customobject",
    "validationrule": "customobject",
    "sharingreason": "customobject",
    "listview": "customobject",
    "fieldset": "customobject",
    "formsection": "form",
    "workflowknowledgepublish": "workflow",
    "workflowfieldupdate": "workflow",
    "workflowtask": "workflow",
    "workflowalert": "workflow",
    "workflowsend": "workflow",
    "workflowoutboundmessage": "workflow",
    "workflowrule": "workflow",
    "workskillroutingattribute": "workskillrouting",
    "assignmentrule": "assignmentrules",
    "autoresponserule": "autoresponserules",
    "escalationrule": "escalationrules",
    "matchingrule": "matchingrules",
    "sharingownerrule": "sharingrules",
    "sharingguestrule": "sharingrules",
    "sharingterritoryrule": "sharingrules",
    "managedtopic": "managedtopics",
    "sharingcriteriarule": "sharingrules",
    "botversion": "bot",
    "customfieldtranslation": "customobjecttranslation",
    "datamappingfielddefinition": "datamappingobjectdefinition"
  },
  "apiVersion": "53.0"
}<|MERGE_RESOLUTION|>--- conflicted
+++ resolved
@@ -2616,7 +2616,6 @@
         "adapter": "matchingContentFile"
       }
     },
-<<<<<<< HEAD
     "fieldrestrictionrule": {
       "id": "fieldrestrictionrule",
       "name": "FieldRestrictionRule",
@@ -2624,7 +2623,7 @@
       "directoryName": "fieldRestrictionRules",
       "inFolder": false,
       "strictDirectoryName": true
-=======
+    },
     "svccatalogcategory": {
       "id": "svccatalogcategory",
       "name": "SvcCatalogCategory",
@@ -2648,7 +2647,6 @@
       "directoryName": "svcCatalogItems",
       "inFolder": false,
       "strictDirectoryName": false
->>>>>>> e3a10d37
     }
   },
   "suffixes": {
