/*
 * Copyright (c) 2020, salesforce.com, inc.
 * All rights reserved.
 * Licensed under the BSD 3-Clause license.
 * For full license text, see LICENSE.txt file in the repo root or https://opensource.org/licenses/BSD-3-Clause
 */
import {
  DestructiveChangesType,
  MetadataType,
  RegistryAccess,
  SourceComponent,
  VirtualTreeContainer,
} from '../../src';
import { RegistryTestUtil } from './registryTestUtil';
import {
  decomposed,
  matchingContentFile,
  mixedContentDirectory,
  mockRegistry,
  mockRegistryData,
  xmlInFolder,
} from '../mock/registry';
import { assert, expect } from 'chai';
import { DECOMPOSED_COMPONENT } from '../mock/registry/type-constants/decomposedConstants';
import { COMPONENT } from '../mock/registry/type-constants/matchingContentFileConstants';
import {
  CHILD_1_NAME,
<<<<<<< HEAD
=======
  CHILD_1_XML,
  VIRTUAL_DIR,
  COMPONENT_1_XML,
  COMPONENT_1_XML_PATH,
>>>>>>> a62aac52
  CHILD_2_NAME,
  COMPONENT_1,
  COMPONENT_1_XML_PATH,
  MATCHING_RULES_COMPONENT_XML_PATH,
  MATCHING_RULES_TYPE,
  TREE,
  VIRTUAL_DIR,
} from '../mock/registry/type-constants/nonDecomposedConstants';
import { createSandbox } from 'sinon';
import { join } from 'path';
import { DecomposedSourceAdapter } from '../../src/resolve/adapters';
import { TypeInferenceError } from '../../src/errors';
import { nls } from '../../src/i18n';

const env = createSandbox();

describe('SourceComponent', () => {
  it('should return correct fullName for components without a parent', () => {
    expect(DECOMPOSED_COMPONENT.fullName).to.equal(DECOMPOSED_COMPONENT.name);
  });

  it('should return whether the type is addressable', () => {
    const type: MetadataType = {
      id: 'customfieldtranslation',
      name: 'CustomFieldTranslation',
      directoryName: 'fields',
      suffix: 'fieldTranslation',
    };
    expect(new SourceComponent({ name: type.name, type }).isAddressable).to.equal(true);
    type.isAddressable = false;
    expect(new SourceComponent({ name: type.name, type }).isAddressable).to.equal(false);
    type.isAddressable = true;
    expect(new SourceComponent({ name: type.name, type }).isAddressable).to.equal(true);
    type.isAddressable = undefined;
    expect(new SourceComponent({ name: type.name, type }).isAddressable).to.equal(true);
  });

  it('should return correct markedForDelete status', () => {
    const comp = new SourceComponent({ name: 'test', type: undefined });
    expect(comp.isMarkedForDelete()).to.be.false;
    expect(comp.getDestructiveChangesType()).to.equal(undefined);

    comp.setMarkedForDelete();
    expect(comp.isMarkedForDelete()).to.be.true;
    expect(comp.getDestructiveChangesType()).to.equal(DestructiveChangesType.POST);

    comp.setMarkedForDelete(DestructiveChangesType.PRE);
    expect(comp.isMarkedForDelete()).to.be.true;
    expect(comp.getDestructiveChangesType()).to.equal(DestructiveChangesType.PRE);

    comp.setMarkedForDelete(false);
    expect(comp.isMarkedForDelete()).to.be.false;
    expect(comp.getDestructiveChangesType()).to.equal(undefined);

    comp.setMarkedForDelete(true);
    expect(comp.isMarkedForDelete()).to.be.true;
    expect(comp.getDestructiveChangesType()).to.equal(DestructiveChangesType.POST);
  });

  it('should return correct relative path for a nested component', () => {
    const registry = new RegistryAccess();
    const inFolderType = registry.getTypeBySuffix('report');
    const folderContentType = registry.getTypeByName('ReportFolder');
    expect(inFolderType.inFolder).to.be.true;
    expect(folderContentType.folderContentType).to.equal('report');
    const inFolderComp = new SourceComponent({ name: inFolderType.name, type: inFolderType });
    const folderContentComp = new SourceComponent({
      name: folderContentType.name,
      type: folderContentType,
    });
    const inFolderPath = join('my', 'pkg', 'reports', 'foo', 'bar', 'baz.report-meta.xml');
    const expectedPath1 = join('reports', 'foo', 'bar', 'baz.report-meta.xml');
    const relPath1 = inFolderComp.getPackageRelativePath(inFolderPath, 'metadata');
    expect(relPath1).to.equal(expectedPath1);

    const folderContentPath = join('my', 'pkg', 'reports', 'foo', 'bar.reportFolder-meta.xml');
    const expectedPath2 = join('reports', 'foo', 'bar.reportFolder-meta.xml');
    const relPath2 = folderContentComp.getPackageRelativePath(folderContentPath, 'metadata');
    expect(relPath2).to.equal(expectedPath2);
  });

  describe('parseXml', () => {
    afterEach(() => env.restore());

    it('should parse the components xml file to js object', async () => {
      const component = COMPONENT;
      env
        .stub(component.tree, 'readFile')
        .resolves(Buffer.from('<MatchingContentFile><test>something</test></MatchingContentFile>'));
      expect(await component.parseXml()).to.deep.equal({
        MatchingContentFile: {
          test: 'something',
        },
      });
    });

    it('should return empty object if component does not have an xml', async () => {
      const component = new SourceComponent({
        name: 'a',
        type: mockRegistryData.types.matchingcontentfile,
      });
      expect(await component.parseXml()).to.deep.equal({});
    });

    it('should preserve leading zeroes in node values', async () => {
      const component = COMPONENT;
      env
        .stub(component.tree, 'readFile')
        .resolves(Buffer.from('<MatchingContentFile><test>001</test></MatchingContentFile>'));

      const result = await component.parseXml();
      const expected = {
        MatchingContentFile: {
          test: '001',
        },
      };

      expect(result).to.deep.equal(expected);
    });

    it('should parse attributes of nodes', async () => {
      const component = COMPONENT;
      env
        .stub(component.tree, 'readFile')
        .resolves(
          Buffer.from('<MatchingContentFile a="test"><test>something</test></MatchingContentFile>')
        );

      const result = await component.parseXml();
      const expected = {
        MatchingContentFile: {
          '@_a': 'test',
          test: 'something',
        },
      };

      expect(result).to.deep.equal(expected);
    });
  });

  describe('walkContent', () => {
    it('should return empty array if no content is set', () => {
      const component = new SourceComponent({
        name: 'a',
        type: mockRegistryData.types.xmlinfolder,
        xml: xmlInFolder.XML_PATHS[0],
      });
      expect(component.walkContent()).to.be.empty;
    });

    it('should return content if content is a file', () => {
      const component = SourceComponent.createVirtualComponent(matchingContentFile.COMPONENT, [
        {
          dirPath: matchingContentFile.TYPE_DIRECTORY,
          children: [matchingContentFile.CONTENT_NAMES[0]],
        },
      ]);
      expect(component.walkContent()).to.deep.equal([matchingContentFile.CONTENT_PATHS[0]]);
    });

    it('should collect all files if content is directory', () => {
      const component = SourceComponent.createVirtualComponent(
        {
          name: 'a',
          type: mockRegistryData.types.mixedcontentdirectory,
          xml: mixedContentDirectory.MIXED_CONTENT_DIRECTORY_XML_PATHS[0],
          content: mixedContentDirectory.MIXED_CONTENT_DIRECTORY_CONTENT_PATH,
        },
        mixedContentDirectory.MIXED_CONTENT_DIRECTORY_VIRTUAL_FS
      );
      expect(component.walkContent()).to.deep.equal(
        mixedContentDirectory.MIXED_CONTENT_DIRECTORY_SOURCE_PATHS
      );
    });

    it('Should not include source paths that are forceignored', () => {
      const testUtil = new RegistryTestUtil();
      const path = mixedContentDirectory.MIXED_CONTENT_DIRECTORY_SOURCE_PATHS[0];
      const forceIgnore = testUtil.stubForceIgnore({
        seed: path,
        accept: [mixedContentDirectory.MIXED_CONTENT_DIRECTORY_SOURCE_PATHS[1]],
        deny: [
          mixedContentDirectory.MIXED_CONTENT_DIRECTORY_SOURCE_PATHS[0],
          mixedContentDirectory.MIXED_CONTENT_DIRECTORY_SOURCE_PATHS[2],
        ],
      });
      const component = SourceComponent.createVirtualComponent(
        mixedContentDirectory.MIXED_CONTENT_DIRECTORY_COMPONENT,
        mixedContentDirectory.MIXED_CONTENT_DIRECTORY_VIRTUAL_FS,
        forceIgnore
      );
      expect(component.walkContent()).to.deep.equal([
        mixedContentDirectory.MIXED_CONTENT_DIRECTORY_SOURCE_PATHS[1],
      ]);
      testUtil.restore();
    });
  });

  describe('Child Components', () => {
    const type = mockRegistryData.types.decomposed;
    const expectedChild = SourceComponent.createVirtualComponent(
      {
        name: 'z',
        type: type.children.types.y,
        xml: decomposed.DECOMPOSED_CHILD_XML_PATH_1,
        parent: decomposed.DECOMPOSED_COMPONENT,
      },
      decomposed.DECOMPOSED_VIRTUAL_FS
    );
    const expectedChild2 = SourceComponent.createVirtualComponent(
      {
        name: 'w',
        type: type.children.types.x,
        xml: decomposed.DECOMPOSED_CHILD_XML_PATH_2,
        parent: decomposed.DECOMPOSED_COMPONENT,
      },
      decomposed.DECOMPOSED_VIRTUAL_FS
    );

    it('should return child components for a component', () => {
      expect(decomposed.DECOMPOSED_COMPONENT.getChildren()).to.deep.equal([
        expectedChild,
        expectedChild2,
      ]);
    });

    it('should not include children that are forceignored', () => {
      const testUtil = new RegistryTestUtil();
      const forceIgnore = testUtil.stubForceIgnore({
        seed: decomposed.DECOMPOSED_XML_PATH,
        deny: [decomposed.DECOMPOSED_CHILD_XML_PATH_2],
      });
      const component = SourceComponent.createVirtualComponent(
        decomposed.DECOMPOSED_COMPONENT,
        decomposed.DECOMPOSED_VIRTUAL_FS,
        forceIgnore
      );
      expect(component.getChildren()).to.deep.equal([expectedChild]);
      testUtil.restore();
    });

    it('should return correct fullName for components with a parent', () => {
      expect(expectedChild.fullName).to.equal(
        `${decomposed.DECOMPOSED_COMPONENT.name}.${expectedChild.name}`
      );
    });

    it('should return empty array if there is no metadata xml', () => {
      const noXml = SourceComponent.createVirtualComponent(
        {
          name: 'noXml',
          type: mockRegistryData.types.mixedcontentinfolder,
        },
        []
      );
      expect(noXml.getChildren()).to.be.empty;
    });

    it('should throw an Error when unexpected child type found in parent folder - regardless of metadata type category', () => {
      // This is most likely an odd project structure such as metadata found within a CustomObject
      // folder that is not a child type of CustomObject. E.g., Layout, SharingRules, ApexClass.
      // This test adds an ApexClass to the equivalent of here:
      // .../main/default/objects/MyObject/classes/MyApexClass.cls-meta.xml
      // The actual ApexClass file path for the test is:
      // path/to/decomposeds/a/classes/a.mcf-meta.xml
      const { CONTENT_NAMES, XML_NAMES } = matchingContentFile;
      const fsUnexpectedChild = [
        {
          dirPath: decomposed.DECOMPOSED_PATH,
          children: [
            decomposed.DECOMPOSED_CHILD_XML_NAME_1,
            decomposed.DECOMPOSED_CHILD_DIR,
            'classes',
          ],
        },
        {
          dirPath: decomposed.DECOMPOSED_CHILD_DIR_PATH,
          children: [decomposed.DECOMPOSED_CHILD_XML_NAME_2],
        },
        {
          dirPath: join(decomposed.DECOMPOSED_PATH, 'classes'),
          children: [CONTENT_NAMES[0], XML_NAMES[0]],
        },
      ];
      const tree = new VirtualTreeContainer(fsUnexpectedChild);
      const adapter = new DecomposedSourceAdapter(type, mockRegistry, undefined, tree);
      const fsPath = join(decomposed.DECOMPOSED_PATH, 'classes', XML_NAMES[0]);

      assert.throws(
        () => adapter.getComponent(fsPath, false),
        TypeInferenceError,
        nls.localize('error_unexpected_child_type', [fsPath, type.name])
      );
    });
  });

  describe('Nondecomposed Child Components', () => {
    const type = mockRegistryData.types.nondecomposed;
    const expectedChild = SourceComponent.createVirtualComponent(
      {
        name: CHILD_1_NAME,
        type: type.children.types.nondecomposedchild,
        xml: COMPONENT_1_XML_PATH,
        parent: COMPONENT_1,
      },
      VIRTUAL_DIR
    );
    const expectedChild2 = SourceComponent.createVirtualComponent(
      {
        name: CHILD_2_NAME,
        type: type.children.types.nondecomposedchild,
        xml: COMPONENT_1_XML_PATH,
        parent: COMPONENT_1,
      },
      VIRTUAL_DIR
    );

    it('should return child components for a component', () => {
      expect(COMPONENT_1.getChildren()).to.deep.equal([expectedChild, expectedChild2]);
    });

    it('should return correct fullName', () => {
      expect(expectedChild.fullName).to.equal(expectedChild.name);
    });

    it('should parse child xml from parent xml', () => {
      const childXml = expectedChild.parseFromParentXml(COMPONENT_1_XML);
      expect(childXml).to.deep.equal(CHILD_1_XML);
      expect(COMPONENT_1.parseFromParentXml(COMPONENT_1_XML)).to.deep.equal(COMPONENT_1_XML);
    });

    // https://github.com/forcedotcom/salesforcedx-vscode/issues/3210
    it('should return empty children for types that do not have uniqueIdElement but xmlPathToChildren returns elements', () => {
      const noUniqueIdElementType: MetadataType = JSON.parse(JSON.stringify(MATCHING_RULES_TYPE));
      // remove the uniqueElementType for this test
      delete noUniqueIdElementType.children.types.matchingrule.uniqueIdElement;
      const noUniqueIdElement_Component = new SourceComponent(
        {
          name: noUniqueIdElementType.name,
          type: noUniqueIdElementType,
          xml: MATCHING_RULES_COMPONENT_XML_PATH,
        },
        TREE
      );
      expect(noUniqueIdElement_Component.getChildren()).to.deep.equal([]);
    });
  });
});<|MERGE_RESOLUTION|>--- conflicted
+++ resolved
@@ -25,13 +25,10 @@
 import { COMPONENT } from '../mock/registry/type-constants/matchingContentFileConstants';
 import {
   CHILD_1_NAME,
-<<<<<<< HEAD
-=======
   CHILD_1_XML,
   VIRTUAL_DIR,
   COMPONENT_1_XML,
   COMPONENT_1_XML_PATH,
->>>>>>> a62aac52
   CHILD_2_NAME,
   COMPONENT_1,
   COMPONENT_1_XML_PATH,
