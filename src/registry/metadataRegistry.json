{
  "types": {
    "aiapplication": {
      "id": "aiapplication",
      "name": "AIApplication",
      "suffix": "ai",
      "directoryName": "aiApplications",
      "inFolder": false,
      "strictDirectoryName": false
    },
    "aiapplicationconfig": {
      "id": "aiapplicationconfig",
      "suffix": "aiapplicationconfig",
      "directoryName": "aiApplicationConfigs",
      "name": "AIApplicationConfig",
      "inFolder": false,
      "strictDirectoryName": false
    },
    "mlpredictiondefinition": {
      "id": "mlpredictiondefinition",
      "name": "MLPredictionDefinition",
      "suffix": "mlPrediction",
      "directoryName": "mlPredictions",
      "inFolder": false,
      "strictDirectoryName": false
    },
    "mldatadefinition": {
      "id": "mldatadefinition",
      "name": "MLDataDefinition",
      "suffix": "mlDataDefinition",
      "directoryName": "mlDataDefinitions",
      "inFolder": false,
      "strictDirectoryName": false
    },
    "installedpackage": {
      "id": "installedpackage",
      "name": "InstalledPackage",
      "suffix": "installedPackage",
      "directoryName": "installedPackages",
      "inFolder": false,
      "strictDirectoryName": false
    },
    "customlabels": {
      "id": "customlabels",
      "name": "CustomLabels",
      "ignoreParsedFullName": true,
      "suffix": "labels",
      "directoryName": "labels",
      "inFolder": false,
      "strictDirectoryName": false,
      "children": {
        "types": {
          "customlabel": {
            "id": "customlabel",
            "name": "CustomLabel",
            "xmlElementName": "labels",
            "ignoreParentName": true,
            "uniqueIdElement": "fullName",
            "directoryName": "labels",
            "suffix": "labels"
          }
        },
        "suffixes": {
          "labels": "customlabel"
        },
        "directories": {
          "labels": "customlabel"
        }
      },
      "strategies": {
        "adapter": "default",
        "transformer": "nonDecomposed",
        "recomposition": "startEmpty"
      }
    },
    "navigationmenu": {
      "id": "navigationmenu",
      "name": "NavigationMenu",
      "suffix": "navigationMenu",
      "directoryName": "navigationMenus",
      "inFolder": false,
      "strictDirectoryName": false
    },
    "staticresource": {
      "id": "staticresource",
      "name": "StaticResource",
      "suffix": "resource",
      "directoryName": "staticresources",
      "inFolder": false,
      "strictDirectoryName": true,
      "strategies": {
        "adapter": "mixedContent",
        "transformer": "staticResource"
      }
    },
    "scontrol": {
      "id": "scontrol",
      "name": "Scontrol",
      "suffix": "scf",
      "directoryName": "scontrols",
      "inFolder": false,
      "strictDirectoryName": false,
      "strategies": {
        "adapter": "matchingContentFile"
      }
    },
    "experiencebundle": {
      "id": "experiencebundle",
      "name": "ExperienceBundle",
      "directoryName": "experiences",
      "inFolder": false,
      "strictDirectoryName": true,
      "strategies": {
        "adapter": "mixedContent"
      }
    },
    "certificate": {
      "id": "certificate",
      "name": "Certificate",
      "suffix": "crt",
      "directoryName": "certs",
      "inFolder": false,
      "strictDirectoryName": false,
      "strategies": {
        "adapter": "matchingContentFile"
      }
    },
    "lightningmessagechannel": {
      "id": "lightningmessagechannel",
      "name": "LightningMessageChannel",
      "suffix": "messageChannel",
      "directoryName": "messageChannels",
      "inFolder": false,
      "strictDirectoryName": false
    },
    "auradefinitionbundle": {
      "id": "auradefinitionbundle",
      "name": "AuraDefinitionBundle",
      "directoryName": "aura",
      "inFolder": false,
      "strictDirectoryName": true,
      "strategies": {
        "adapter": "bundle"
      }
    },
    "lightningcomponentbundle": {
      "id": "lightningcomponentbundle",
      "name": "LightningComponentBundle",
      "directoryName": "lwc",
      "inFolder": false,
      "strictDirectoryName": true,
      "strategies": {
        "adapter": "bundle"
      }
    },
    "apexcomponent": {
      "id": "apexcomponent",
      "name": "ApexComponent",
      "suffix": "component",
      "directoryName": "components",
      "inFolder": false,
      "strictDirectoryName": false,
      "strategies": {
        "adapter": "matchingContentFile"
      }
    },
    "apexpage": {
      "id": "apexpage",
      "name": "ApexPage",
      "suffix": "page",
      "directoryName": "pages",
      "inFolder": false,
      "strictDirectoryName": false,
      "strategies": {
        "adapter": "matchingContentFile"
      }
    },
    "queue": {
      "id": "queue",
      "name": "Queue",
      "suffix": "queue",
      "directoryName": "queues",
      "inFolder": false,
      "strictDirectoryName": false
    },
    "customdatatype": {
      "id": "customdatatype",
      "name": "CustomDataType",
      "suffix": "datatype",
      "directoryName": "datatypes",
      "inFolder": false
    },
    "casesubjectparticle": {
      "id": "casesubjectparticle",
      "name": "CaseSubjectParticle",
      "suffix": "CaseSubjectParticle",
      "directoryName": "CaseSubjectParticles",
      "inFolder": false,
      "strictDirectoryName": false
    },
    "externaldatasource": {
      "id": "externaldatasource",
      "name": "ExternalDataSource",
      "suffix": "dataSource",
      "directoryName": "dataSources",
      "inFolder": false,
      "strictDirectoryName": false
    },
    "namedcredential": {
      "id": "namedcredential",
      "name": "NamedCredential",
      "suffix": "namedCredential",
      "directoryName": "namedCredentials",
      "inFolder": false,
      "strictDirectoryName": false
    },
    "externalserviceregistration": {
      "id": "externalserviceregistration",
      "name": "ExternalServiceRegistration",
      "suffix": "externalServiceRegistration",
      "directoryName": "externalServiceRegistrations",
      "inFolder": false,
      "strictDirectoryName": false
    },
    "role": {
      "id": "role",
      "name": "Role",
      "suffix": "role",
      "directoryName": "roles",
      "inFolder": false,
      "strictDirectoryName": false
    },
    "territory": {
      "id": "territory",
      "name": "Territory",
      "suffix": "territory",
      "directoryName": "territories",
      "inFolder": false
    },
    "group": {
      "id": "group",
      "name": "Group",
      "suffix": "group",
      "directoryName": "groups",
      "inFolder": false,
      "strictDirectoryName": false
    },
    "uiplugin": {
      "id": "uiplugin",
      "name": "UiPlugin",
      "suffix": "uiplugin",
      "directoryName": "uiplugins",
      "inFolder": false,
      "strategies": {
        "adapter": "matchingContentFile"
      }
    },
    "globalvalueset": {
      "id": "globalvalueset",
      "name": "GlobalValueSet",
      "suffix": "globalValueSet",
      "directoryName": "globalValueSets",
      "inFolder": false,
      "strictDirectoryName": false
    },
    "globalpicklist": {
      "id": "globalpicklist",
      "name": "GlobalPicklist",
      "suffix": "globalPicklist",
      "directoryName": "globalPicklists",
      "inFolder": false
    },
    "standardvalueset": {
      "id": "standardvalueset",
      "name": "StandardValueSet",
      "suffix": "standardValueSet",
      "directoryName": "standardValueSets",
      "inFolder": false,
      "strictDirectoryName": false
    },
    "custompermission": {
      "id": "custompermission",
      "name": "CustomPermission",
      "suffix": "customPermission",
      "directoryName": "customPermissions",
      "inFolder": false,
      "strictDirectoryName": false
    },
    "permissionsetlicensedefinition": {
      "id": "permissionsetlicensedefinition",
      "name": "PermissionSetLicenseDefinition",
      "suffix": "permissionSetLicenseDefinition",
      "directoryName": "permissionSetLicenseDefinitions",
      "inFolder": false,
      "strictDirectoryName": false
    },
    "customobject": {
      "id": "customobject",
      "name": "CustomObject",
      "suffix": "object",
      "directoryName": "objects",
      "inFolder": false,
      "supportsWildcardAndName": true,
      "strictDirectoryName": true,
      "children": {
        "types": {
          "customfield": {
            "id": "customfield",
            "name": "CustomField",
            "directoryName": "fields",
            "suffix": "field"
          },
          "index": {
            "id": "index",
            "name": "Index",
            "directoryName": "indexes",
            "suffix": "index",
            "legacySuffix": "indexe"
          },
          "businessprocess": {
            "id": "businessprocess",
            "name": "BusinessProcess",
            "directoryName": "businessProcesses",
            "suffix": "businessProcess"
          },
          "recordtype": {
            "id": "recordtype",
            "name": "RecordType",
            "directoryName": "recordTypes",
            "suffix": "recordType"
          },
          "compactlayout": {
            "id": "compactlayout",
            "name": "CompactLayout",
            "directoryName": "compactLayouts",
            "suffix": "compactLayout"
          },
          "weblink": {
            "id": "weblink",
            "name": "WebLink",
            "directoryName": "webLinks",
            "suffix": "webLink"
          },
          "validationrule": {
            "id": "validationrule",
            "name": "ValidationRule",
            "directoryName": "validationRules",
            "suffix": "validationRule"
          },
          "sharingreason": {
            "id": "sharingreason",
            "name": "SharingReason",
            "directoryName": "sharingReasons",
            "suffix": "sharingReason"
          },
          "listview": {
            "id": "listview",
            "name": "ListView",
            "directoryName": "listViews",
            "suffix": "listView"
          },
          "fieldset": {
            "id": "fieldset",
            "name": "FieldSet",
            "directoryName": "fieldSets",
            "suffix": "fieldSet"
          }
        },
        "suffixes": {
          "field": "customfield",
          "index": "index",
          "indexe": "index",
          "businessProcess": "businessprocess",
          "recordType": "recordtype",
          "compactLayout": "compactlayout",
          "webLink": "weblink",
          "validationRule": "validationrule",
          "sharingReason": "sharingreason",
          "listView": "listview",
          "fieldSet": "fieldset"
        },
        "directories": {
          "fields": "customfield",
          "indexes": "index",
          "businessProcesses": "businessprocess",
          "recordTypes": "recordtype",
          "compactLayouts": "compactlayout",
          "webLinks": "weblink",
          "validationRules": "validationrule",
          "sharingReasons": "sharingreason",
          "listViews": "listview",
          "fieldSets": "fieldset"
        }
      },
      "strategies": {
        "adapter": "decomposed",
        "transformer": "decomposed",
        "decomposition": "folderPerType"
      }
    },
    "reporttype": {
      "id": "reporttype",
      "name": "ReportType",
      "suffix": "reportType",
      "directoryName": "reportTypes",
      "inFolder": false,
      "strictDirectoryName": false
    },
    "report": {
      "id": "report",
      "name": "Report",
      "suffix": "report",
      "directoryName": "reports",
      "inFolder": true,
      "strictDirectoryName": false,
      "folderType": "reportfolder"
    },
    "dashboard": {
      "id": "dashboard",
      "name": "Dashboard",
      "suffix": "dashboard",
      "directoryName": "dashboards",
      "inFolder": true,
      "strictDirectoryName": false,
      "folderType": "dashboardfolder"
    },
    "visualizationplugin": {
      "id": "visualizationplugin",
      "name": "VisualizationPlugin",
      "suffix": "visualizationPlugin",
      "directoryName": "visualizationPlugins",
      "inFolder": false
    },
    "analyticsnapshot": {
      "id": "analyticsnapshot",
      "name": "AnalyticSnapshot",
      "suffix": "snapshot",
      "directoryName": "analyticSnapshots",
      "inFolder": false,
      "strictDirectoryName": false
    },
    "customfeedfilter": {
      "id": "customfeedfilter",
      "name": "CustomFeedFilter",
      "suffix": "feedFilter",
      "directoryName": "feedFilters",
      "inFolder": false
    },
    "layout": {
      "id": "layout",
      "name": "Layout",
      "suffix": "layout",
      "directoryName": "layouts",
      "inFolder": false,
      "strictDirectoryName": false
    },
    "document": {
      "id": "document",
      "name": "Document",
      "suffix": "document",
      "directoryName": "documents",
      "inFolder": true,
      "strictDirectoryName": true,
      "folderType": "documentfolder",
      "strategies": {
        "adapter": "mixedContent"
      }
    },
    "custompageweblink": {
      "id": "custompageweblink",
      "name": "CustomPageWebLink",
      "suffix": "weblink",
      "directoryName": "weblinks",
      "inFolder": false,
      "strictDirectoryName": false,
      "legacySuffix": "custompageweblink"
    },
    "letterhead": {
      "id": "letterhead",
      "name": "Letterhead",
      "suffix": "letter",
      "directoryName": "letterhead",
      "inFolder": false,
      "strictDirectoryName": false
    },
    "emailtemplate": {
      "id": "emailtemplate",
      "name": "EmailTemplate",
      "suffix": "email",
      "directoryName": "email",
      "inFolder": true,
      "strictDirectoryName": false,
      "folderType": "emailfolder",
      "strategies": {
        "adapter": "matchingContentFile"
      }
    },
    "quickaction": {
      "id": "quickaction",
      "name": "QuickAction",
      "suffix": "quickAction",
      "directoryName": "quickActions",
      "inFolder": false,
      "strictDirectoryName": false
    },
    "form": {
      "id": "form",
      "name": "Form",
      "suffix": "form",
      "directoryName": "forms",
      "inFolder": false,
      "children": {
        "types": {
          "formsection": {
            "id": "formsection",
            "name": "FormSection",
            "directoryName": "formSections",
            "suffix": "formSection"
          }
        },
        "suffixes": {
          "formSection": "formsection"
        },
        "directories": {
          "formSections": "formsection"
        }
      }
    },
    "flexipage": {
      "id": "flexipage",
      "name": "FlexiPage",
      "suffix": "flexipage",
      "directoryName": "flexipages",
      "inFolder": false,
      "strictDirectoryName": false
    },
    "customtab": {
      "id": "customtab",
      "name": "CustomTab",
      "suffix": "tab",
      "directoryName": "tabs",
      "inFolder": false,
      "strictDirectoryName": false
    },
    "customapplicationcomponent": {
      "id": "customapplicationcomponent",
      "name": "CustomApplicationComponent",
      "suffix": "customApplicationComponent",
      "directoryName": "customApplicationComponents",
      "inFolder": false
    },
    "customapplication": {
      "id": "customapplication",
      "name": "CustomApplication",
      "suffix": "app",
      "directoryName": "applications",
      "inFolder": false,
      "strictDirectoryName": false
    },
    "portal": {
      "id": "portal",
      "name": "Portal",
      "suffix": "portal",
      "directoryName": "portals",
      "inFolder": false
    },
    "embeddedserviceconfig": {
      "id": "embeddedserviceconfig",
      "name": "EmbeddedServiceConfig",
      "suffix": "EmbeddedServiceConfig",
      "directoryName": "EmbeddedServiceConfig",
      "inFolder": false,
      "strictDirectoryName": false
    },
    "embeddedserviceliveagent": {
      "id": "embeddedserviceliveagent",
      "name": "EmbeddedServiceLiveAgent",
      "suffix": "EmbeddedServiceLiveAgent",
      "directoryName": "EmbeddedServiceLiveAgent",
      "inFolder": false
    },
    "embeddedservicefieldservice": {
      "id": "embeddedservicefieldservice",
      "name": "EmbeddedServiceFieldService",
      "suffix": "EmbeddedServiceFieldService",
      "directoryName": "EmbeddedServiceFieldService",
      "inFolder": false
    },
    "embeddedservicebranding": {
      "id": "embeddedservicebranding",
      "name": "EmbeddedServiceBranding",
      "suffix": "EmbeddedServiceBranding",
      "directoryName": "EmbeddedServiceBranding",
      "inFolder": false,
      "strictDirectoryName": false
    },
    "recommendationstrategy": {
      "id": "recommendationstrategy",
      "name": "RecommendationStrategy",
      "suffix": "recommendationStrategy",
      "directoryName": "recommendationStrategies",
      "inFolder": false,
      "strictDirectoryName": false
    },
    "flow": {
      "id": "flow",
      "name": "Flow",
      "suffix": "flow",
      "directoryName": "flows",
      "inFolder": false,
      "strictDirectoryName": false
    },
    "flowdefinition": {
      "id": "flowdefinition",
      "name": "FlowDefinition",
      "suffix": "flowDefinition",
      "directoryName": "flowDefinitions",
      "inFolder": false,
      "strictDirectoryName": false
    },
    "flowtest": {
      "id": "flowtest",
      "name": "FlowTest",
      "suffix": "flowtest",
      "directoryName": "flowtests",
      "inFolder": false,
      "strictDirectoryName": false
    },
    "eventtype": {
      "id": "eventtype",
      "name": "EventType",
      "suffix": "eventType",
      "directoryName": "eventTypes",
      "inFolder": false
    },
    "eventsubscription": {
      "id": "eventsubscription",
      "name": "EventSubscription",
      "suffix": "subscription",
      "directoryName": "eventSubscriptions",
      "inFolder": false
    },
    "eventdelivery": {
      "id": "eventdelivery",
      "name": "EventDelivery",
      "suffix": "delivery",
      "directoryName": "eventDeliveries",
      "inFolder": false
    },
    "workflow": {
      "id": "workflow",
      "name": "Workflow",
      "suffix": "workflow",
      "directoryName": "workflows",
      "inFolder": false,
      "strictDirectoryName": false,
      "children": {
        "types": {
          "workflowfieldupdate": {
            "id": "workflowfieldupdate",
            "name": "WorkflowFieldUpdate",
            "xmlElementName": "fieldUpdates",
            "uniqueIdElement": "fullName",
            "directoryName": "workflowFieldUpdates",
            "suffix": "workflowFieldUpdate"
          },
          "workflowknowledgepublish": {
            "id": "workflowknowledgepublish",
            "name": "WorkflowKnowledgePublish",
            "xmlElementName": "knowledgePublishes",
            "uniqueIdElement": "fullName",
            "directoryName": "workflowKnowledgePublishs",
            "suffix": "workflowKnowledgePublish"
          },
          "workflowtask": {
            "id": "workflowtask",
            "name": "WorkflowTask",
            "xmlElementName": "tasks",
            "uniqueIdElement": "fullName",
            "directoryName": "workflowTasks",
            "suffix": "workflowTask"
          },
          "workflowalert": {
            "id": "workflowalert",
            "name": "WorkflowAlert",
            "xmlElementName": "alerts",
            "uniqueIdElement": "fullName",
            "directoryName": "workflowAlerts",
            "suffix": "workflowAlert"
          },
          "workflowsend": {
            "id": "workflowsend",
            "name": "WorkflowSend",
            "xmlElementName": "send",
            "uniqueIdElement": "fullName",
            "directoryName": "workflowSends",
            "suffix": "workflowSend"
          },
          "workflowoutboundmessage": {
            "id": "workflowoutboundmessage",
            "name": "WorkflowOutboundMessage",
            "xmlElementName": "outboundMessages",
            "uniqueIdElement": "fullName",
            "directoryName": "workflowOutboundMessages",
            "suffix": "workflowOutboundMessage"
          },
          "workflowrule": {
            "id": "workflowrule",
            "name": "WorkflowRule",
            "xmlElementName": "rules",
            "uniqueIdElement": "fullName",
            "directoryName": "workflowRules",
            "suffix": "workflowRule"
          }
        },
        "suffixes": {
          "workflowFieldUpdate": "workflowfieldupdate",
          "workflowKnowledgePublish": "workflowknowledgepublish",
          "workflowTask": "workflowtask",
          "workflowAlert": "workflowalert",
          "workflowSend": "workflowsend",
          "workflowOutboundMessage": "workflowoutboundmessage",
          "workflowRule": "workflowrule"
        },
        "directories": {
          "workflowFieldUpdates": "workflowfieldupdate",
          "workflowKnowledgePublishs": "workflowknowledgepublish",
          "workflowTasks": "workflowtask",
          "workflowAlerts": "workflowalert",
          "workflowSends": "workflowsend",
          "workflowOutboundMessages": "workflowoutboundmessage",
          "workflowRules": "workflowrule"
        }
      }
    },
    "assignmentrules": {
      "id": "assignmentrules",
      "name": "AssignmentRules",
      "suffix": "assignmentRules",
      "directoryName": "assignmentRules",
      "inFolder": false,
      "strictDirectoryName": false,
      "children": {
        "types": {
          "assignmentrule": {
            "id": "assignmentrule",
            "name": "AssignmentRule",
            "xmlElementName": "assignmentRule",
            "uniqueIdElement": "fullName",
            "directoryName": "assignmentRules",
            "suffix": "assignmentRule"
          }
        },
        "suffixes": {
          "assignmentRule": "assignmentrule"
        },
        "directories": {
          "assignmentRules": "assignmentrule"
        }
      }
    },
    "autoresponserules": {
      "id": "autoresponserules",
      "name": "AutoResponseRules",
      "suffix": "autoResponseRules",
      "directoryName": "autoResponseRules",
      "inFolder": false,
      "strictDirectoryName": false,
      "children": {
        "types": {
          "autoresponserule": {
            "id": "autoresponserule",
            "name": "AutoResponseRule",
            "xmlElementName": "autoResponseRule",
            "uniqueIdElement": "fullName",
            "directoryName": "autoResponseRules",
            "suffix": "autoResponseRule"
          }
        },
        "suffixes": {
          "autoResponseRule": "autoresponserule"
        },
        "directories": {
          "autoResponseRules": "autoresponserule"
        }
      }
    },
    "escalationrules": {
      "id": "escalationrules",
      "name": "EscalationRules",
      "suffix": "escalationRules",
      "directoryName": "escalationRules",
      "inFolder": false,
      "strictDirectoryName": false,
      "children": {
        "types": {
          "escalationrule": {
            "id": "escalationrule",
            "name": "EscalationRule",
            "xmlElementName": "escalationRule",
            "uniqueIdElement": "fullName",
            "directoryName": "escalationRules",
            "suffix": "escalationRule"
          }
        },
        "suffixes": {
          "escalationRule": "escalationrule"
        },
        "directories": {
          "escalationRules": "escalationrule"
        }
      }
    },
    "posttemplate": {
      "id": "posttemplate",
      "name": "PostTemplate",
      "suffix": "postTemplate",
      "directoryName": "postTemplates",
      "inFolder": false,
      "strictDirectoryName": false
    },
    "approvalprocess": {
      "id": "approvalprocess",
      "name": "ApprovalProcess",
      "suffix": "approvalProcess",
      "directoryName": "approvalProcesses",
      "inFolder": false,
      "strictDirectoryName": false
    },
    "homepagecomponent": {
      "id": "homepagecomponent",
      "name": "HomePageComponent",
      "suffix": "homePageComponent",
      "directoryName": "homePageComponents",
      "inFolder": false,
      "strictDirectoryName": false
    },
    "homepagelayout": {
      "id": "homepagelayout",
      "name": "HomePageLayout",
      "suffix": "homePageLayout",
      "directoryName": "homePageLayouts",
      "inFolder": false,
      "strictDirectoryName": false
    },
    "customobjecttranslation": {
      "id": "customobjecttranslation",
      "name": "CustomObjectTranslation",
      "suffix": "objectTranslation",
      "directoryName": "objectTranslations",
      "inFolder": false,
      "strictDirectoryName": true,
      "children": {
        "types": {
          "customfieldtranslation": {
            "id": "customfieldtranslation",
            "name": "CustomFieldTranslation",
            "directoryName": "fields",
            "suffix": "fieldTranslation",
            "isAddressable": false,
            "unaddressableWithoutParent": true,
            "uniqueIdElement": "name"
          }
        },
        "suffixes": {
          "fieldTranslation": "customfieldtranslation"
        },
        "directories": {
          "fields": "customfieldtranslation"
        }
      },
      "strategies": {
        "adapter": "decomposed",
        "transformer": "decomposed",
        "decomposition": "topLevel"
      }
    },
    "translations": {
      "id": "translations",
      "name": "Translations",
      "suffix": "translation",
      "directoryName": "translations",
      "inFolder": false
    },
    "globalvaluesettranslation": {
      "id": "globalvaluesettranslation",
      "name": "GlobalValueSetTranslation",
      "suffix": "globalValueSetTranslation",
      "directoryName": "globalValueSetTranslations",
      "inFolder": false,
      "strictDirectoryName": false
    },
    "standardvaluesettranslation": {
      "id": "standardvaluesettranslation",
      "name": "StandardValueSetTranslation",
      "suffix": "standardValueSetTranslation",
      "directoryName": "standardValueSetTranslations",
      "inFolder": false,
      "strictDirectoryName": false
    },
    "apexclass": {
      "id": "apexclass",
      "name": "ApexClass",
      "suffix": "cls",
      "directoryName": "classes",
      "inFolder": false,
      "strictDirectoryName": false,
      "strategies": {
        "adapter": "matchingContentFile"
      }
    },
    "apextrigger": {
      "id": "apextrigger",
      "name": "ApexTrigger",
      "suffix": "trigger",
      "directoryName": "triggers",
      "inFolder": false,
      "strictDirectoryName": false,
      "strategies": {
        "adapter": "matchingContentFile"
      }
    },
    "apextestsuite": {
      "id": "apextestsuite",
      "name": "ApexTestSuite",
      "suffix": "testSuite",
      "directoryName": "testSuites",
      "inFolder": false,
      "strictDirectoryName": false
    },
    "profile": {
      "id": "profile",
      "name": "Profile",
      "suffix": "profile",
      "directoryName": "profiles",
      "inFolder": false,
      "strictDirectoryName": false
    },
    "permissionset": {
      "id": "permissionset",
      "name": "PermissionSet",
      "suffix": "permissionset",
      "directoryName": "permissionsets",
      "inFolder": false,
      "strictDirectoryName": false
    },
    "permissionsetgroup": {
      "id": "permissionsetgroup",
      "name": "PermissionSetGroup",
      "suffix": "permissionsetgroup",
      "directoryName": "permissionsetgroups",
      "inFolder": false,
      "strictDirectoryName": false
    },
    "custommetadata": {
      "id": "custommetadata",
      "name": "CustomMetadata",
      "suffix": "md",
      "directoryName": "customMetadata",
      "inFolder": false,
      "strictDirectoryName": false
    },
    "profilepasswordpolicy": {
      "id": "profilepasswordpolicy",
      "name": "ProfilePasswordPolicy",
      "suffix": "profilePasswordPolicy",
      "directoryName": "profilePasswordPolicies",
      "inFolder": false,
      "strictDirectoryName": false
    },
    "profilesessionsetting": {
      "id": "profilesessionsetting",
      "name": "ProfileSessionSetting",
      "suffix": "profileSessionSetting",
      "directoryName": "profileSessionSettings",
      "inFolder": false,
      "strictDirectoryName": false
    },
    "datacategorygroup": {
      "id": "datacategorygroup",
      "name": "DataCategoryGroup",
      "suffix": "datacategorygroup",
      "directoryName": "datacategorygroups",
      "inFolder": false,
      "strictDirectoryName": false
    },
    "remotesitesetting": {
      "id": "remotesitesetting",
      "name": "RemoteSiteSetting",
      "suffix": "remoteSite",
      "directoryName": "remoteSiteSettings",
      "inFolder": false,
      "strictDirectoryName": false
    },
    "csptrustedsite": {
      "id": "csptrustedsite",
      "name": "CspTrustedSite",
      "suffix": "cspTrustedSite",
      "directoryName": "cspTrustedSites",
      "inFolder": false,
      "strictDirectoryName": false
    },
    "matchingrules": {
      "id": "matchingrules",
      "name": "MatchingRules",
      "suffix": "matchingRule",
      "directoryName": "matchingRules",
      "inFolder": false,
      "strictDirectoryName": false,
      "children": {
        "types": {
          "matchingrule": {
            "id": "matchingrule",
            "name": "MatchingRule",
            "xmlElementName": "matchingRules",
            "uniqueIdElement": "fullName",
            "directoryName": "matchingRules",
            "suffix": "matchingRule"
          }
        },
        "suffixes": {
          "matchingRule": "matchingrule"
        },
        "directories": {
          "matchingRules": "matchingrule"
        }
      }
    },
    "duplicaterule": {
      "id": "duplicaterule",
      "name": "DuplicateRule",
      "suffix": "duplicateRule",
      "directoryName": "duplicateRules",
      "inFolder": false,
      "strictDirectoryName": false
    },
    "cleandataservice": {
      "id": "cleandataservice",
      "name": "CleanDataService",
      "suffix": "cleanDataService",
      "directoryName": "cleanDataServices",
      "inFolder": false,
      "strictDirectoryName": false
    },
    "servicechannel": {
      "id": "servicechannel",
      "name": "ServiceChannel",
      "suffix": "serviceChannel",
      "directoryName": "serviceChannels",
      "inFolder": false
    },
    "queueroutingconfig": {
      "id": "queueroutingconfig",
      "name": "QueueRoutingConfig",
      "suffix": "queueRoutingConfig",
      "directoryName": "queueRoutingConfigs",
      "inFolder": false
    },
    "servicepresencestatus": {
      "id": "servicepresencestatus",
      "name": "ServicePresenceStatus",
      "suffix": "servicePresenceStatus",
      "directoryName": "servicePresenceStatuses",
      "inFolder": false
    },
    "presencedeclinereason": {
      "id": "presencedeclinereason",
      "name": "PresenceDeclineReason",
      "suffix": "presenceDeclineReason",
      "directoryName": "presenceDeclineReasons",
      "inFolder": false
    },
    "presenceuserconfig": {
      "id": "presenceuserconfig",
      "name": "PresenceUserConfig",
      "suffix": "presenceUserConfig",
      "directoryName": "presenceUserConfigs",
      "inFolder": false
    },
    "authprovider": {
      "id": "authprovider",
      "name": "AuthProvider",
      "suffix": "authprovider",
      "directoryName": "authproviders",
      "inFolder": false,
      "strictDirectoryName": false
    },
    "wavetemplatebundle": {
      "id": "wavetemplatebundle",
      "name": "WaveTemplateBundle",
      "directoryName": "waveTemplates",
      "inFolder": false,
      "strictDirectoryName": true,
      "strategies": {
        "adapter": "bundle"
      }
    },
    "waveapplication": {
      "id": "waveapplication",
      "name": "WaveApplication",
      "suffix": "wapp",
      "directoryName": "wave",
      "inFolder": false
    },
    "wavedataset": {
      "id": "wavedataset",
      "name": "WaveDataset",
      "suffix": "wds",
      "directoryName": "wave",
      "inFolder": false
    },
    "eclairgeodata": {
      "id": "eclairgeodata",
      "name": "EclairGeoData",
      "suffix": "geodata",
      "directoryName": "eclair",
      "inFolder": false,
      "strictDirectoryName": false,
      "strategies": {
        "adapter": "matchingContentFile"
      }
    },
    "wavelens": {
      "id": "wavelens",
      "name": "WaveLens",
      "suffix": "wlens",
      "directoryName": "wave",
      "inFolder": false,
      "strategies": {
        "adapter": "matchingContentFile"
      }
    },
    "wavedashboard": {
      "id": "wavedashboard",
      "name": "WaveDashboard",
      "suffix": "wdash",
      "directoryName": "wave",
      "inFolder": false,
      "strategies": {
        "adapter": "matchingContentFile"
      }
    },
    "wavecomponent": {
      "id": "wavecomponent",
      "name": "WaveComponent",
      "suffix": "wcomp",
      "directoryName": "wave",
      "inFolder": false,
      "strategies": {
        "adapter": "matchingContentFile"
      }
    },
    "wavexmd": {
      "id": "wavexmd",
      "name": "WaveXmd",
      "suffix": "xmd",
      "directoryName": "wave",
      "inFolder": false
    },
    "wavedataflow": {
      "id": "wavedataflow",
      "name": "WaveDataflow",
      "suffix": "wdf",
      "directoryName": "wave",
      "inFolder": false,
      "strategies": {
        "adapter": "matchingContentFile"
      }
    },
    "waverecipe": {
      "id": "waverecipe",
      "name": "WaveRecipe",
      "suffix": "wdpr",
      "directoryName": "wave",
      "inFolder": false,
      "strategies": {
        "adapter": "matchingContentFile"
      }
    },
    "customsite": {
      "id": "customsite",
      "name": "CustomSite",
      "suffix": "site",
      "directoryName": "sites",
      "inFolder": false,
      "strictDirectoryName": true
    },
    "channellayout": {
      "id": "channellayout",
      "name": "ChannelLayout",
      "suffix": "channelLayout",
      "directoryName": "channelLayouts",
      "inFolder": false,
      "strictDirectoryName": false
    },
    "contentasset": {
      "id": "contentasset",
      "name": "ContentAsset",
      "suffix": "asset",
      "directoryName": "contentassets",
      "inFolder": false,
      "strictDirectoryName": false,
      "strategies": {
        "adapter": "matchingContentFile"
      }
    },
    "marketingresourcetype": {
      "id": "marketingresourcetype",
      "name": "MarketingResourceType",
      "suffix": "marketingResourceType",
      "directoryName": "marketingResourceType",
      "inFolder": false
    },
    "sharingrules": {
      "id": "sharingrules",
      "name": "SharingRules",
      "suffix": "sharingRules",
      "directoryName": "sharingRules",
      "inFolder": false,
      "strictDirectoryName": false,
      "children": {
        "types": {
          "sharingownerrule": {
            "id": "sharingownerrule",
            "name": "SharingOwnerRule",
            "xmlElementName": "sharingOwnerRules",
            "uniqueIdElement": "fullName",
            "directoryName": "sharingOwnerRules",
            "suffix": "sharingOwnerRule"
          },
          "sharingcriteriarule": {
            "id": "sharingcriteriarule",
            "name": "SharingCriteriaRule",
            "xmlElementName": "sharingCriteriaRules",
            "uniqueIdElement": "fullName",
            "directoryName": "sharingCriteriaRules",
            "suffix": "sharingCriteriaRule"
          },
          "sharingguestrule": {
            "id": "sharingguestrule",
            "name": "SharingGuestRule",
            "xmlElementName": "sharingGuestRules",
            "uniqueIdElement": "fullName",
            "directoryName": "sharingGuestRules",
            "suffix": "sharingGuestRule"
          },
          "sharingterritoryrule": {
            "id": "sharingterritoryrule",
            "name": "SharingTerritoryRule",
            "xmlElementName": "sharingTerritoryRules",
            "uniqueIdElement": "fullName",
            "directoryName": "sharingTerritoryRules",
            "suffix": "sharingTerritoryRule"
          }
        },
        "suffixes": {
          "sharingOwnerRule": "sharingownerrule",
          "sharingCriteriaRule": "sharingcriteriarule",
          "sharingGuestRule": "sharingguestrule",
          "sharingTerritoryRule": "sharingterritoryrule"
        },
        "directories": {
          "sharingOwnerRules": "sharingownerrule",
          "sharingCriteriaRules": "sharingcriteriarule",
          "sharingGuestRules": "sharingguestrule",
          "sharingTerritoryRules": "sharingterritoryrule"
        }
      }
    },
    "sharingset": {
      "id": "sharingset",
      "name": "SharingSet",
      "suffix": "sharingSet",
      "directoryName": "sharingSets",
      "inFolder": false,
      "strictDirectoryName": false
    },
    "community": {
      "id": "community",
      "name": "Community",
      "suffix": "community",
      "directoryName": "communities",
      "inFolder": false,
      "strictDirectoryName": false
    },
    "chatterextension": {
      "id": "chatterextension",
      "name": "ChatterExtension",
      "suffix": "ChatterExtension",
      "directoryName": "ChatterExtensions",
      "inFolder": false,
      "strictDirectoryName": false
    },
    "callcenter": {
      "id": "callcenter",
      "name": "CallCenter",
      "suffix": "callCenter",
      "directoryName": "callCenters",
      "inFolder": false,
      "strictDirectoryName": false
    },
    "milestonetype": {
      "id": "milestonetype",
      "name": "MilestoneType",
      "suffix": "milestoneType",
      "directoryName": "milestoneTypes",
      "inFolder": false
    },
    "entitlementprocess": {
      "id": "entitlementprocess",
      "name": "EntitlementProcess",
      "suffix": "entitlementProcess",
      "directoryName": "entitlementProcesses",
      "inFolder": false
    },
    "entitlementtemplate": {
      "id": "entitlementtemplate",
      "name": "EntitlementTemplate",
      "suffix": "entitlementTemplate",
      "directoryName": "entitlementTemplates",
      "inFolder": false
    },
    "customnotificationtype": {
      "id": "customnotificationtype",
      "name": "CustomNotificationType",
      "suffix": "notiftype",
      "directoryName": "notificationtypes",
      "inFolder": false,
      "strictDirectoryName": false
    },
    "connectedapp": {
      "id": "connectedapp",
      "name": "ConnectedApp",
      "suffix": "connectedApp",
      "directoryName": "connectedApps",
      "inFolder": false,
      "strictDirectoryName": false
    },
    "appmenu": {
      "id": "appmenu",
      "name": "AppMenu",
      "suffix": "appMenu",
      "directoryName": "appMenus",
      "inFolder": false,
      "strictDirectoryName": false
    },
    "delegategroup": {
      "id": "delegategroup",
      "name": "DelegateGroup",
      "suffix": "delegateGroup",
      "directoryName": "delegateGroups",
      "inFolder": false,
      "strictDirectoryName": false
    },
    "sitedotcom": {
      "id": "sitedotcom",
      "name": "SiteDotCom",
      "suffix": "site",
      "directoryName": "siteDotComSites",
      "inFolder": false,
      "strictDirectoryName": true,
      "strategies": {
        "adapter": "matchingContentFile"
      }
    },
    "network": {
      "id": "network",
      "name": "Network",
      "suffix": "network",
      "directoryName": "networks",
      "inFolder": false,
      "strictDirectoryName": false
    },
    "networkbranding": {
      "id": "networkbranding",
      "name": "NetworkBranding",
      "suffix": "networkBranding",
      "directoryName": "networkBranding",
      "inFolder": false,
      "strictDirectoryName": false,
      "strategies": {
        "adapter": "matchingContentFile"
      }
    },
    "customexperience": {
      "id": "customexperience",
      "name": "CustomExperience",
      "suffix": "customExperience",
      "directoryName": "customExperiences",
      "inFolder": false
    },
    "communitythemedefinition": {
      "id": "communitythemedefinition",
      "name": "CommunityThemeDefinition",
      "suffix": "communityThemeDefinition",
      "directoryName": "communityThemeDefinitions",
      "inFolder": false,
      "strictDirectoryName": false
    },
    "brandingset": {
      "id": "brandingset",
      "name": "BrandingSet",
      "suffix": "brandingSet",
      "directoryName": "brandingSets",
      "inFolder": false,
      "strictDirectoryName": false
    },
    "flowcategory": {
      "id": "flowcategory",
      "name": "FlowCategory",
      "suffix": "flowCategory",
      "directoryName": "flowCategories",
      "inFolder": false,
      "strictDirectoryName": false
    },
    "lightningbolt": {
      "id": "lightningbolt",
      "name": "LightningBolt",
      "suffix": "lightningBolt",
      "directoryName": "lightningBolts",
      "inFolder": false,
      "strictDirectoryName": false
    },
    "lightningexperiencetheme": {
      "id": "lightningexperiencetheme",
      "name": "LightningExperienceTheme",
      "suffix": "lightningExperienceTheme",
      "directoryName": "lightningExperienceThemes",
      "inFolder": false,
      "strictDirectoryName": false
    },
    "communitytemplatedefinition": {
      "id": "communitytemplatedefinition",
      "name": "CommunityTemplateDefinition",
      "suffix": "communityTemplateDefinition",
      "directoryName": "communityTemplateDefinitions",
      "inFolder": false,
      "strictDirectoryName": false
    },
    "managedtopics": {
      "id": "managedtopics",
      "name": "ManagedTopics",
      "suffix": "managedTopics",
      "directoryName": "managedTopics",
      "inFolder": false,
      "strictDirectoryName": false,
      "children": {
        "types": {
          "managedtopic": {
            "id": "managedtopic",
            "name": "ManagedTopic",
            "directoryName": "managedTopics",
            "suffix": "managedTopic"
          }
        },
        "suffixes": {
          "managedTopic": "managedtopic"
        },
        "directories": {
          "managedTopics": "managedtopic"
        }
      }
    },
    "keywordlist": {
      "id": "keywordlist",
      "name": "KeywordList",
      "suffix": "keywords",
      "directoryName": "moderation",
      "inFolder": false,
      "strictDirectoryName": false
    },
    "usercriteria": {
      "id": "usercriteria",
      "name": "UserCriteria",
      "suffix": "userCriteria",
      "directoryName": "userCriteria",
      "inFolder": false,
      "strictDirectoryName": false
    },
    "moderationrule": {
      "id": "moderationrule",
      "name": "ModerationRule",
      "suffix": "rule",
      "directoryName": "moderation",
      "inFolder": false,
      "strictDirectoryName": false
    },
    "territory2type": {
      "id": "territory2type",
      "name": "Territory2Type",
      "suffix": "territory2Type",
      "directoryName": "territory2Types",
      "inFolder": false
    },
    "territory2model": {
      "id": "territory2model",
      "name": "Territory2Model",
      "suffix": "territory2Model",
      "directoryName": "territory2Models",
      "inFolder": false,
      "folderType": "territory2model"
    },
    "territory2rule": {
      "id": "territory2rule",
      "name": "Territory2Rule",
      "suffix": "territory2Rule",
      "directoryName": "rules",
      "inFolder": false,
      "folderType": "territory2model"
    },
    "territory2": {
      "id": "territory2",
      "name": "Territory2",
      "suffix": "territory2",
      "directoryName": "territories",
      "inFolder": false,
      "folderType": "territory2model"
    },
    "campaigninfluencemodel": {
      "id": "campaigninfluencemodel",
      "name": "CampaignInfluenceModel",
      "suffix": "campaignInfluenceModel",
      "directoryName": "campaignInfluenceModels",
      "inFolder": false
    },
    "samlssoconfig": {
      "id": "samlssoconfig",
      "name": "SamlSsoConfig",
      "suffix": "samlssoconfig",
      "directoryName": "samlssoconfigs",
      "inFolder": false,
      "strictDirectoryName": false
    },
    "datapipeline": {
      "id": "datapipeline",
      "name": "DataPipeline",
      "suffix": "dataPipeline",
      "directoryName": "dataPipelines",
      "inFolder": false,
      "strategies": {
        "adapter": "matchingContentFile"
      }
    },
    "corswhitelistorigin": {
      "id": "corswhitelistorigin",
      "name": "CorsWhitelistOrigin",
      "suffix": "corsWhitelistOrigin",
      "directoryName": "corsWhitelistOrigins",
      "inFolder": false,
      "strictDirectoryName": false
    },
    "actionlinkgrouptemplate": {
      "id": "actionlinkgrouptemplate",
      "name": "ActionLinkGroupTemplate",
      "suffix": "actionLinkGroupTemplate",
      "directoryName": "actionLinkGroupTemplates",
      "inFolder": false,
      "strictDirectoryName": false
    },
    "licensedefinition": {
      "id": "licensedefinition",
      "name": "LicenseDefinition",
      "suffix": "licenseDefinition",
      "directoryName": "licenseDefinitions",
      "inFolder": false
    },
    "transactionsecuritypolicy": {
      "id": "transactionsecuritypolicy",
      "name": "TransactionSecurityPolicy",
      "suffix": "transactionSecurityPolicy",
      "directoryName": "transactionSecurityPolicies",
      "inFolder": false
    },
    "accesscontrolpolicy": {
      "id": "accesscontrolpolicy",
      "name": "AccessControlPolicy",
      "suffix": "policy",
      "directoryName": "accessControlPolicies",
      "inFolder": false,
      "strictDirectoryName": true,
      "strategies": {
        "adapter": "matchingContentFile"
      }
    },
    "skill": {
      "id": "skill",
      "name": "Skill",
      "suffix": "skill",
      "directoryName": "skills",
      "inFolder": false
    },
    "livechatdeployment": {
      "id": "livechatdeployment",
      "name": "LiveChatDeployment",
      "suffix": "liveChatDeployment",
      "directoryName": "liveChatDeployments",
      "inFolder": false
    },
    "livechatbutton": {
      "id": "livechatbutton",
      "name": "LiveChatButton",
      "suffix": "liveChatButton",
      "directoryName": "liveChatButtons",
      "inFolder": false
    },
    "livechatagentconfig": {
      "id": "livechatagentconfig",
      "name": "LiveChatAgentConfig",
      "suffix": "liveChatAgentConfig",
      "directoryName": "liveChatAgentConfigs",
      "inFolder": false
    },
    "synonymdictionary": {
      "id": "synonymdictionary",
      "name": "SynonymDictionary",
      "suffix": "synonymDictionary",
      "directoryName": "synonymDictionaries",
      "inFolder": false,
      "strictDirectoryName": false
    },
    "xorghub": {
      "id": "xorghub",
      "name": "XOrgHub",
      "suffix": "xorghub",
      "directoryName": "xorghubs",
      "inFolder": false
    },
    "pathassistant": {
      "id": "pathassistant",
      "name": "PathAssistant",
      "suffix": "pathAssistant",
      "directoryName": "pathAssistants",
      "inFolder": false,
      "strictDirectoryName": false
    },
    "leadconvertsettings": {
      "id": "leadconvertsettings",
      "name": "LeadConvertSettings",
      "suffix": "LeadConvertSetting",
      "directoryName": "LeadConvertSettings",
      "inFolder": false,
      "strictDirectoryName": false
    },
    "livechatsensitivedatarule": {
      "id": "livechatsensitivedatarule",
      "name": "LiveChatSensitiveDataRule",
      "suffix": "liveChatSensitiveDataRule",
      "directoryName": "liveChatSensitiveDataRule",
      "inFolder": false
    },
    "platformcachepartition": {
      "id": "platformcachepartition",
      "name": "PlatformCachePartition",
      "suffix": "cachePartition",
      "directoryName": "cachePartitions",
      "inFolder": false,
      "strictDirectoryName": false
    },
    "assistantrecommendationtype": {
      "id": "assistantrecommendationtype",
      "name": "AssistantRecommendationType",
      "suffix": "assistantRecommendationType",
      "directoryName": "assistantRecommendationTypes",
      "inFolder": false
    },
    "insighttype": {
      "id": "insighttype",
      "name": "InsightType",
      "suffix": "insightType",
      "directoryName": "insightTypes",
      "inFolder": false
    },
    "topicsforobjects": {
      "id": "topicsforobjects",
      "name": "TopicsForObjects",
      "suffix": "topicsForObjects",
      "directoryName": "topicsForObjects",
      "inFolder": false,
      "strictDirectoryName": false
    },
    "emailservicesfunction": {
      "id": "emailservicesfunction",
      "name": "EmailServicesFunction",
      "suffix": "xml",
      "directoryName": "emailservices",
      "inFolder": false,
      "strictDirectoryName": false
    },
    "integrationhubsettingstype": {
      "id": "integrationhubsettingstype",
      "name": "IntegrationHubSettingsType",
      "suffix": "type",
      "directoryName": "integrationHub",
      "inFolder": false
    },
    "integrationhubsettings": {
      "id": "integrationhubsettings",
      "name": "IntegrationHubSettings",
      "suffix": "settings",
      "directoryName": "integrationHub",
      "inFolder": false,
      "strictDirectoryName": true
    },
    "orchestrationcontext": {
      "id": "orchestrationcontext",
      "name": "OrchestrationContext",
      "suffix": "orchestrationContext",
      "directoryName": "iot",
      "inFolder": false
    },
    "orchestration": {
      "id": "orchestration",
      "name": "Orchestration",
      "suffix": "orchestration",
      "directoryName": "iot",
      "inFolder": false,
      "strategies": {
        "adapter": "matchingContentFile"
      }
    },
    "aiassistanttemplate": {
      "id": "aiassistanttemplate",
      "name": "AIAssistantTemplate",
      "suffix": "aiAssistantTemplate",
      "directoryName": "aiAssistantTemplates",
      "inFolder": false
    },
    "settings": {
      "id": "settings",
      "name": "Settings",
      "suffix": "settings",
      "directoryName": "settings",
      "inFolder": false,
      "strictDirectoryName": false
    },
    "featureparameterboolean": {
      "id": "featureparameterboolean",
      "name": "FeatureParameterBoolean",
      "suffix": "featureParameterBoolean",
      "directoryName": "featureParameters",
      "inFolder": false
    },
    "featureparameterdate": {
      "id": "featureparameterdate",
      "name": "FeatureParameterDate",
      "suffix": "featureParameterDate",
      "directoryName": "featureParameters",
      "inFolder": false
    },
    "featureparameterinteger": {
      "id": "featureparameterinteger",
      "name": "FeatureParameterInteger",
      "suffix": "featureParameterInteger",
      "directoryName": "featureParameters",
      "inFolder": false
    },
    "commandaction": {
      "id": "commandaction",
      "name": "CommandAction",
      "suffix": "commandaction",
      "directoryName": "commandActions",
      "inFolder": false
    },
    "batchcalcjobdefinition": {
      "id": "batchcalcjobdefinition",
      "name": "BatchCalcJobDefinition",
      "suffix": "batchCalcJobDefinition",
      "directoryName": "batchCalcJobDefinitions",
      "inFolder": false,
      "strictDirectoryName": false
    },
    "oauthcustomscope": {
      "id": "oauthcustomscope",
      "name": "OauthCustomScope",
      "suffix": "oauthcustomscope",
      "directoryName": "oauthcustomscopes",
      "inFolder": false,
      "strictDirectoryName": false
    },
    "platformeventchannel": {
      "id": "platformeventchannel",
      "name": "PlatformEventChannel",
      "suffix": "platformEventChannel",
      "directoryName": "platformEventChannels",
      "inFolder": false,
      "strictDirectoryName": false
    },
    "customhelpmenusection": {
      "id": "customhelpmenusection",
      "name": "CustomHelpMenuSection",
      "suffix": "customHelpMenuSection",
      "directoryName": "customHelpMenuSections",
      "inFolder": false,
      "strictDirectoryName": false
    },
    "prompt": {
      "id": "prompt",
      "name": "Prompt",
      "suffix": "prompt",
      "directoryName": "prompts",
      "inFolder": false,
      "strictDirectoryName": false
    },
    "mldomain": {
      "id": "mldomain",
      "name": "MlDomain",
      "suffix": "mlDomain",
      "directoryName": "mlDomains",
      "inFolder": false
    },
    "bot": {
      "id": "bot",
      "name": "Bot",
      "suffix": "bot",
      "directoryName": "bots",
      "inFolder": false,
      "strictDirectoryName": true,
      "children": {
        "types": {
          "botversion": {
            "id": "botversion",
            "name": "BotVersion",
            "directoryName": "botVersions",
            "suffix": "botVersion"
          }
        },
        "directories": {
          "botVersions": "botversion"
        },
        "suffixes": {
          "botVersion": "botversion"
        }
      },
      "strategies": {
        "adapter": "decomposed",
        "transformer": "decomposed",
        "decomposition": "topLevel"
      }
    },
    "animationrule": {
      "id": "animationrule",
      "name": "AnimationRule",
      "suffix": "animationRule",
      "directoryName": "animationRules",
      "inFolder": false,
      "strictDirectoryName": false
    },
    "recordactiondeployment": {
      "id": "recordactiondeployment",
      "name": "RecordActionDeployment",
      "suffix": "deployment",
      "directoryName": "recordActionDeployments",
      "inFolder": false,
      "strictDirectoryName": false
    },
    "embeddedserviceflowconfig": {
      "id": "embeddedserviceflowconfig",
      "name": "EmbeddedServiceFlowConfig",
      "suffix": "EmbeddedServiceFlowConfig",
      "directoryName": "EmbeddedServiceFlowConfig",
      "inFolder": false,
      "strictDirectoryName": false
    },
    "platformeventchannelmember": {
      "id": "platformeventchannelmember",
      "name": "PlatformEventChannelMember",
      "suffix": "platformEventChannelMember",
      "directoryName": "platformEventChannelMembers",
      "inFolder": false,
      "strictDirectoryName": false
    },
    "canvasmetadata": {
      "id": "canvasmetadata",
      "name": "CanvasMetadata",
      "suffix": "Canvas",
      "directoryName": "Canvases",
      "inFolder": false,
      "strictDirectoryName": false
    },
    "mobileapplicationdetail": {
      "id": "mobileapplicationdetail",
      "name": "MobileApplicationDetail",
      "suffix": "MobileApplicationDetail",
      "directoryName": "MobileApplicationDetails",
      "inFolder": false,
      "strictDirectoryName": false
    },
    "lightningonboardingconfig": {
      "id": "lightningonboardingconfig",
      "name": "LightningOnboardingConfig",
      "suffix": "lightningOnboardingConfig",
      "directoryName": "lightningOnboardingConfigs",
      "inFolder": false,
      "strictDirectoryName": false
    },
    "reportfolder": {
      "id": "reportfolder",
      "name": "ReportFolder",
      "suffix": "reportFolder",
      "directoryName": "reports",
      "inFolder": false,
      "strictDirectoryName": false,
      "folderContentType": "report"
    },
    "dashboardfolder": {
      "id": "dashboardfolder",
      "name": "DashboardFolder",
      "suffix": "dashboardFolder",
      "directoryName": "dashboards",
      "inFolder": false,
      "strictDirectoryName": false,
      "folderContentType": "dashboard"
    },
    "documentfolder": {
      "id": "documentfolder",
      "name": "DocumentFolder",
      "suffix": "documentFolder",
      "directoryName": "documents",
      "inFolder": false,
      "strictDirectoryName": false,
      "folderContentType": "document"
    },
    "emailfolder": {
      "id": "emailfolder",
      "name": "EmailFolder",
      "suffix": "emailFolder",
      "directoryName": "email",
      "inFolder": false,
      "strictDirectoryName": false,
      "folderContentType": "emailtemplate"
    },
    "emailtemplatefolder": {
      "id": "emailtemplatefolder",
      "name": "EmailTemplateFolder",
      "suffix": "emailTemplateFolder",
      "directoryName": "email",
      "inFolder": false,
      "strictDirectoryName": false,
      "folderContentType": "emailtemplate",
      "aliasFor": "emailfolder"
    },
    "inboundnetworkconnection": {
      "id": "inboundnetworkconnection",
      "name": "InboundNetworkConnection",
      "suffix": "inboundNetworkConnection",
      "directoryName": "inboundNetworkConnections",
      "inFolder": false,
      "strictDirectoryName": false
    },
    "outboundnetworkconnection": {
      "id": "outboundnetworkconnection",
      "name": "OutboundNetworkConnection",
      "suffix": "outboundNetworkConnection",
      "directoryName": "outboundNetworkConnections",
      "inFolder": false,
      "strictDirectoryName": false
    },
    "inboundcertificate": {
      "id": "inboundcertificate",
      "name": "InboundCertificate",
      "suffix": "inboundCertificate",
      "directoryName": "inboundCertificates",
      "inFolder": false,
      "strictDirectoryName": false,
      "strategies": {
        "adapter": "matchingContentFile"
      }
    },
    "mutingpermissionset": {
      "id": "mutingpermissionset",
      "name": "MutingPermissionSet",
      "suffix": "mutingpermissionset",
      "directoryName": "mutingpermissionsets",
      "inFolder": false,
      "strictDirectoryName": false
    },
    "mydomaindiscoverablelogin": {
      "id": "mydomaindiscoverablelogin",
      "name": "MyDomainDiscoverableLogin",
      "suffix": "myDomainDiscoverableLogin",
      "directoryName": "myDomainDiscoverableLogins",
      "inFolder": false,
      "strictDirectoryName": false
    },
    "blacklistedconsumer": {
      "id": "blacklistedconsumer",
      "name": "BlacklistedConsumer",
      "suffix": "blacklistedConsumer",
      "directoryName": "blacklistedConsumers",
      "inFolder": false,
      "strictDirectoryName": false
    },
    "userprovisioningconfig": {
      "id": "userprovisioningconfig",
      "name": "UserProvisioningConfig",
      "suffix": "userProvisioningConfig",
      "directoryName": "userProvisioningConfigs",
      "inFolder": false,
      "strictDirectoryName": false
    },
    "redirectwhitelisturl": {
      "id": "redirectwhitelisturl",
      "name": "RedirectWhitelistUrl",
      "suffix": "redirectWhitelistUrl",
      "directoryName": "redirectWhitelistUrls",
      "inFolder": false,
      "strictDirectoryName": false
    },
    "apexemailnotifications": {
      "id": "apexemailnotifications",
      "name": "ApexEmailNotifications",
      "suffix": "notifications",
      "directoryName": "apexEmailNotifications",
      "inFolder": false,
      "strictDirectoryName": false
    },
    "iframewhitelisturlsettings": {
      "id": "iframewhitelisturlsettings",
      "name": "IframeWhiteListUrlSettings",
      "suffix": "iframeWhiteListUrlSettings",
      "directoryName": "iframeWhiteListUrlSettings",
      "inFolder": false,
      "strictDirectoryName": false
    },
    "appointmentschedulingpolicy": {
      "id": "appointmentschedulingpolicy",
      "name": "AppointmentSchedulingPolicy",
      "suffix": "policy",
      "directoryName": "appointmentSchedulingPolicies",
      "inFolder": false,
      "strictDirectoryName": true
    },
    "notificationtypeconfig": {
      "id": "notificationtypeconfig",
      "name": "NotificationTypeConfig",
      "suffix": "config",
      "directoryName": "notificationTypeConfig",
      "inFolder": false,
      "strictDirectoryName": false
    },
    "managedcontenttype": {
      "id": "managedcontenttype",
      "name": "ManagedContentType",
      "suffix": "managedContentType",
      "directoryName": "managedContentTypes",
      "inFolder": false,
      "strictDirectoryName": false
    },
    "paymentgatewayprovider": {
      "id": "paymentgatewayprovider",
      "name": "PaymentGatewayProvider",
      "suffix": "paymentGatewayProvider",
      "directoryName": "paymentGatewayProviders",
      "inFolder": false
    },
    "embeddedservicemenusettings": {
      "id": "embeddedservicemenusettings",
      "name": "EmbeddedServiceMenuSettings",
      "suffix": "EmbeddedServiceMenuSettings",
      "directoryName": "EmbeddedServiceMenuSettings",
      "inFolder": false,
      "strictDirectoryName": false
    },
    "callcoachingmediaprovider": {
      "id": "callcoachingmediaprovider",
      "name": "CallCoachingMediaProvider",
      "suffix": "callCoachingMediaProvider",
      "directoryName": "callCoachingMediaProviders",
      "inFolder": false,
      "strictDirectoryName": false
    },
    "customindex": {
      "id": "customindex",
      "name": "CustomIndex",
      "suffix": "indx",
      "directoryName": "customindex",
      "inFolder": false,
      "strictDirectoryName": false
    },
    "entityimplements": {
      "id": "entityimplements",
      "name": "EntityImplements",
      "suffix": "entityImplements",
      "directoryName": "entityImplements",
      "inFolder": false,
      "strictDirectoryName": false
    },
    "audience": {
      "id": "audience",
      "name": "Audience",
      "suffix": "audience",
      "directoryName": "audience",
      "inFolder": false,
      "strictDirectoryName": false
    },
    "cmsconnectsource": {
      "id": "cmsconnectsource",
      "name": "CMSConnectSource",
      "suffix": "cmsConnectSource",
      "directoryName": "cmsConnectSource",
      "inFolder": false,
      "strictDirectoryName": false
    },
    "platformeventsubscriberconfig": {
      "id": "platformeventsubscriberconfig",
      "name": "PlatformEventSubscriberConfig",
      "suffix": "platformEventSubscriberConfig",
      "directoryName": "PlatformEventSubscriberConfigs",
      "inFolder": false,
      "strictDirectoryName": false
    },
    "userprofilesearchscope": {
      "id": "userprofilesearchscope",
      "name": "UserProfileSearchScope",
      "suffix": "userProfileSearchScope",
      "directoryName": "userProfileSearchScopes",
      "inFolder": false,
      "strictDirectoryName": false
    },
    "workskillrouting": {
      "id": "workskillrouting",
      "name": "WorkSkillRouting",
      "suffix": "workSkillRouting",
      "directoryName": "workSkillRoutings",
      "strictDirectoryName": false,
      "children": {
        "types": {
          "workskillroutingattribute": {
            "id": "workskillroutingattribute",
            "name": "WorkSkillRoutingAttribute",
            "directoryName": "workSkillRoutingAttributes",
            "suffix": "workSkillRoutingAttribute"
          }
        },
        "suffixes": {
          "workSkillRoutingAttribute": "workskillroutingattribute"
        },
        "directories": {
          "workSkillRoutingAttributes": "workskillroutingattribute"
        }
      }
    },
    "timesheettemplate": {
      "id": "timesheettemplate",
      "name": "TimeSheetTemplate",
      "suffix": "timeSheetTemplate",
      "directoryName": "timeSheetTemplates",
      "strictDirectoryName": false
    },
    "accountrelationshipsharerule": {
      "id": "accountrelationshipsharerule",
      "name": "AccountRelationshipShareRule",
      "suffix": "accountRelationshipShareRule",
      "directoryName": "accountRelationshipShareRules",
      "strictDirectoryName": false
    },
    "ipaddressrange": {
      "id": "ipaddressrange",
      "name": "IPAddressRange",
      "suffix": "IPAddressRange",
      "directoryName": "IPAddressRanges",
      "inFolder": false,
      "strictDirectoryName": false
    },
    "icon": {
      "id": "icon",
      "name": "Icon",
      "suffix": "icon",
      "directoryName": "icons",
      "strictDirectoryName": false
    },
    "businessprocessgroup": {
      "id": "businessprocessgroup",
      "name": "BusinessProcessGroup",
      "suffix": "businessProcessGroup",
      "directoryName": "businessProcessGroups",
      "strictDirectoryName": false
    },
    "businessprocessfeedbackconfiguration": {
      "id": "businessprocessfeedbackconfiguration",
      "name": "BusinessProcessFeedbackConfiguration",
      "suffix": "businessProcessFeedbackConfiguration",
      "directoryName": "businessProcessFeedbackConfigurations",
      "strictDirectoryName": false
    },
    "discoveryaimodel": {
      "id": "discoveryaimodel",
      "name": "DiscoveryAIModel",
      "suffix": "model",
      "directoryName": "discovery",
      "strictDirectoryName": false,
      "strategies": {
        "adapter": "matchingContentFile"
      }
    },
    "discoverygoal": {
      "id": "discoverygoal",
      "name": "DiscoveryGoal",
      "suffix": "goal",
      "directoryName": "discovery",
      "strictDirectoryName": false
    },
    "restrictionrule": {
      "id": "restrictionrule",
      "name": "RestrictionRule",
      "suffix": "rule",
      "directoryName": "restrictionRules",
      "strictDirectoryName": true
    },
    "functionreference": {
      "id": "functionreference",
      "name": "FunctionReference",
      "suffix": "function",
      "directoryName": "functions",
      "strictDirectoryName": false
    },
    "participantrole": {
      "id": "participantrole",
      "name": "ParticipantRole",
      "suffix": "participantRole",
      "directoryName": "participantRoles",
      "strictDirectoryName": false
    },
    "gatewayproviderpaymentmethodtype": {
      "id": "gatewayproviderpaymentmethodtype",
      "name": "GatewayProviderPaymentMethodType",
      "suffix": "gatewayProviderPaymentMethodType",
      "directoryName": "gatewayProviderPaymentMethodTypes",
      "strictDirectoryName": false
    },
    "careprovidersearchconfig": {
      "id": "careprovidersearchconfig",
      "name": "CareProviderSearchConfig",
      "suffix": "careProviderSearchConfig",
      "directoryName": "careProviderSearchConfigs",
      "strictDirectoryName": false
    },
    "caresystemfieldmapping": {
      "id": "caresystemfieldmapping",
      "name": "CareSystemFieldMapping",
      "suffix": "careSystemFieldMapping",
      "directoryName": "careSystemFieldMappings",
      "strictDirectoryName": false
    },
    "documenttype": {
      "id": "documenttype",
      "name": "DocumentType",
      "suffix": "documentType",
      "directoryName": "documentTypes",
      "strictDirectoryName": false
    },
    "ocrsampledocument": {
      "id": "ocrsampledocument",
      "name": "OcrSampleDocument",
      "suffix": "ocrSampleDocument",
      "directoryName": "ocrSampleDocuments",
      "strictDirectoryName": false
    },
    "ocrtemplate": {
      "id": "ocrtemplate",
      "name": "OcrTemplate",
      "suffix": "ocrTemplate",
      "directoryName": "ocrTemplates",
      "strictDirectoryName": false
    },
    "actionplantemplate": {
      "id": "actionplantemplate",
      "name": "ActionPlanTemplate",
      "suffix": "apt",
      "directoryName": "actionPlanTemplates",
      "strictDirectoryName": false
    },
    "decisiontable": {
      "id": "decisiontable",
      "name": "DecisionTable",
      "suffix": "decisionTable",
      "directoryName": "decisionTables",
      "strictDirectoryName": false
    },
    "decisiontabledatasetlink": {
      "id": "decisiontabledatasetlink",
      "name": "DecisionTableDatasetLink",
      "suffix": "decisionTableDatasetLink",
      "directoryName": "decisionTableDatasetLinks",
      "strictDirectoryName": false
    },
    "decisionmatrixdefinition": {
      "id": "decisionmatrixdefinition",
      "name": "DecisionMatrixDefinition",
      "suffix": "decisionMatrixDefinition",
      "directoryName": "decisionMatrixDefinitions",
      "strictDirectoryName": false
    },
    "decisionmatrixdefinitionversion": {
      "id": "decisionmatrixdefinitionversion",
      "name": "DecisionMatrixDefinitionVersion",
      "suffix": "decisionMatrixDefinitionVersion",
      "directoryName": "decisionMatrixDefinitionVersions",
      "strictDirectoryName": false
    },
    "expressionsetdefinitionversion": {
      "id": "expressionsetdefinitionversion",
      "name": "ExpressionSetDefinitionVersion",
      "suffix": "expressionSetDefinitionVersion",
      "directoryName": "expressionSetDefinitionVersions",
      "strictDirectoryName": false
    },
    "expressionsetdefinition": {
      "id": "expressionsetdefinition",
      "name": "ExpressionSetDefinition",
      "suffix": "expressionSetDefinition",
      "directoryName": "expressionSetDefinitions",
      "strictDirectoryName": false
    },
    "briefcasedefinition": {
      "id": "briefcasedefinition",
      "name": "BriefcaseDefinition",
      "suffix": "briefcaseDefinition",
      "directoryName": "briefcaseDefinitions",
      "strictDirectoryName": false
    },
    "batchprocessjobdefinition": {
      "id": "batchprocessjobdefinition",
      "name": "BatchProcessJobDefinition",
      "suffix": "batchProcessJobDefinition",
      "directoryName": "batchProcessJobDefinitions",
      "strictDirectoryName": false
    },
    "webstoretemplate": {
      "id": "webstoretemplate",
      "name": "WebStoreTemplate",
      "suffix": "webStoreTemplate",
      "directoryName": "webStoreTemplates",
      "strictDirectoryName": false
    },
    "dynamictrigger": {
      "id": "dynamictrigger",
      "name": "DynamicTrigger",
      "suffix": "dynamicTrigger",
      "directoryName": "dynamicTriggers",
      "strictDirectoryName": false
    },
    "objecthierarchyrelationship": {
      "id": "objecthierarchyrelationship",
      "name": "ObjectHierarchyRelationship",
      "suffix": "settings",
      "directoryName": "ObjectHierarchyRelationship",
      "strictDirectoryName": true
    },
    "salesagreementsettings": {
      "id": "salesagreementsettings",
      "name": "SalesAgreementSettings",
      "suffix": "salesAgreementSetting",
      "directoryName": "salesAgreementSettings",
      "strictDirectoryName": false
    },
    "acctmgrtargetsettings": {
      "id": "acctmgrtargetsettings",
      "name": "AcctMgrTargetSettings",
      "suffix": "acctMgrTargetSetting",
      "directoryName": "acctMgrTargetSettings",
      "strictDirectoryName": false
    },
    "accountforecastsettings": {
      "id": "accountforecastsettings",
      "name": "AccountForecastSettings",
      "suffix": "accountForecastSetting",
      "directoryName": "AccountForecastSettings",
      "strictDirectoryName": false
    },
    "industriesmanufacturingsettings": {
      "id": "industriesmanufacturingsettings",
      "name": "IndustriesManufacturingSettings",
      "suffix": "settings",
      "directoryName": "IndustriesManufacturingSettings",
      "strictDirectoryName": true
    },
    "fieldservicemobileextension": {
      "id": "fieldservicemobileextension",
      "name": "FieldServiceMobileExtension",
      "suffix": "fieldServiceMobileExtension",
      "directoryName": "fieldServiceMobileExtensions",
      "strictDirectoryName": false
    },
    "datasource": {
      "id": "datasource",
      "name": "DataSource",
      "suffix": "dataSource",
      "directoryName": "mktDataSources",
      "strictDirectoryName": true
    },
    "datasourceobject": {
      "id": "datasourceobject",
      "name": "DataSourceObject",
      "suffix": "dataSourceObject",
      "directoryName": "dataSourceObjects",
      "strictDirectoryName": false
    },
    "externaldataconnector": {
      "id": "externaldataconnector",
      "name": "ExternalDataConnector",
      "suffix": "externalDataConnector",
      "directoryName": "externalDataConnectors",
      "strictDirectoryName": false
    },
    "dataconnectors3": {
      "id": "dataconnectors3",
      "name": "DataConnectorS3",
      "suffix": "s3DataConnector",
      "directoryName": "s3DataConnectors",
      "strictDirectoryName": false
    },
    "datastreamdefinition": {
      "id": "datastreamdefinition",
      "name": "DataStreamDefinition",
      "suffix": "dataStreamDefinition",
      "directoryName": "dataStreamDefinitions",
      "strictDirectoryName": false
    },
    "mktdatatranobject": {
      "id": "mktdatatranobject",
      "name": "MktDataTranObject",
      "suffix": "mktDataTranObject",
      "directoryName": "mktDataTranObjects",
      "strictDirectoryName": false,
      "children": {
        "types": {
          "mktdatatranfield": {
            "id": "mktdatatranfield",
            "name": "MktDataTranField",
            "directoryName": "mktDataTranFields",
            "suffix": "mktDataTranField"
          }
        },
        "suffixes": {
          "mktDataTranField": "mktdatatranfield"
        },
        "directories": {
          "mktDataTranFields": "mktdatatranfield"
        }
      }
    },
    "fieldsrctrgtrelationship": {
      "id": "fieldsrctrgtrelationship",
      "name": "FieldSrcTrgtRelationship",
      "suffix": "fieldSrcTrgtRelationship",
      "directoryName": "fieldSrcTrgtRelationships",
      "strictDirectoryName": false
    },
    "objectsourcetargetmap": {
      "id": "objectsourcetargetmap",
      "name": "ObjectSourceTargetMap",
      "suffix": "objectSourceTargetMap",
      "directoryName": "objectSourceTargetMaps",
      "strictDirectoryName": false
    },
    "benefitaction": {
      "id": "benefitaction",
      "name": "BenefitAction",
      "suffix": "benefitAction",
      "directoryName": "benefitActions",
      "strictDirectoryName": false
    },
    "loyaltyprogramsetup": {
      "id": "loyaltyprogramsetup",
      "name": "LoyaltyProgramSetup",
      "suffix": "loyaltyProgramSetup",
      "directoryName": "loyaltyProgramSetups",
      "strictDirectoryName": false
    },
    "channelobjectlinkingrule": {
      "id": "channelobjectlinkingrule",
      "name": "ChannelObjectLinkingRule",
      "suffix": "ChannelObjectLinkingRule",
      "directoryName": "ChannelObjectLinkingRules",
      "strictDirectoryName": false
    },
    "conversationvendorinfo": {
      "id": "conversationvendorinfo",
      "name": "ConversationVendorInfo",
      "suffix": "ConversationVendorInformation",
      "directoryName": "ConversationVendorInformation",
      "strictDirectoryName": false
    },
    "conversationvendorfielddef": {
      "id": "conversationvendorfielddef",
      "name": "ConversationVendorFieldDef",
      "suffix": "ConversationVendorFieldDefinition",
      "directoryName": "ConversationVendorFieldDefinitions",
      "strictDirectoryName": false
    },
    "schedulingrule": {
      "id": "schedulingrule",
      "name": "SchedulingRule",
      "suffix": "schedulingRule",
      "directoryName": "SchedulingRules",
      "strictDirectoryName": false
    },
    "datamappingschema": {
      "id": "datamappingschema",
      "name": "DataMappingSchema",
      "suffix": "dataMappingSchema",
      "directoryName": "dataMappingSchema",
      "strictDirectoryName": false
    },
    "datamappingobjectdefinition": {
      "id": "datamappingobjectdefinition",
      "name": "DataMappingObjectDefinition",
      "suffix": "dataMappingObjectDefinition",
      "directoryName": "dataMappingObjectDefinitions",
      "inFolder": false,
      "strictDirectoryName": true,
      "children": {
        "types": {
          "datamappingfielddefinition": {
            "id": "datamappingfielddefinition",
            "name": "DataMappingFieldDefinition",
            "directoryName": "fieldDefinitions",
            "suffix": "fieldDefinition"
          }
        },
        "directories": {
          "fieldDefinitions": "datamappingfielddefinition"
        },
        "suffixes": {
          "fieldDefinition": "datamappingfielddefinition"
        }
      },
      "strategies": {
        "adapter": "decomposed",
        "transformer": "decomposed",
        "decomposition": "topLevel"
      }
    },
    "datamapping": {
      "id": "datamapping",
      "name": "DataMapping",
      "suffix": "dataMapping",
      "directoryName": "dataMapping",
      "strictDirectoryName": false,
      "strategies": {
        "adapter": "matchingContentFile"
      }
    },
    "federationdatamappingusage": {
      "id": "federationdatamappingusage",
      "name": "FederationDataMappingUsage",
      "suffix": "federationDataMappingUsage",
      "directoryName": "federationDataMappingUsage",
      "strictDirectoryName": false
    },
    "connectedsystem": {
      "id": "connectedsystem",
      "name": "ConnectedSystem",
      "suffix": "connectedSystem",
      "directoryName": "ConnectedSystem",
      "strictDirectoryName": false
    },
    "userauthcertificate": {
      "id": "userauthcertificate",
      "name": "UserAuthCertificate",
      "suffix": "userAuthCertificate",
      "directoryName": "userAuthCertificates",
      "inFolder": false
    },
    "forecastingtypesource": {
      "id": "forecastingtypesource",
      "name": "ForecastingTypeSource",
      "suffix": "forecastingTypeSource",
      "directoryName": "forecastingTypeSources",
      "inFolder": false
    },
    "forecastingtype": {
      "id": "forecastingtype",
      "name": "ForecastingType",
      "suffix": "forecastingType",
      "directoryName": "forecastingTypes",
      "inFolder": false
    },
    "forecastingsourcedefinition": {
      "id": "forecastingsourcedefinition",
      "name": "ForecastingSourceDefinition",
      "suffix": "forecastingSourceDefinition",
      "directoryName": "forecastingSourceDefinitions",
      "inFolder": false
    },
    "assistantversion": {
      "id": "assistantversion",
      "name": "AssistantVersion",
      "suffix": "assistantVersion",
      "directoryName": "assistantVersions",
      "inFolder": false
    },
    "assistantskillsobjectaction": {
      "id": "assistantskillsobjectaction",
      "name": "AssistantSkillSobjectAction",
      "suffix": "assistantSkillSobjectAction",
      "directoryName": "assistantSkillSobjectActions",
      "inFolder": false
    },
    "assistantskillquickaction": {
      "id": "assistantskillquickaction",
      "name": "AssistantSkillQuickAction",
      "suffix": "assistantSkillQuickAction",
      "directoryName": "assistantSkillQuickActions",
      "inFolder": false
    },
    "assistantdefinition": {
      "id": "assistantdefinition",
      "name": "AssistantDefinition",
      "suffix": "assistantDefinition",
      "directoryName": "assistantDefinitions",
      "inFolder": false
    },
    "assistantcontextitem": {
      "id": "assistantcontextitem",
      "name": "AssistantContextItem",
      "suffix": "assistantContextItem",
      "directoryName": "assistantContextItems",
      "inFolder": false
    },
    "advacctforecastperiodgroup": {
      "id": "advacctforecastperiodgroup",
      "name": "AdvAcctForecastPeriodGroup",
      "suffix": "advAcctForecastPeriodGroup",
      "directoryName": "AdvAcctForecastPeriodGroup",
      "inFolder": false
    },
    "advaccountforecastset": {
      "id": "advaccountforecastset",
      "name": "AdvAccountForecastSet",
      "suffix": "advAccountForecastSet",
      "directoryName": "AdvAccountForecastSet",
      "inFolder": false
    },
    "documentgenerationsetting": {
      "id": "documentgenerationsetting",
      "name": "DocumentGenerationSetting",
      "suffix": "documentGenerationSetting",
      "directoryName": "documentGenerationSettings",
      "inFolder": false
    },
    "uiobjectrelationconfig": {
      "id": "uiobjectrelationconfig",
      "name": "UIObjectRelationConfig",
      "suffix": "uiObjectRelationConfig",
      "directoryName": "uiObjectRelationConfigs",
      "inFolder": false
    },
    "carerequestconfiguration": {
      "id": "carerequestconfiguration",
      "name": "CareRequestConfiguration",
      "suffix": "careRequestConfiguration",
      "directoryName": "careRequestConfigurations",
      "inFolder": false
    },
    "mlrecommendationdefinition": {
      "id": "mlrecommendationdefinition",
      "name": "MLRecommendationDefinition",
      "suffix": "mlRecommendation",
      "directoryName": "mlRecommendations",
      "inFolder": false
    },
    "applicationrecordtypeconfig": {
      "id": "applicationrecordtypeconfig",
      "name": "ApplicationRecordTypeConfig",
      "suffix": "applicationRecordTypeConfig",
      "directoryName": "ApplicationRecordTypeConfig",
      "inFolder": false
    },
    "mktcalcinsightobjectdef": {
      "id": "mktcalcinsightobjectdef",
      "name": "MktCalcInsightObjectDef",
      "suffix": "mktCalcInsightObjectDef",
      "directoryName": "mktCalcInsightObjectDefs",
      "inFolder": false
    },
    "internalorganization": {
      "id": "internalorganization",
      "name": "InternalOrganization",
      "suffix": "internalOrganization",
      "directoryName": "internalOrganizations",
      "inFolder": false
    },
    "callcenterroutingmap": {
      "id": "callcenterroutingmap",
      "name": "CallCenterRoutingMap",
      "suffix": "callCenterRoutingMap",
      "directoryName": "callCenterRoutingMaps",
      "inFolder": false
    },
    "viewdefinition": {
      "id": "viewdefinition",
      "name": "ViewDefinition",
      "suffix": "view",
      "directoryName": "viewdefinitions",
      "inFolder": false,
      "strictDirectoryName": false,
      "strategies": {
        "adapter": "matchingContentFile"
      }
    },
    "slackapp": {
      "id": "slackapp",
      "name": "SlackApp",
      "suffix": "slackapp",
      "directoryName": "slackapps",
      "inFolder": false,
      "strictDirectoryName": false,
      "strategies": {
        "adapter": "matchingContentFile"
      }
    },
    "fieldrestrictionrule": {
      "id": "fieldrestrictionrule",
      "name": "FieldRestrictionRule",
      "suffix": "rule",
      "directoryName": "fieldRestrictionRules",
      "inFolder": false,
      "strictDirectoryName": true
    },
    "svccatalogcategory": {
      "id": "svccatalogcategory",
      "name": "SvcCatalogCategory",
      "suffix": "category",
      "directoryName": "svcCatalogCategories",
      "inFolder": false,
      "strictDirectoryName": false
    },
    "svccatalogfulfillmentflow": {
      "id": "svccatalogfulfillmentflow",
      "name": "SvcCatalogFulfillmentFlow",
      "suffix": "fulfillmentFlow",
      "directoryName": "svcCatalogFulfillmentFlows",
      "inFolder": false,
      "strictDirectoryName": false
    },
    "svccatalogitemdef": {
      "id": "svccatalogitemdef",
      "name": "SvcCatalogItemDef",
      "suffix": "catalogItem",
      "directoryName": "svcCatalogItems",
      "inFolder": false,
      "strictDirectoryName": false
    },
    "omniuicard": {
      "id": "omniuicard",
      "name": "OmniUiCard",
      "suffix": "ouc",
      "directoryName": "omniUiCard",
      "inFolder": false,
      "strictDirectoryName": false
    },
    "omnidatatransform": {
      "id": "omnidatatransform",
      "name": "OmniDataTransform",
      "suffix": "rpt",
      "directoryName": "omniDataTransforms",
      "inFolder": false,
      "strictDirectoryName": false
    },
    "omniscript": {
      "id": "omniscript",
      "name": "OmniScript",
      "suffix": "os",
      "directoryName": "omniScripts",
      "inFolder": false,
      "strictDirectoryName": false
    },
    "omniintegrationprocedure": {
      "id": "omniintegrationprocedure",
      "name": "OmniIntegrationProcedure",
      "suffix": "oip",
      "directoryName": "omniIntegrationProcedures",
      "inFolder": false,
      "strictDirectoryName": false
    },
    "bldgenrgyintensitycnfg": {
      "id": "bldgenrgyintensitycnfg",
      "name": "BldgEnrgyIntensityCnfg",
      "suffix": "buildingEnergyIntensityConfig",
      "directoryName": "buildingEnergyIntensityConfigs",
      "inFolder": false,
      "strictDirectoryName": false
    },
    "stnryassetenvsrccnfg": {
      "id": "stnryassetenvsrccnfg",
      "name": "StnryAssetEnvSrcCnfg",
      "suffix": "stationaryAssetEnvSourceConfig",
      "directoryName": "stationaryAssetEnvSourceConfigs",
      "inFolder": false,
      "strictDirectoryName": false
    },
    "vehicleassetemssnsrccnfg": {
      "id": "vehicleassetemssnsrccnfg",
      "name": "VehicleAssetEmssnSrcCnfg",
      "suffix": "vehicleAssetEmssnSourceConfig",
      "directoryName": "vehicleAssetEmssnSourceConfigs",
      "inFolder": false,
      "strictDirectoryName": false
    },
    "omniinteractionconfig": {
      "id": "omniinteractionconfig",
      "name": "OmniInteractionConfig",
      "suffix": "omniInteractionConfig",
      "directoryName": "OmniInteractionConfig",
      "inFolder": false,
      "strictDirectoryName": false
    },
    "uiviewdefinition": {
      "id": "uiviewdefinition",
      "name": "UiViewDefinition",
      "suffix": "uiview",
      "directoryName": "uiviews",
      "inFolder": false,
      "strictDirectoryName": false,
      "strategies": {
        "adapter": "matchingContentFile"
      }
    },
    "productattributeset": {
      "id": "productattributeset",
      "name": "ProductAttributeSet",
      "suffix": "productAttributeSet",
      "directoryName": "productAttributeSets",
      "inFolder": false,
      "strictDirectoryName": false
    },
    "recordalertcategory": {
      "id": "recordalertcategory",
      "name": "RecordAlertCategory",
      "suffix": "recordAlertCategory",
      "directoryName": "recordAlertCategories",
      "inFolder": false,
      "strictDirectoryName": false
    },
    "recordalertdatasource": {
      "id": "recordalertdatasource",
      "name": "RecordAlertDataSource",
      "suffix": "recordAlertDataSource",
      "directoryName": "recordAlertDataSources",
      "inFolder": false,
      "strictDirectoryName": false
    },
    "activationplatform": {
      "id": "activationplatform",
      "name": "ActivationPlatform",
      "suffix": "activationPlatform",
      "directoryName": "activationPlatforms",
      "inFolder": false,
      "strictDirectoryName": false
    },
    "dataconnectoringestapi": {
      "id": "dataconnectoringestapi",
      "name": "DataConnectorIngestApi",
      "suffix": "dataConnectorIngestApi",
      "directoryName": "dataConnectorIngestApis",
      "inFolder": false,
      "strictDirectoryName": false
    },
    "datasourcetenant": {
      "id": "datasourcetenant",
      "name": "DataSourceTenant",
      "suffix": "dataSourceTenant",
      "directoryName": "dataSourceTenants",
      "inFolder": false,
      "strictDirectoryName": false
    },
    "esignatureconfig": {
      "id": "esignatureconfig",
      "name": "ESignatureConfig",
      "suffix": "eSignatureConfig",
      "directoryName": "eSignatureConfigs",
      "inFolder": false,
      "strictDirectoryName": false
    },
    "esignatureenvelopeconfig": {
      "id": "esignatureenvelopeconfig",
      "name": "ESignatureEnvelopeConfig",
      "suffix": "eSignatureEnvelopeConfig",
      "directoryName": "eSignatureEnvelopeConfigs",
      "inFolder": false,
      "strictDirectoryName": false
    },
    "internaldataconnector": {
      "id": "internaldataconnector",
      "name": "InternalDataConnector",
      "suffix": "internalDataConnector",
      "directoryName": "internalDataConnectors",
      "inFolder": false,
      "strictDirectoryName": false
    },
    "mobsecuritycertpinconfig": {
      "id": "mobsecuritycertpinconfig",
      "name": "MobSecurityCertPinConfig",
      "suffix": "mobSecurityCertPinConfig",
      "directoryName": "mobSecurityCertPinConfigs",
      "inFolder": false,
      "strictDirectoryName": false
    },
    "mobilesecurityassignment": {
      "id": "mobilesecurityassignment",
      "name": "MobileSecurityAssignment",
      "suffix": "mobileSecurityAssignment",
      "directoryName": "mobileSecurityAssignments",
      "inFolder": false,
      "strictDirectoryName": false
    },
    "mobilesecuritypolicy": {
      "id": "mobilesecuritypolicy",
      "name": "MobileSecurityPolicy",
      "suffix": "mobileSecurityPolicy",
      "directoryName": "mobileSecurityPolicies",
      "inFolder": false,
      "strictDirectoryName": false
    },
    "mobilesecuritypolicyset": {
      "id": "mobilesecuritypolicyset",
      "name": "MobileSecurityPolicySet",
      "suffix": "mobileSecurityPolicySet",
      "directoryName": "mobileSecurityPolicySets",
      "inFolder": false,
      "strictDirectoryName": false
    },
    "applicationsubtypedefinition": {
      "id": "applicationsubtypedefinition",
      "name": "ApplicationSubtypeDefinition",
      "suffix": "applicationSubtypeDefinition",
      "directoryName": "ApplicationSubtypeDefinitions",
      "inFolder": false,
      "strictDirectoryName": false
    },
    "businessprocesstypedefinition": {
      "id": "businessprocesstypedefinition",
      "name": "BusinessProcessTypeDefinition",
      "suffix": "businessProcessTypeDefinition",
      "directoryName": "BusinessProcessTypeDefinitions",
      "inFolder": false,
      "strictDirectoryName": false
    },
    "explainabilityactiondefinition": {
      "id": "explainabilityactiondefinition",
      "name": "ExplainabilityActionDefinition",
      "suffix": "explainabilityActionDefinition",
      "directoryName": "ExplainabilityActionDefinitions",
      "inFolder": false,
      "strictDirectoryName": false
    },
    "explainabilityactionversion": {
      "id": "explainabilityactionversion",
      "name": "ExplainabilityActionVersion",
      "suffix": "explainabilityActionVersion",
      "directoryName": "ExplainabilityActionVersions",
      "inFolder": false,
      "strictDirectoryName": false
    },
    "advacctforecastdimsource": {
      "id": "advacctforecastdimsource",
      "name": "AdvAcctForecastDimSource",
      "suffix": "advAcctForecastDimSource",
      "directoryName": "AdvAcctForecastDimSource",
      "inFolder": false,
      "strictDirectoryName": false
    },
    "appointmentassignmentpolicy": {
      "id": "appointmentassignmentpolicy",
      "name": "AppointmentAssignmentPolicy",
      "suffix": "policy",
      "directoryName": "appointmentAssignmentPolicies",
      "inFolder": false,
      "strictDirectoryName": true
    },
    "carelimittype": {
      "id": "carelimittype",
      "name": "CareLimitType",
      "suffix": "careLimitType",
      "directoryName": "careLimitTypes",
      "inFolder": false,
      "strictDirectoryName": false
    },
    "omniinteractionaccessconfig": {
      "id": "omniinteractionaccessconfig",
      "name": "OmniInteractionAccessConfig",
      "suffix": "omniInteractionAccessConfig",
      "directoryName": "OmniInteractionAccessConfig",
      "inFolder": false,
      "strictDirectoryName": false
    },
<<<<<<< HEAD
    "dataweaveresource": {
      "id": "dataweaveresource",
      "name": "DataWeaveResource",
      "suffix": "dwl",
      "directoryName": "dw",
      "inFolder": false,
      "strictDirectoryName": false,
      "strategies": {
        "adapter": "matchingContentFile"
      }
=======
    "assessmentquestion": {
      "id": "assessmentquestion",
      "name": "AssessmentQuestion",
      "suffix": "aq",
      "directoryName": "AssessmentQuestions",
      "inFolder": false,
      "strictDirectoryName": false
    },
    "assessmentquestionset": {
      "id": "assessmentquestionset",
      "name": "AssessmentQuestionSet",
      "suffix": "aqs",
      "directoryName": "AssessmentQuestionSets",
      "inFolder": false,
      "strictDirectoryName": false
>>>>>>> 434f06af
    }
  },
  "suffixes": {
    "ai": "aiapplication",
    "aiapplicationconfig": "aiapplicationconfig",
    "mlDataDefinition": "mldatadefinition",
    "icon": "icon",
    "businessProcessGroup": "businessprocessgroup",
    "model": "discoveryaimodel",
    "goal": "discoverygoal",
    "function": "functionreference",
    "participantRole": "participantrole",
    "gatewayProviderPaymentMethodType": "gatewayproviderpaymentmethodtype",
    "careProviderSearchConfig": "careprovidersearchconfig",
    "careSystemFieldMapping": "caresystemfieldmapping",
    "documentType": "documenttype",
    "ocrSampleDocument": "ocrsampledocument",
    "ocrTemplate": "ocrtemplate",
    "apt": "actionplantemplate",
    "decisionTable": "decisiontable",
    "decisionTableDatasetLink": "decisiontabledatasetlink",
    "decisionMatrixDefinition": "decisionmatrixdefinition",
    "decisionMatrixDefinitionVersion": "decisionmatrixdefinitionversion",
    "expressionSetDefinition": "expressionsetdefinition",
    "expressionSetDefinitionVersion": "expressionsetdefinitionversion",
    "briefcaseDefinition": "briefcasedefinition",
    "batchProcessJobDefinition": "batchprocessjobdefinition",
    "acctMgrTargetSetting": "acctmgrtargetsettings",
    "dataSourceObject": "datasourceobject",
    "externalDataConnector": "externaldataconnector",
    "s3DataConnector": "dataconnectors3",
    "mktDataTranObject": "mktdatatranobject",
    "fieldSrcTrgtRelationship": "fieldsrctrgtrelationship",
    "objectSourceTargetMap": "objectsourcetargetmap",
    "benefitAction": "benefitaction",
    "loyaltyProgramSetup": "loyaltyprogramsetup",
    "installedPackage": "installedpackage",
    "labels": "customlabels",
    "navigationMenu": "navigationmenu",
    "scf": "scontrol",
    "crt": "certificate",
    "messageChannel": "lightningmessagechannel",
    "component": "apexcomponent",
    "page": "apexpage",
    "queue": "queue",
    "datatype": "customdatatype",
    "CaseSubjectParticle": "casesubjectparticle",
    "dataSource": "externaldatasource",
    "namedCredential": "namedcredential",
    "externalServiceRegistration": "externalserviceregistration",
    "role": "role",
    "territory": "territory",
    "group": "group",
    "uiplugin": "uiplugin",
    "globalValueSet": "globalvalueset",
    "globalPicklist": "globalpicklist",
    "standardValueSet": "standardvalueset",
    "customPermission": "custompermission",
    "object": "customobject",
    "reportType": "reporttype",
    "report": "report",
    "dashboard": "dashboard",
    "visualizationPlugin": "visualizationplugin",
    "snapshot": "analyticsnapshot",
    "feedFilter": "customfeedfilter",
    "layout": "layout",
    "weblink": "custompageweblink",
    "custompageweblink": "custompageweblink",
    "letter": "letterhead",
    "email": "emailtemplate",
    "quickAction": "quickaction",
    "form": "form",
    "flexipage": "flexipage",
    "tab": "customtab",
    "customApplicationComponent": "customapplicationcomponent",
    "app": "customapplication",
    "portal": "portal",
    "EmbeddedServiceConfig": "embeddedserviceconfig",
    "EmbeddedServiceLiveAgent": "embeddedserviceliveagent",
    "EmbeddedServiceFieldService": "embeddedservicefieldservice",
    "EmbeddedServiceBranding": "embeddedservicebranding",
    "recommendationStrategy": "recommendationstrategy",
    "flow": "flow",
    "flowDefinition": "flowdefinition",
    "flowtest": "flowtest",
    "eventType": "eventtype",
    "subscription": "eventsubscription",
    "delivery": "eventdelivery",
    "workflow": "workflow",
    "assignmentRules": "assignmentrules",
    "autoResponseRules": "autoresponserules",
    "escalationRules": "escalationrules",
    "postTemplate": "posttemplate",
    "approvalProcess": "approvalprocess",
    "homePageComponent": "homepagecomponent",
    "homePageLayout": "homepagelayout",
    "objectTranslation": "customobjecttranslation",
    "fieldTranslation": "customfieldtranslation",
    "translation": "translations",
    "globalValueSetTranslation": "globalvaluesettranslation",
    "standardValueSetTranslation": "standardvaluesettranslation",
    "cls": "apexclass",
    "trigger": "apextrigger",
    "testSuite": "apextestsuite",
    "profile": "profile",
    "permissionset": "permissionset",
    "permissionsetgroup": "permissionsetgroup",
    "md": "custommetadata",
    "profilePasswordPolicy": "profilepasswordpolicy",
    "profileSessionSetting": "profilesessionsetting",
    "datacategorygroup": "datacategorygroup",
    "remoteSite": "remotesitesetting",
    "cspTrustedSite": "csptrustedsite",
    "matchingRule": "matchingrules",
    "duplicateRule": "duplicaterule",
    "cleanDataService": "cleandataservice",
    "serviceChannel": "servicechannel",
    "queueRoutingConfig": "queueroutingconfig",
    "servicePresenceStatus": "servicepresencestatus",
    "presenceDeclineReason": "presencedeclinereason",
    "presenceUserConfig": "presenceuserconfig",
    "authprovider": "authprovider",
    "wapp": "waveapplication",
    "wds": "wavedataset",
    "geodata": "eclairgeodata",
    "wlens": "wavelens",
    "wdash": "wavedashboard",
    "wcomp": "wavecomponent",
    "xmd": "wavexmd",
    "wdf": "wavedataflow",
    "wdpr": "waverecipe",
    "site": "sitedotcom",
    "channelLayout": "channellayout",
    "asset": "contentasset",
    "marketingResourceType": "marketingresourcetype",
    "sharingRules": "sharingrules",
    "sharingSet": "sharingset",
    "community": "community",
    "ChatterExtension": "chatterextension",
    "callCenter": "callcenter",
    "milestoneType": "milestonetype",
    "entitlementProcess": "entitlementprocess",
    "entitlementTemplate": "entitlementtemplate",
    "notiftype": "customnotificationtype",
    "connectedApp": "connectedapp",
    "appMenu": "appmenu",
    "delegateGroup": "delegategroup",
    "network": "network",
    "networkBranding": "networkbranding",
    "customExperience": "customexperience",
    "communityThemeDefinition": "communitythemedefinition",
    "brandingSet": "brandingset",
    "flowCategory": "flowcategory",
    "lightningBolt": "lightningbolt",
    "lightningExperienceTheme": "lightningexperiencetheme",
    "communityTemplateDefinition": "communitytemplatedefinition",
    "managedTopics": "managedtopics",
    "keywords": "keywordlist",
    "userCriteria": "usercriteria",
    "rule": "moderationrule",
    "territory2Type": "territory2type",
    "territory2Model": "territory2model",
    "territory2Rule": "territory2rule",
    "territory2": "territory2",
    "campaignInfluenceModel": "campaigninfluencemodel",
    "samlssoconfig": "samlssoconfig",
    "dataPipeline": "datapipeline",
    "corsWhitelistOrigin": "corswhitelistorigin",
    "actionLinkGroupTemplate": "actionlinkgrouptemplate",
    "licenseDefinition": "licensedefinition",
    "transactionSecurityPolicy": "transactionsecuritypolicy",
    "policy": "appointmentassignmentpolicy",
    "skill": "skill",
    "liveChatDeployment": "livechatdeployment",
    "liveChatButton": "livechatbutton",
    "liveChatAgentConfig": "livechatagentconfig",
    "synonymDictionary": "synonymdictionary",
    "xorghub": "xorghub",
    "pathAssistant": "pathassistant",
    "LeadConvertSetting": "leadconvertsettings",
    "liveChatSensitiveDataRule": "livechatsensitivedatarule",
    "cachePartition": "platformcachepartition",
    "assistantRecommendationType": "assistantrecommendationtype",
    "insightType": "insighttype",
    "topicsForObjects": "topicsforobjects",
    "type": "integrationhubsettingstype",
    "settings": "settings",
    "orchestrationContext": "orchestrationcontext",
    "orchestration": "orchestration",
    "aiAssistantTemplate": "aiassistanttemplate",
    "featureParameterBoolean": "featureparameterboolean",
    "featureParameterDate": "featureparameterdate",
    "featureParameterInteger": "featureparameterinteger",
    "commandaction": "commandaction",
    "batchCalcJobDefinition": "batchcalcjobdefinition",
    "oauthcustomscope": "oauthcustomscope",
    "platformEventChannel": "platformeventchannel",
    "customHelpMenuSection": "customhelpmenusection",
    "prompt": "prompt",
    "mlDomain": "mldomain",
    "bot": "bot",
    "botVersion": "botversion",
    "animationRule": "animationrule",
    "deployment": "recordactiondeployment",
    "EmbeddedServiceFlowConfig": "embeddedserviceflowconfig",
    "platformEventChannelMember": "platformeventchannelmember",
    "Canvas": "canvasmetadata",
    "MobileApplicationDetail": "mobileapplicationdetail",
    "lightningOnboardingConfig": "lightningonboardingconfig",
    "reportFolder": "reportfolder",
    "dashboardFolder": "dashboardfolder",
    "documentFolder": "documentfolder",
    "emailFolder": "emailfolder",
    "inboundNetworkConnection": "inboundnetworkconnection",
    "outboundNetworkConnection": "outboundnetworkconnection",
    "inboundCertificate": "inboundcertificate",
    "mutingpermissionset": "mutingpermissionset",
    "myDomainDiscoverableLogin": "mydomaindiscoverablelogin",
    "blacklistedConsumer": "blacklistedconsumer",
    "userProvisioningConfig": "userprovisioningconfig",
    "redirectWhitelistUrl": "redirectwhitelisturl",
    "notifications": "apexemailnotifications",
    "iframeWhiteListUrlSettings": "iframewhitelisturlsettings",
    "config": "notificationtypeconfig",
    "managedContentType": "managedcontenttype",
    "paymentGatewayProvider": "paymentgatewayprovider",
    "EmbeddedServiceMenuSettings": "embeddedservicemenusettings",
    "callCoachingMediaProvider": "callcoachingmediaprovider",
    "indx": "customindex",
    "entityImplements": "entityimplements",
    "audience": "audience",
    "cmsConnectSource": "cmsconnectsource",
    "platformEventSubscriberConfig": "platformeventsubscriberconfig",
    "userProfileSearchScope": "userprofilesearchscope",
    "workSkillRouting": "workskillrouting",
    "timeSheetTemplate": "timesheettemplate",
    "accountRelationshipShareRule": "accountrelationshipsharerule",
    "IPAddressRange": "ipaddressrange",
    "xml": "emailservicesfunction",
    "mlPrediction": "mlpredictiondefinition",
    "formSection": "formsection",
    "workflowFieldUpdate": "workflowfieldupdate",
    "workflowKnowledgePublish": "workflowknowledgepublish",
    "workflowTask": "workflowtask",
    "workflowAlert": "workflowalert",
    "workflowSend": "workflowsend",
    "workflowOutboundMessage": "workflowoutboundmessage",
    "workflowRule": "workflowrule",
    "assignmentRule": "assignmentrule",
    "autoResponseRule": "autoresponserule",
    "escalationRule": "escalationrule",
    "sharingOwnerRule": "sharingownerrule",
    "sharingCriteriaRule": "sharingcriteriarule",
    "sharingGuestRule": "sharingguestrule",
    "sharingTerritoryRule": "sharingterritoryrule",
    "managedTopic": "managedtopic",
    "workSkillRoutingAttribute": "workskillroutingattribute",
    "businessProcessFeedbackConfiguration": "businessprocessfeedbackconfiguration",
    "webStoreTemplate": "webstoretemplate",
    "dynamicTrigger": "dynamictrigger",
    "salesAgreementSetting": "salesagreementsettings",
    "accountForecastSetting": "accountforecastsettings",
    "fieldServiceMobileExtension": "fieldservicemobileextension",
    "dataStreamDefinition": "datastreamdefinition",
    "ChannelObjectLinkingRule": "channelobjectlinkingrule",
    "ConversationVendorInformation": "conversationvendorinfo",
    "ConversationVendorFieldDefinition": "conversationvendorfielddef",
    "schedulingRule": "schedulingrule",
    "dataMappingSchema": "datamappingschema",
    "dataMappingObjectDefinition": "datamappingobjectdefinition",
    "fieldDefinition": "datamappingfielddefinition",
    "dataMapping": "datamapping",
    "federationDataMappingUsage": "federationdatamappingusage",
    "connectedSystem": "connectedsystem",
    "userAuthCertificate": "userauthcertificate",
    "forecastingTypeSource": "forecastingtypesource",
    "forecastingType": "forecastingtype",
    "forecastingSourceDefinition": "forecastingsourcedefinition",
    "assistantVersion": "assistantversion",
    "assistantSkillSobjectAction": "assistantskillsobjectaction",
    "assistantSkillQuickAction": "assistantskillquickaction",
    "assistantDefinition": "assistantdefinition",
    "assistantContextItem": "assistantcontextitem",
    "advAcctForecastPeriodGroup": "advacctforecastperiodgroup",
    "advAccountForecastSet": "advaccountforecastset",
    "documentGenerationSetting": "documentgenerationsetting",
    "uiObjectRelationConfig": "uiobjectrelationconfig",
    "careRequestConfiguration": "carerequestconfiguration",
    "mlRecommendation": "mlrecommendationdefinition",
    "applicationRecordTypeConfig": "applicationrecordtypeconfig",
    "mktCalcInsightObjectDef": "mktcalcinsightobjectdef",
    "internalOrganization": "internalorganization",
    "callCenterRoutingMap": "callcenterroutingmap",
    "view": "viewdefinition",
    "slackapp": "slackapp",
    "permissionSetLicenseDefinition": "permissionsetlicensedefinition",
    "category": "svccatalogcategory",
    "fulfillmentFlow": "svccatalogfulfillmentflow",
    "catalogItem": "svccatalogitemdef",
    "ouc": "omniuicard",
    "rpt": "omnidatatransform",
    "mktDataTranField": "mktdatatranfield",
    "os": "omniscript",
    "oip": "omniintegrationprocedure",
    "buildingEnergyIntensityConfig": "bldgenrgyintensitycnfg",
    "stationaryAssetEnvSourceConfig": "stnryassetenvsrccnfg",
    "vehicleAssetEmssnSourceConfig": "vehicleassetemssnsrccnfg",
    "omniInteractionConfig": "omniinteractionconfig",
    "uiview": "uiviewdefinition",
    "productAttributeSet": "productattributeset",
    "recordAlertCategory": "recordalertcategory",
    "recordAlertDataSource": "recordalertdatasource",
    "activationPlatform": "activationplatform",
    "dataConnectorIngestApi": "dataconnectoringestapi",
    "dataSourceTenant": "datasourcetenant",
    "eSignatureConfig": "esignatureconfig",
    "eSignatureEnvelopeConfig": "esignatureenvelopeconfig",
    "internalDataConnector": "internaldataconnector",
    "mobSecurityCertPinConfig": "mobsecuritycertpinconfig",
    "mobileSecurityAssignment": "mobilesecurityassignment",
    "mobileSecurityPolicy": "mobilesecuritypolicy",
    "mobileSecurityPolicySet": "mobilesecuritypolicyset",
    "applicationSubtypeDefinition": "applicationsubtypedefinition",
    "businessProcessTypeDefinition": "businessprocesstypedefinition",
    "explainabilityActionDefinition": "explainabilityactiondefinition",
    "explainabilityActionVersion": "explainabilityactionversion",
    "advAcctForecastDimSource": "advacctforecastdimsource",
    "careLimitType": "carelimittype",
    "omniInteractionAccessConfig": "omniinteractionaccessconfig",
<<<<<<< HEAD
    "dwl": "dataweaveresource"
=======
    "aq": "assessmentquestion",
    "aqs": "assessmentquestionset"
>>>>>>> 434f06af
  },
  "strictDirectoryNames": {
    "experiences": "experiencebundle",
    "aura": "auradefinitionbundle",
    "lwc": "lightningcomponentbundle",
    "documents": "document",
    "waveTemplates": "wavetemplatebundle",
    "objects": "customobject",
    "bots": "bot",
    "objectTranslations": "customobjecttranslation",
    "staticresources": "staticresource",
    "sites": "customsite",
    "restrictionRules": "restrictionrule",
    "mktDataSources": "datasource",
    "accessControlPolicies": "accesscontrolpolicy",
    "integrationHub": "integrationhubsettings",
    "ObjectHierarchyRelationship": "objecthierarchyrelationship",
    "IndustriesManufacturingSettings": "industriesmanufacturingsettings",
    "dataMappingObjectDefinitions": "datamappingobjectdefinition",
    "fieldRestrictionRules": "fieldrestrictionrule",
    "siteDotComSites": "sitedotcom",
    "appointmentSchedulingPolicies": "appointmentschedulingpolicy",
    "appointmentAssignmentPolicies": "appointmentassignmentpolicy"
  },
  "childTypes": {
    "customlabel": "customlabels",
    "customfield": "customobject",
    "index": "customobject",
    "businessprocess": "customobject",
    "recordtype": "customobject",
    "compactlayout": "customobject",
    "weblink": "customobject",
    "validationrule": "customobject",
    "sharingreason": "customobject",
    "listview": "customobject",
    "fieldset": "customobject",
    "formsection": "form",
    "workflowknowledgepublish": "workflow",
    "workflowfieldupdate": "workflow",
    "workflowtask": "workflow",
    "workflowalert": "workflow",
    "workflowsend": "workflow",
    "workflowoutboundmessage": "workflow",
    "workflowrule": "workflow",
    "workskillroutingattribute": "workskillrouting",
    "assignmentrule": "assignmentrules",
    "autoresponserule": "autoresponserules",
    "escalationrule": "escalationrules",
    "matchingrule": "matchingrules",
    "sharingownerrule": "sharingrules",
    "sharingguestrule": "sharingrules",
    "sharingterritoryrule": "sharingrules",
    "managedtopic": "managedtopics",
    "sharingcriteriarule": "sharingrules",
    "botversion": "bot",
    "customfieldtranslation": "customobjecttranslation",
    "datamappingfielddefinition": "datamappingobjectdefinition",
    "mktdatatranfield": "mktdatatranobject"
  },
  "apiVersion": "53.0"
}<|MERGE_RESOLUTION|>--- conflicted
+++ resolved
@@ -2986,7 +2986,6 @@
       "inFolder": false,
       "strictDirectoryName": false
     },
-<<<<<<< HEAD
     "dataweaveresource": {
       "id": "dataweaveresource",
       "name": "DataWeaveResource",
@@ -2996,8 +2995,7 @@
       "strictDirectoryName": false,
       "strategies": {
         "adapter": "matchingContentFile"
-      }
-=======
+      },
     "assessmentquestion": {
       "id": "assessmentquestion",
       "name": "AssessmentQuestion",
@@ -3013,7 +3011,6 @@
       "directoryName": "AssessmentQuestionSets",
       "inFolder": false,
       "strictDirectoryName": false
->>>>>>> 434f06af
     }
   },
   "suffixes": {
@@ -3343,12 +3340,9 @@
     "advAcctForecastDimSource": "advacctforecastdimsource",
     "careLimitType": "carelimittype",
     "omniInteractionAccessConfig": "omniinteractionaccessconfig",
-<<<<<<< HEAD
-    "dwl": "dataweaveresource"
-=======
+    "dwl": "dataweaveresource",
     "aq": "assessmentquestion",
     "aqs": "assessmentquestionset"
->>>>>>> 434f06af
   },
   "strictDirectoryNames": {
     "experiences": "experiencebundle",
