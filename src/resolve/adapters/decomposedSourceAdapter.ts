--- conflicted
+++ resolved
@@ -112,15 +112,6 @@
           );
         }
       } else if (!component) {
-<<<<<<< HEAD
-          // This is most likely metadata found within a CustomObject folder that is not a
-          // child type of CustomObject. E.g., Layout, SharingRules, ApexClass.
-          throw new SfError(
-            messages.getMessage('error_unexpected_child_type', [trigger, this.type.name]),
-            'TypeInferenceError'
-          );
-        }
-=======
         // This is most likely metadata found within a CustomObject folder that is not a
         // child type of CustomObject. E.g., Layout, SharingRules, ApexClass.
         throw new SfError(
@@ -128,7 +119,6 @@
           'TypeInferenceError'
         );
       }
->>>>>>> 9036dc41
       if (component) {
         component.content = pathToContent;
       }
