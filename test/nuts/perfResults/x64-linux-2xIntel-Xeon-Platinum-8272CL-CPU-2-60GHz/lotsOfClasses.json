--- conflicted
+++ resolved
@@ -1,21 +1,6 @@
 [
   {
     "name": "componentSetCreate",
-<<<<<<< HEAD
-    "duration": 443.13508500001626
-  },
-  {
-    "name": "sourceToMdapi",
-    "duration": 9704.265614000004
-  },
-  {
-    "name": "sourceToZip",
-    "duration": 7363.289371999999
-  },
-  {
-    "name": "mdapiToSource",
-    "duration": 5022.365095999994
-=======
     "duration": 442.19902300002286
   },
   {
@@ -29,6 +14,5 @@
   {
     "name": "mdapiToSource",
     "duration": 5108.842208000016
->>>>>>> 7d05bd7c
   }
 ]