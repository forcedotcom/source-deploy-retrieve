[
  {
    "name": "componentSetCreate",
<<<<<<< HEAD
    "duration": 685.7479359999998
  },
  {
    "name": "sourceToMdapi",
    "duration": 10419.644731999986
  },
  {
    "name": "sourceToZip",
    "duration": 9537.41773799999
  },
  {
    "name": "mdapiToSource",
    "duration": 8633.481979999982
=======
    "duration": 671.8695390000066
  },
  {
    "name": "sourceToMdapi",
    "duration": 10004.596346000035
  },
  {
    "name": "sourceToZip",
    "duration": 8548.78807000001
  },
  {
    "name": "mdapiToSource",
    "duration": 7116.019726000028
>>>>>>> 2ea46441
  }
]<|MERGE_RESOLUTION|>--- conflicted
+++ resolved
@@ -1,21 +1,6 @@
 [
   {
     "name": "componentSetCreate",
-<<<<<<< HEAD
-    "duration": 685.7479359999998
-  },
-  {
-    "name": "sourceToMdapi",
-    "duration": 10419.644731999986
-  },
-  {
-    "name": "sourceToZip",
-    "duration": 9537.41773799999
-  },
-  {
-    "name": "mdapiToSource",
-    "duration": 8633.481979999982
-=======
     "duration": 671.8695390000066
   },
   {
@@ -29,6 +14,5 @@
   {
     "name": "mdapiToSource",
     "duration": 7116.019726000028
->>>>>>> 2ea46441
   }
 ]