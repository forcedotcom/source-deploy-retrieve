[
  {
    "name": "componentSetCreate",
<<<<<<< HEAD
    "duration": 708.7594559999998
  },
  {
    "name": "sourceToMdapi",
    "duration": 10645.160910999984
  },
  {
    "name": "sourceToZip",
    "duration": 9419.763166999968
  },
  {
    "name": "mdapiToSource",
    "duration": 7377.691368
=======
    "duration": 712.6349019999907
  },
  {
    "name": "sourceToMdapi",
    "duration": 10835.973329
  },
  {
    "name": "sourceToZip",
    "duration": 9996.543145999982
  },
  {
    "name": "mdapiToSource",
    "duration": 13979.638694000023
>>>>>>> 5ec0d0ff
  }
]<|MERGE_RESOLUTION|>--- conflicted
+++ resolved
@@ -1,21 +1,6 @@
 [
   {
     "name": "componentSetCreate",
-<<<<<<< HEAD
-    "duration": 708.7594559999998
-  },
-  {
-    "name": "sourceToMdapi",
-    "duration": 10645.160910999984
-  },
-  {
-    "name": "sourceToZip",
-    "duration": 9419.763166999968
-  },
-  {
-    "name": "mdapiToSource",
-    "duration": 7377.691368
-=======
     "duration": 712.6349019999907
   },
   {
@@ -29,6 +14,5 @@
   {
     "name": "mdapiToSource",
     "duration": 13979.638694000023
->>>>>>> 5ec0d0ff
   }
 ]