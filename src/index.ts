--- conflicted
+++ resolved
@@ -33,10 +33,7 @@
   ComponentSet,
   FromManifestOptions,
   FromSourceOptions,
-<<<<<<< HEAD
-=======
   DeploySetOptions,
   RetrieveSetOptions,
->>>>>>> e79a1b81
   ResolveOptions,
 } from './collections';