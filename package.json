--- conflicted
+++ resolved
@@ -25,11 +25,7 @@
     "node": ">=18.0.0"
   },
   "dependencies": {
-<<<<<<< HEAD
     "@salesforce/core": "^8.1.2",
-=======
-    "@salesforce/core": "^8.1.1",
->>>>>>> b9ef8819
     "@salesforce/kit": "^3.1.6",
     "@salesforce/ts-types": "^2.0.10",
     "fast-levenshtein": "^3.0.0",
@@ -43,11 +39,7 @@
     "proxy-agent": "^6.4.0"
   },
   "devDependencies": {
-<<<<<<< HEAD
-    "@jsforce/jsforce-node": "^3.2.1",
-=======
     "@jsforce/jsforce-node": "^3.2.2",
->>>>>>> b9ef8819
     "@salesforce/cli-plugins-testkit": "^5.3.18",
     "@salesforce/dev-scripts": "^10.2.2",
     "@types/deep-equal-in-any-order": "^1.0.1",
