/*
 * Copyright (c) 2021, salesforce.com, inc.
 * All rights reserved.
 * Licensed under the BSD 3-Clause license.
 * For full license text, see LICENSE.txt file in the repo root or https://opensource.org/licenses/BSD-3-Clause
 */
import { MetadataConverter } from '../convert';
import { DiagnosticUtil } from './diagnosticUtil';
import {
  AsyncResult,
<<<<<<< HEAD
  MetadataApiDeployStatus,
  DeployMessage,
  MetadataApiDeployOptions as ApiOptions,
=======
>>>>>>> 9afa3f67
  ComponentStatus,
  DeployMessage,
  FileResponse,
  MetadataApiDeployOptions as ApiOptions,
  MetadataApiDeployStatus,
  MetadataTransferResult,
} from './types';
import { MetadataTransfer, MetadataTransferOptions } from './metadataTransfer';
import { basename, dirname, extname, join } from 'path';
import { ComponentLike, SourceComponent } from '../resolve';
import { normalizeToArray } from '../utils';
import { ComponentSet } from '../collections';
import { registry } from '../registry';
import { isString } from '@salesforce/ts-types';
import { MissingJobIdError } from '../errors';

export class DeployResult implements MetadataTransferResult {
  public readonly response: MetadataApiDeployStatus;
  public readonly components: ComponentSet;
  private readonly diagnosticUtil = new DiagnosticUtil('metadata');

  constructor(response: MetadataApiDeployStatus, components: ComponentSet) {
    this.response = response;
    this.components = components;
  }

  public getFileResponses(): FileResponse[] {
    // TODO: Log when messages can't be mapped to components
    const messages = this.getDeployMessages(this.response);
    const fileResponses: FileResponse[] = [];

    for (const deployedComponent of this.components.getSourceComponents()) {
      if (deployedComponent.type.children) {
        for (const child of deployedComponent.getChildren()) {
          const childMessages = messages.get(this.key(child));
          if (childMessages) {
            fileResponses.push(...this.createResponses(child, childMessages));
          }
        }
      }
      const componentMessages = messages.get(this.key(deployedComponent));
      if (componentMessages) {
        fileResponses.push(...this.createResponses(deployedComponent, componentMessages));
      }
    }

    return fileResponses;
  }

  private createResponses(component: SourceComponent, messages: DeployMessage[]): FileResponse[] {
    const { fullName, type, xml, content } = component;
    const responses: FileResponse[] = [];

    for (const message of messages) {
      const baseResponse: Partial<FileResponse> = {
        fullName,
        type: type.name,
        state: this.getState(message),
      };

      if (baseResponse.state === ComponentStatus.Failed) {
        const diagnostic = this.diagnosticUtil.parseDeployDiagnostic(component, message);
        const response = Object.assign(baseResponse, diagnostic) as FileResponse;
        responses.push(response);
      } else {
        // components with children are already taken care of through the messages,
        // so don't walk their content directories.
        if (content && !type.children) {
          for (const filePath of component.walkContent()) {
            const response = Object.assign({}, baseResponse, { filePath }) as FileResponse;
            responses.push(response);
          }
        }

        if (xml) {
          const response = Object.assign({}, baseResponse, { filePath: xml }) as FileResponse;
          responses.push(response);
        }
      }
    }

    return responses;
  }

  private getState(message: DeployMessage): ComponentStatus {
    if (message.created === 'true') {
      return ComponentStatus.Created;
    } else if (message.changed === 'true') {
      return ComponentStatus.Changed;
    } else if (message.deleted === 'true') {
      return ComponentStatus.Deleted;
    } else if (message.success === 'false') {
      return ComponentStatus.Failed;
    }
    return ComponentStatus.Unchanged;
  }

  /**
   * Groups messages from the deploy result by component fullName and type
   */
  private getDeployMessages(result: MetadataApiDeployStatus): Map<string, DeployMessage[]> {
    const messageMap = new Map<string, DeployMessage[]>();

    const failedComponents = new ComponentSet();
    const failureMessages = normalizeToArray(result.details.componentFailures);
    const successMessages = normalizeToArray(result.details.componentSuccesses);

    for (const failure of failureMessages) {
      const sanitized = this.sanitizeDeployMessage(failure);
      const componentLike: ComponentLike = {
        fullName: sanitized.fullName,
        type: sanitized.componentType,
      };
      const key = this.key(componentLike);
      if (!messageMap.has(key)) {
        messageMap.set(key, []);
      }
      messageMap.get(key).push(sanitized);
      failedComponents.add(componentLike);
    }

    for (const success of successMessages) {
      const sanitized = this.sanitizeDeployMessage(success);
      const componentLike: ComponentLike = {
        fullName: sanitized.fullName,
        type: sanitized.componentType,
      };
      const key = this.key(componentLike);
      // this will ensure successes aren't reported if there is a failure for
      // the same component. e.g. lwc returns failures and successes
      if (!failedComponents.has(componentLike)) {
        messageMap.set(key, [sanitized]);
      }
    }

    return messageMap;
  }

  /**
   * Fix any issues with the deploy message returned by the api.
   * TODO: remove cases if fixes are made in the api.
   */
  private sanitizeDeployMessage(message: DeployMessage): DeployMessage {
    switch (message.componentType) {
      case registry.types.lightningcomponentbundle.name:
        // remove the markup scheme from fullName
        message.fullName = message.fullName.replace(/markup:\/\/c:/, '');
        break;
      case registry.types.document.name:
        // strip document extension from fullName
        message.fullName = join(
          dirname(message.fullName),
          basename(message.fullName, extname(message.fullName))
        );
        break;
      default:
    }
    return message;
  }

  private key(component: ComponentLike): string {
    const type = typeof component.type === 'string' ? component.type : component.type.name;
    return `${type}#${component.fullName}`;
  }
}

export interface MetadataApiDeployOptions extends MetadataTransferOptions {
  apiOptions?: ApiOptions;
}

export class MetadataApiDeploy extends MetadataTransfer<MetadataApiDeployStatus, DeployResult> {
  public static readonly DEFAULT_OPTIONS: Partial<MetadataApiDeployOptions> = {
    apiOptions: {
      rollbackOnError: true,
      ignoreWarnings: false,
      checkOnly: false,
      singlePackage: true,
    },
  };
  private options: MetadataApiDeployOptions;

  constructor(options: MetadataApiDeployOptions) {
    super(options);
    options.apiOptions = { ...MetadataApiDeploy.DEFAULT_OPTIONS.apiOptions, ...options.apiOptions };
    this.options = Object.assign({}, options);
  }

<<<<<<< HEAD
  protected async pre(): Promise<AsyncResult> {
=======
  /**
   * Deploy recently validated components without running Apex tests. Requires the operation to have been
   * created with the `{ checkOnly: true }` API option.
   *
   * Ensure that the following requirements are met before deploying a recent validation:
   * - The components have been validated successfully for the target environment within the last 10 days.
   * - As part of the validation, Apex tests in the target org have passed.
   * - Code coverage requirements are met.
   *   - If all tests in the org or all local tests are run, overall code coverage is at least 75%, and Apex triggers have some coverage.
   *   - If specific tests are run with the RunSpecifiedTests test level, each class and trigger that was deployed is covered by at least 75% individually.
   *
   * See [deployRecentValidation()](https://developer.salesforce.com/docs/atlas.en-us.api_meta.meta/api_meta/meta_deployRecentValidation.htm)
   *
   * @param rest - Set to `true` to use the REST API, otherwise defaults to using SOAP
   * @returns The ID of the quick deployment
   */
  public async deployRecentValidation(rest = false): Promise<string> {
    if (!this.id) {
      throw new MissingJobIdError('deploy');
    }
    const conn = await this.getConnection();
    const response = ((await conn.deployRecentValidation({
      id: this.id,
      rest,
    })) as unknown) as AsyncResult | string;
    return isString(response) ? response : (response as AsyncResult).id;
  }

  /**
   * Check the status of the deploy operation.
   *
   * @returns Status of the retrieve
   */
  public async checkStatus(): Promise<MetadataApiDeployStatus> {
    if (!this.id) {
      throw new MissingJobIdError('deploy');
    }
    const connection = await this.getConnection();
    // Recasting to use the project's version of the type
    return (connection.metadata.checkDeployStatus(
      this.id,
      true
    ) as unknown) as MetadataApiDeployStatus;
  }

  /**
   * Cancel the deploy operation.
   *
   * Deploys are asynchronously canceled. Once the cancel request is made to the org,
   * check the status of the cancellation with `checkStatus`.
   */
  public async cancel(): Promise<void> {
    if (!this.id) {
      throw new MissingJobIdError('deploy');
    }

    const connection = await this.getConnection();

    return new Promise((resolve, reject) => {
      connection.metadata
        // @ts-ignore _invoke is private on the jsforce metadata object, and cancelDeploy is not an exposed method
        ._invoke('cancelDeploy', { id: this.id })
        .thenCall((result: any) => {
          // this does not return CancelDeployResult as documented in the API.
          // a null result seems to indicate the request was successful
          if (result) {
            reject(result);
          } else {
            resolve(result);
          }
        });
    });
  }

  protected async pre(): Promise<{ id: string }> {
>>>>>>> 9afa3f67
    const converter = new MetadataConverter();
    const { zipBuffer } = await converter.convert(
      Array.from(this.components.getSourceComponents()),
      'metadata',
      { type: 'zip' }
    );
    const connection = await this.getConnection();
    await this.maybeSaveTempDirectory('metadata');
<<<<<<< HEAD
    return connection.metadata.deploy(zipBuffer, this.options.apiOptions);
=======
    const result = await connection.metadata.deploy(zipBuffer, this.options.apiOptions);
    return result;
>>>>>>> 9afa3f67
  }

  protected async post(result: MetadataApiDeployStatus): Promise<DeployResult> {
    return new DeployResult(result, this.components);
  }
<<<<<<< HEAD

  protected async doCancel(): Promise<boolean> {
    let done = true;
    const deployId = this.getId();
    if (deployId) {
      const connection = await this.getConnection();
      // @ts-ignore _invoke is private on the jsforce metadata object, and cancelDeploy is not an exposed method
      done = (await connection.metadata._invoke('cancelDeploy', { id: deployId })).done;
    }
    return done;
  }
=======
>>>>>>> 9afa3f67
}<|MERGE_RESOLUTION|>--- conflicted
+++ resolved
@@ -8,12 +8,6 @@
 import { DiagnosticUtil } from './diagnosticUtil';
 import {
   AsyncResult,
-<<<<<<< HEAD
-  MetadataApiDeployStatus,
-  DeployMessage,
-  MetadataApiDeployOptions as ApiOptions,
-=======
->>>>>>> 9afa3f67
   ComponentStatus,
   DeployMessage,
   FileResponse,
@@ -201,9 +195,6 @@
     this.options = Object.assign({}, options);
   }
 
-<<<<<<< HEAD
-  protected async pre(): Promise<AsyncResult> {
-=======
   /**
    * Deploy recently validated components without running Apex tests. Requires the operation to have been
    * created with the `{ checkOnly: true }` API option.
@@ -278,8 +269,7 @@
     });
   }
 
-  protected async pre(): Promise<{ id: string }> {
->>>>>>> 9afa3f67
+  protected async pre(): Promise<AsyncResult> {
     const converter = new MetadataConverter();
     const { zipBuffer } = await converter.convert(
       Array.from(this.components.getSourceComponents()),
@@ -288,29 +278,10 @@
     );
     const connection = await this.getConnection();
     await this.maybeSaveTempDirectory('metadata');
-<<<<<<< HEAD
     return connection.metadata.deploy(zipBuffer, this.options.apiOptions);
-=======
-    const result = await connection.metadata.deploy(zipBuffer, this.options.apiOptions);
-    return result;
->>>>>>> 9afa3f67
   }
 
   protected async post(result: MetadataApiDeployStatus): Promise<DeployResult> {
     return new DeployResult(result, this.components);
   }
-<<<<<<< HEAD
-
-  protected async doCancel(): Promise<boolean> {
-    let done = true;
-    const deployId = this.getId();
-    if (deployId) {
-      const connection = await this.getConnection();
-      // @ts-ignore _invoke is private on the jsforce metadata object, and cancelDeploy is not an exposed method
-      done = (await connection.metadata._invoke('cancelDeploy', { id: deployId })).done;
-    }
-    return done;
-  }
-=======
->>>>>>> 9afa3f67
 }