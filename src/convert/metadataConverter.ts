/*
 * Copyright (c) 2020, salesforce.com, inc.
 * All rights reserved.
 * Licensed under the BSD 3-Clause license.
 * For full license text, see LICENSE.txt file in the repo root or https://opensource.org/licenses/BSD-3-Clause
 */
<<<<<<< HEAD
=======
import {
  ConvertOutputConfig,
  ConvertResult,
  DirectoryConfig,
  SfdxFileFormat,
  ZipConfig,
} from './types';
import { SourceComponent } from '../resolve';
import { promises } from 'graceful-fs';
>>>>>>> f2219347
import { dirname, join, normalize } from 'path';
import { promises } from 'graceful-fs';
import { SourceComponent } from '../resolve';
import { DestructiveChangesType } from '../collections/types';
import { ensureDirectoryExists } from '../utils/fileSystemHandler';
<<<<<<< HEAD
=======
import {
  ComponentConverter,
  ComponentReader,
  ComponentWriter,
  pipeline,
  StandardWriter,
  ZipWriter,
} from './streams';
>>>>>>> f2219347
import { ConversionError, LibraryError } from '../errors';
import { SourcePath } from '../common';
import { ComponentSet, DestructiveChangesType } from '../collections';
import { RegistryAccess } from '../registry';
import { ComponentReader, ComponentConverter, StandardWriter, pipeline, ZipWriter, ComponentWriter } from './streams';
import { SfdxFileFormat, ConvertOutputConfig, ConvertResult, DirectoryConfig, ZipConfig } from './types';

export class MetadataConverter {
  public static readonly PACKAGE_XML_FILE = 'package.xml';
  public static readonly DESTRUCTIVE_CHANGES_POST_XML_FILE = 'destructiveChangesPost.xml';
  public static readonly DESTRUCTIVE_CHANGES_PRE_XML_FILE = 'destructiveChangesPre.xml';
  public static readonly DEFAULT_PACKAGE_PREFIX = 'metadataPackage';

  private registry: RegistryAccess;

  public constructor(registry = new RegistryAccess()) {
    this.registry = registry;
  }
  public async convert(
    comps: ComponentSet | Iterable<SourceComponent>,
    targetFormat: SfdxFileFormat,
    output: ConvertOutputConfig
  ): Promise<ConvertResult> {
    try {
      let cs: ComponentSet;
      let components: Iterable<SourceComponent>;
      if (comps instanceof ComponentSet) {
        cs = comps;
        components = Array.from(comps.getSourceComponents());
      } else {
        cs = new ComponentSet(comps, this.registry);
        components = comps;
      }
      let manifestContents;
      const isSource = targetFormat === 'source';
      const tasks = [];

      let writer: ComponentWriter;
      let mergeSet: ComponentSet;
      let packagePath: SourcePath;
      let defaultDirectory: SourcePath;

      switch (output.type) {
        case 'directory':
          if (output.packageName) {
            cs.fullName = output.packageName;
          }
          manifestContents = cs.getPackageXml();
          packagePath = this.getPackagePath(output);
          defaultDirectory = packagePath;
          writer = new StandardWriter(packagePath);
          if (!isSource) {
            const manifestPath = join(packagePath, MetadataConverter.PACKAGE_XML_FILE);
            tasks.push(promises.writeFile(manifestPath, manifestContents));
            // For deploying destructive changes
            const destructiveChangesTypes = cs.getTypesOfDestructiveChanges();
            if (destructiveChangesTypes.length) {
              // for each of the destructive changes in the component set, convert and write the correct metadata
              // to each manifest
              destructiveChangesTypes.map((destructiveChangesType) => {
                const file = this.getDestructiveManifest(destructiveChangesType);
                const destructiveManifestContents = cs.getPackageXml(4, destructiveChangesType);
                const destructiveManifestPath = join(packagePath, file);
                tasks.push(
                  promises.writeFile(destructiveManifestPath, destructiveManifestContents)
                );
              });
            }
          }
          break;
        case 'zip':
          if (output.packageName) {
            cs.fullName = output.packageName;
          }
          manifestContents = cs.getPackageXml();
          packagePath = this.getPackagePath(output);
          defaultDirectory = packagePath;
          writer = new ZipWriter(packagePath);
          if (!isSource) {
            (writer as ZipWriter).addToZip(manifestContents, MetadataConverter.PACKAGE_XML_FILE);
            // For deploying destructive changes
            const destructiveChangesTypes = cs.getTypesOfDestructiveChanges();
            if (destructiveChangesTypes.length) {
              // for each of the destructive changes in the component set, convert and write the correct metadata
              // to each manifest
              destructiveChangesTypes.map((destructiveChangeType) => {
                const file = this.getDestructiveManifest(destructiveChangeType);
                const destructiveManifestContents = cs.getPackageXml(4, destructiveChangeType);
                (writer as ZipWriter).addToZip(destructiveManifestContents, file);
              });
            }
          }
          break;
        case 'merge':
          if (!isSource) {
            throw new LibraryError('error_merge_metadata_target_unsupported');
          }
          defaultDirectory = output.defaultDirectory;
          mergeSet = new ComponentSet();
          // since child components are composed in metadata format, we need to merge using the parent
          for (const component of output.mergeWith) {
            mergeSet.add(component.parent ?? component);
          }
          writer = new StandardWriter(output.defaultDirectory);
          writer.forceIgnoredPaths = output.forceIgnoredPaths;
          break;
      }

      const conversionPipeline = pipeline(
        new ComponentReader(components),
        new ComponentConverter(targetFormat, this.registry, mergeSet, defaultDirectory),
        writer
      );
      tasks.push(conversionPipeline);
      await Promise.all(tasks);

      const result: ConvertResult = { packagePath };
      if (output.type === 'zip' && !packagePath) {
        result.zipBuffer = (writer as ZipWriter).buffer;
      } else if (output.type !== 'zip') {
        result.converted = (writer as StandardWriter).converted;
      }
      return result;
    } catch (e) {
      throw new ConversionError(e);
    }
  }

  private getPackagePath(outputConfig: DirectoryConfig | ZipConfig): SourcePath | undefined {
    let packagePath: SourcePath;
    const { genUniqueDir = true, outputDirectory, packageName, type } = outputConfig;
    if (outputDirectory) {
      if (packageName) {
        packagePath = join(outputDirectory, packageName);
      } else {
        if (genUniqueDir) {
          packagePath = join(outputDirectory, `${MetadataConverter.DEFAULT_PACKAGE_PREFIX}_${Date.now()}`);
        } else {
          packagePath = normalize(outputDirectory);
        }
      }

      if (type === 'zip') {
        packagePath += '.zip';
        ensureDirectoryExists(dirname(packagePath));
      } else {
        ensureDirectoryExists(packagePath);
      }
    }
    return packagePath;
  }

  private getDestructiveManifest(destructiveChangesType: DestructiveChangesType): string {
    if (destructiveChangesType === DestructiveChangesType.POST) {
      return MetadataConverter.DESTRUCTIVE_CHANGES_POST_XML_FILE;
    } else if (destructiveChangesType === DestructiveChangesType.PRE) {
      return MetadataConverter.DESTRUCTIVE_CHANGES_PRE_XML_FILE;
    }
  }
}<|MERGE_RESOLUTION|>--- conflicted
+++ resolved
@@ -4,40 +4,18 @@
  * Licensed under the BSD 3-Clause license.
  * For full license text, see LICENSE.txt file in the repo root or https://opensource.org/licenses/BSD-3-Clause
  */
-<<<<<<< HEAD
-=======
-import {
-  ConvertOutputConfig,
-  ConvertResult,
-  DirectoryConfig,
-  SfdxFileFormat,
-  ZipConfig,
-} from './types';
-import { SourceComponent } from '../resolve';
-import { promises } from 'graceful-fs';
->>>>>>> f2219347
+
 import { dirname, join, normalize } from 'path';
 import { promises } from 'graceful-fs';
 import { SourceComponent } from '../resolve';
-import { DestructiveChangesType } from '../collections/types';
 import { ensureDirectoryExists } from '../utils/fileSystemHandler';
-<<<<<<< HEAD
-=======
-import {
-  ComponentConverter,
-  ComponentReader,
-  ComponentWriter,
-  pipeline,
-  StandardWriter,
-  ZipWriter,
-} from './streams';
->>>>>>> f2219347
+
 import { ConversionError, LibraryError } from '../errors';
 import { SourcePath } from '../common';
 import { ComponentSet, DestructiveChangesType } from '../collections';
 import { RegistryAccess } from '../registry';
-import { ComponentReader, ComponentConverter, StandardWriter, pipeline, ZipWriter, ComponentWriter } from './streams';
-import { SfdxFileFormat, ConvertOutputConfig, ConvertResult, DirectoryConfig, ZipConfig } from './types';
+import { ComponentConverter, ComponentReader, ComponentWriter, pipeline, StandardWriter, ZipWriter } from './streams';
+import { ConvertOutputConfig, ConvertResult, DirectoryConfig, SfdxFileFormat, ZipConfig } from './types';
 
 export class MetadataConverter {
   public static readonly PACKAGE_XML_FILE = 'package.xml';
@@ -95,9 +73,7 @@
                 const file = this.getDestructiveManifest(destructiveChangesType);
                 const destructiveManifestContents = cs.getPackageXml(4, destructiveChangesType);
                 const destructiveManifestPath = join(packagePath, file);
-                tasks.push(
-                  promises.writeFile(destructiveManifestPath, destructiveManifestContents)
-                );
+                tasks.push(promises.writeFile(destructiveManifestPath, destructiveManifestContents));
               });
             }
           }
