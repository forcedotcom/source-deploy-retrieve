/*
 * Copyright (c) 2020, salesforce.com, inc.
 * All rights reserved.
 * Licensed under the BSD 3-Clause license.
 * For full license text, see LICENSE.txt file in the repo root or https://opensource.org/licenses/BSD-3-Clause
 */

/**
 * Conventions:
 * _message: is for unformatted text that will be shown as-is to
 * the user.
 * _text: is for text that will appear in the UI, possibly with
 * decorations, e.g., $(x) uses the https://octicons.github.com/ and should not
 * be localized
 *
 * If ommitted, we will assume _message.
 */
export const messages = {
  md_request_fail: 'Metadata API request failed',
  md_request_timeout: 'Metadata API request timed out',
  registry_error_missing_type_definition:
    'Missing metadata type definition for %s',
  registry_error_file_not_found: 'File not found %s',
  registry_error_missing_metadata_xml: 'Metadata xml file missing for %s',
  registry_error_unsupported_type:
    'Types missing a defined suffix are currently unsupported',
  beta_tapi_mdcontainer_error: 'Unexpected error creating metadata container',
  beta_tapi_membertype_error: 'Unexpected error creating %s member',
  beta_tapi_car_error: 'Unexpected error creating container async request',
  beta_tapi_queue_status: 'The deploy is still in the queue',
<<<<<<< HEAD
  beta_tapi_membertype_unsupported_error: '%s type not supported',
  error_could_not_infer_type: '%s: A type could not be inferred',
=======
  beta_tapi_membertype_unsupported_error: "'%s' type not supported",
  error_directories_not_supported:
    'Paths to directories are currently not supported',
>>>>>>> d50dbc3b
  error_expected_source_files: "%s: Expected source files for type '%s'",
  error_in_tooling_retrieve:
    'Unexpected error while retrieving using Tooling API. Stack trace: %s',
  error_md_not_present_in_org: '%s was not found in org',
  error_missing_adapter: "Missing adapter '%s' for metadata type '%s'",
  error_missing_metadata_xml: "%s: Metadata xml file missing for '%s'",
  error_missing_type_definition:
    "Missing metadata type definition in registry for id '%s'",
  error_no_metadata_xml_ignore:
    'Metadata xml file %s is forceignored but is required for %s',
  error_no_source_ignore:
    '%s types require source to be present and %s is forceignored.',
  error_on_manifest_creation:
    "Unexpected error while creating manifest for '%s'. Stack trace: %s",
  error_path_not_found: '%s: File or folder not found',
  tapi_retrieve_component_limit_error:
<<<<<<< HEAD
    'This retrieve method only supports retrieving one metadata component at a time'
=======
    'This retrieve method only supports retrieving one metadata component at a time',
  error_on_manifest_creation:
    "Unexpected error while creating manifest for '%s'. Stack trace: %s",
  error_creating_metadata_type: "Unexpected error creating '%s'",
  error_updating_metadata_type: "Unexpected error updating '%s'",
  error_parsing_metadata_file: 'Error parsing metadata file',
  tapi_deploy_component_limit_error:
    'This deploy method only supports deploying one metadata component at a time'
>>>>>>> d50dbc3b
};<|MERGE_RESOLUTION|>--- conflicted
+++ resolved
@@ -28,14 +28,9 @@
   beta_tapi_membertype_error: 'Unexpected error creating %s member',
   beta_tapi_car_error: 'Unexpected error creating container async request',
   beta_tapi_queue_status: 'The deploy is still in the queue',
-<<<<<<< HEAD
-  beta_tapi_membertype_unsupported_error: '%s type not supported',
-  error_could_not_infer_type: '%s: A type could not be inferred',
-=======
   beta_tapi_membertype_unsupported_error: "'%s' type not supported",
   error_directories_not_supported:
     'Paths to directories are currently not supported',
->>>>>>> d50dbc3b
   error_expected_source_files: "%s: Expected source files for type '%s'",
   error_in_tooling_retrieve:
     'Unexpected error while retrieving using Tooling API. Stack trace: %s',
@@ -48,13 +43,8 @@
     'Metadata xml file %s is forceignored but is required for %s',
   error_no_source_ignore:
     '%s types require source to be present and %s is forceignored.',
-  error_on_manifest_creation:
-    "Unexpected error while creating manifest for '%s'. Stack trace: %s",
   error_path_not_found: '%s: File or folder not found',
   tapi_retrieve_component_limit_error:
-<<<<<<< HEAD
-    'This retrieve method only supports retrieving one metadata component at a time'
-=======
     'This retrieve method only supports retrieving one metadata component at a time',
   error_on_manifest_creation:
     "Unexpected error while creating manifest for '%s'. Stack trace: %s",
@@ -63,5 +53,4 @@
   error_parsing_metadata_file: 'Error parsing metadata file',
   tapi_deploy_component_limit_error:
     'This deploy method only supports deploying one metadata component at a time'
->>>>>>> d50dbc3b
 };