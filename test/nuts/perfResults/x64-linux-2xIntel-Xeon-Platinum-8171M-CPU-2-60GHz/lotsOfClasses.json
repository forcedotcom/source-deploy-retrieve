[
  {
    "name": "componentSetCreate",
<<<<<<< HEAD
    "duration": 466.52529300001333
  },
  {
    "name": "sourceToMdapi",
    "duration": 9316.263336000004
  },
  {
    "name": "sourceToZip",
    "duration": 7580.588098000007
  },
  {
    "name": "mdapiToSource",
    "duration": 5279.707100999978
=======
    "duration": 635.8669369999843
  },
  {
    "name": "sourceToMdapi",
    "duration": 11728.783694999991
  },
  {
    "name": "sourceToZip",
    "duration": 11305.20595600002
  },
  {
    "name": "mdapiToSource",
    "duration": 7355.129727999971
>>>>>>> bcadadec
  }
]<|MERGE_RESOLUTION|>--- conflicted
+++ resolved
@@ -1,21 +1,6 @@
 [
   {
     "name": "componentSetCreate",
-<<<<<<< HEAD
-    "duration": 466.52529300001333
-  },
-  {
-    "name": "sourceToMdapi",
-    "duration": 9316.263336000004
-  },
-  {
-    "name": "sourceToZip",
-    "duration": 7580.588098000007
-  },
-  {
-    "name": "mdapiToSource",
-    "duration": 5279.707100999978
-=======
     "duration": 635.8669369999843
   },
   {
@@ -29,6 +14,5 @@
   {
     "name": "mdapiToSource",
     "duration": 7355.129727999971
->>>>>>> bcadadec
   }
 ]