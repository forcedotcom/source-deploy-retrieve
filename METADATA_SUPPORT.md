# Supported CLI Metadata Types

This list compares metadata types found in Salesforce v65 with the [metadata registry file](./src/registry/metadataRegistry.json) included in this repository.

This repository is used by both the Salesforce CLIs and Salesforce's VSCode Extensions.

Currently, there are 679/720 supported metadata types.
For status on any existing gaps, please search or file an issue in the [Salesforce CLI issues only repo](https://github.com/forcedotcom/cli/issues).
To contribute a new metadata type, please see the [Contributing Metadata Types to the Registry](./contributing/metadata.md)

| Metadata Type                                | Support | Notes                                                            |
| :------------------------------------------- | :------ | :--------------------------------------------------------------- |
| AIApplication                                | ✅      |                                                                  |
| AIApplicationConfig                          | ✅      |                                                                  |
| AIReplyRecommendationsSettings               | ✅      |                                                                  |
| AIScoringModelDefVersion                     | ✅      |                                                                  |
| AIScoringModelDefinition                     | ✅      |                                                                  |
| AIUsecaseDefinition                          | ⚠️      | Supports deploy/retrieve but not source tracking                 |
| AccountForecastSettings                      | ✅      |                                                                  |
| AccountIntelligenceSettings                  | ✅      |                                                                  |
| AccountPlanObjMeasCalcDef                    | ✅      |                                                                  |
| AccountPlanSettings                          | ✅      |                                                                  |
| AccountRelationshipShareRule                 | ✅      |                                                                  |
| AccountSettings                              | ✅      |                                                                  |
| AccountingFieldMapping                       | ✅      |                                                                  |
| AccountingModelConfig                        | ✅      |                                                                  |
| AccountingSettings                           | ✅      |                                                                  |
| AcctMgrTargetSettings                        | ✅      |                                                                  |
| ActionLauncherItemDef                        | ✅      |                                                                  |
| ActionLinkGroupTemplate                      | ✅      |                                                                  |
| ActionPlanTemplate                           | ✅      |                                                                  |
| ActionableEventOrchDef                       | ✅      |                                                                  |
| ActionableEventTypeDef                       | ✅      |                                                                  |
| ActionableListDefinition                     | ✅      |                                                                  |
| ActionsSettings                              | ✅      |                                                                  |
| ActivationPlatform                           | ✅      |                                                                  |
| ActivitiesSettings                           | ✅      |                                                                  |
| ActnblListKeyPrfmIndDef                      | ✅      |                                                                  |
| AddressSettings                              | ✅      |                                                                  |
| AdvAccountForecastSet                        | ✅      |                                                                  |
| AdvAcctForecastDimSource                     | ✅      |                                                                  |
| AdvAcctForecastPeriodGroup                   | ✅      |                                                                  |
| AffinityScoreDefinition                      | ✅      |                                                                  |
| AgentPlatformSettings                        | ✅      |                                                                  |
| AgentforceAccountManagementSettings          | ✅      |                                                                  |
| AgentforceForDevelopersSettings              | ✅      |                                                                  |
| Ai4mSettings                                 | ✅      |                                                                  |
| AiAuthoringBundle                            | ✅      |                                                                  |
| AiEvaluationDefinition                       | ⚠️      | Supports deploy/retrieve but not source tracking                 |
| AiPlannerVoiceDef                            | ❌      | Not supported, but support could be added (but not for tracking) |
| AnalyticSnapshot                             | ✅      |                                                                  |
| AnalyticsDashboard                           | ✅      |                                                                  |
| AnalyticsDatasetDefinition                   | ❌      | Not supported, but support could be added                        |
| AnalyticsSettings                            | ✅      |                                                                  |
| AnalyticsVisualization                       | ✅      |                                                                  |
| AnalyticsWorkspace                           | ✅      |                                                                  |
| AnimationRule                                | ✅      |                                                                  |
| ApexClass                                    | ✅      |                                                                  |
| ApexComponent                                | ✅      |                                                                  |
| ApexEmailNotifications                       | ✅      |                                                                  |
| ApexPage                                     | ✅      |                                                                  |
| ApexSettings                                 | ✅      |                                                                  |
| ApexTestSuite                                | ✅      |                                                                  |
| ApexTrigger                                  | ✅      |                                                                  |
| ApiNamedQuery                                | ✅      |                                                                  |
| AppAnalyticsSettings                         | ✅      |                                                                  |
| AppExperienceSettings                        | ✅      |                                                                  |
| AppFrameworkTemplateBundle                   | ✅      |                                                                  |
| AppMenu                                      | ✅      |                                                                  |
| ApplicationRecordTypeConfig                  | ✅      |                                                                  |
| ApplicationSubtypeDefinition                 | ✅      |                                                                  |
| AppointmentAssignmentPolicy                  | ✅      |                                                                  |
| AppointmentSchedulingPolicy                  | ✅      |                                                                  |
| ApprovalProcess                              | ✅      |                                                                  |
| AssessmentConfiguration                      | ✅      |                                                                  |
| AssessmentQuestion                           | ✅      |                                                                  |
| AssessmentQuestionSet                        | ✅      |                                                                  |
| AssignmentRules                              | ✅      |                                                                  |
| AssistantContextItem                         | ✅      |                                                                  |
| AssistantDefinition                          | ✅      |                                                                  |
| AssistantSkillQuickAction                    | ✅      |                                                                  |
| AssistantSkillSobjectAction                  | ✅      |                                                                  |
| AssistantVersion                             | ✅      |                                                                  |
| AssociationEngineSettings                    | ✅      |                                                                  |
| Audience                                     | ✅      |                                                                  |
| AuraDefinitionBundle                         | ✅      |                                                                  |
| AuthProvider                                 | ✅      |                                                                  |
| AutoResponseRules                            | ✅      |                                                                  |
| BatchCalcJobDefinition                       | ✅      |                                                                  |
| BatchProcessJobDefinition                    | ✅      |                                                                  |
| BenefitAction                                | ✅      |                                                                  |
| BillingSettings                              | ✅      |                                                                  |
| BlacklistedConsumer                          | ✅      |                                                                  |
| BldgEnrgyIntensityCnfg                       | ✅      |                                                                  |
| BlockchainSettings                           | ✅      |                                                                  |
| Bot                                          | ✅      |                                                                  |
| BotBlock                                     | ✅      |                                                                  |
| BotBlockVersion                              | ❌      | Not supported, but support could be added                        |
| BotSettings                                  | ✅      |                                                                  |
| BotTemplate                                  | ✅      |                                                                  |
| BotVersion                                   | ✅      |                                                                  |
| BranchManagementSettings                     | ✅      |                                                                  |
| BrandingSet                                  | ✅      |                                                                  |
| BriefcaseDefinition                          | ✅      |                                                                  |
| BusinessHoursSettings                        | ✅      |                                                                  |
| BusinessProcess                              | ✅      |                                                                  |
| BusinessProcessGroup                         | ✅      |                                                                  |
| BusinessProcessTypeDefinition                | ✅      |                                                                  |
| CMSConnectSource                             | ✅      |                                                                  |
| CallCenter                                   | ✅      |                                                                  |
| CallCenterRoutingMap                         | ✅      |                                                                  |
| CallCoachingMediaProvider                    | ⚠️      | Supports deploy/retrieve but not source tracking                 |
| CampaignInfluenceModel                       | ✅      |                                                                  |
| CampaignSettings                             | ✅      |                                                                  |
| CanvasMetadata                               | ✅      |                                                                  |
| CareBenefitVerifySettings                    | ✅      |                                                                  |
| CareLimitType                                | ✅      |                                                                  |
| CareProviderAfflRoleConfig                   | ✅      |                                                                  |
| CareProviderSearchConfig                     | ✅      |                                                                  |
| CareRequestConfiguration                     | ✅      |                                                                  |
| CareSystemFieldMapping                       | ✅      |                                                                  |
| CaseSettings                                 | ✅      |                                                                  |
| CaseSubjectParticle                          | ✅      |                                                                  |
| CatalogedApi                                 | ✅      |                                                                  |
| CatalogedApiArtifactVersionInfo              | ✅      |                                                                  |
| CatalogedApiVersion                          | ✅      |                                                                  |
| Certificate                                  | ✅      |                                                                  |
| ChannelLayout                                | ✅      |                                                                  |
| ChannelObjectLinkingRule                     | ✅      |                                                                  |
| ChannelRevMgmtSettings                       | ✅      |                                                                  |
| ChatterAnswersSettings                       | ✅      |                                                                  |
| ChatterEmailsMDSettings                      | ✅      |                                                                  |
| ChatterExtension                             | ✅      |                                                                  |
| ChatterSettings                              | ✅      |                                                                  |
| ChoiceList                                   | ⚠️      | Supports deploy/retrieve but not source tracking                 |
| ClaimCoverageProdtProcDef                    | ❌      | Not supported, but support could be added                        |
| ClaimFinancialSettings                       | ✅      |                                                                  |
| ClaimMgmtFoundationEnabledSettings           | ✅      |                                                                  |
| ClauseCatgConfiguration                      | ✅      |                                                                  |
| CleanDataService                             | ✅      |                                                                  |
| CmsnStmtLineItemConfig                       | ❌      | Not supported, but support could be added                        |
| CmsnStmtLineItemTypConfig                    | ❌      | Not supported, but support could be added                        |
| CodeBuilderSettings                          | ✅      |                                                                  |
| CollectionsDashboardSettings                 | ✅      |                                                                  |
| CommandAction                                | ✅      |                                                                  |
| CommerceSettings                             | ✅      |                                                                  |
| CommissionStatementConfig                    | ❌      | Not supported, but support could be added                        |
| CommsServiceConsoleSettings                  | ✅      |                                                                  |
| CommsUpsellSettings                          | ✅      |                                                                  |
| CommunicationChannelLine                     | ❌      | Not supported, but support could be added                        |
| CommunicationChannelType                     | ❌      | Not supported, but support could be added                        |
| CommunitiesSettings                          | ✅      |                                                                  |
| Community                                    | ✅      |                                                                  |
| CommunityTemplateDefinition                  | ✅      |                                                                  |
| CommunityThemeDefinition                     | ✅      |                                                                  |
| CompactLayout                                | ✅      |                                                                  |
| CompanySettings                              | ✅      |                                                                  |
| ConnectedApp                                 | ✅      |                                                                  |
| ConnectedAppSettings                         | ✅      |                                                                  |
| ContentAsset                                 | ✅      |                                                                  |
| ContentSettings                              | ✅      |                                                                  |
| ContentTypeBundle                            | ✅      |                                                                  |
| ContextDefinition                            | ⚠️      | Supports deploy/retrieve but not source tracking                 |
| ContextMappingConfig                         | ❌      | Not supported, but support could be added                        |
| ContextUseCaseMapping                        | ✅      |                                                                  |
| ContractSettings                             | ✅      |                                                                  |
| ContractType                                 | ✅      |                                                                  |
| ConvIntelligenceSignalRule                   | ✅      |                                                                  |
| ConversationChannelDefinition                | ✅      |                                                                  |
| ConversationMessageDefinition                | ✅      |                                                                  |
| ConversationServiceIntegrationSettings       | ✅      |                                                                  |
| ConversationVendorInfo                       | ✅      |                                                                  |
| ConversationalIntelligenceSettings           | ✅      |                                                                  |
| CorsWhitelistOrigin                          | ✅      |                                                                  |
| CspTrustedSite                               | ✅      |                                                                  |
| CurrencySettings                             | ✅      |                                                                  |
| CustomAddressFieldSettings                   | ✅      |                                                                  |
| CustomApplication                            | ✅      |                                                                  |
| CustomApplicationComponent                   | ✅      |                                                                  |
| CustomFeedFilter                             | ✅      |                                                                  |
| CustomField                                  | ✅      |                                                                  |
| CustomFieldDisplay                           | ❌      | Not supported, but support could be added                        |
| CustomHelpMenuSection                        | ✅      |                                                                  |
| CustomIndex                                  | ✅      |                                                                  |
| CustomLabels                                 | ✅      |                                                                  |
| CustomMetadata                               | ✅      |                                                                  |
| CustomNotificationType                       | ✅      |                                                                  |
| CustomObject                                 | ✅      |                                                                  |
| CustomObjectBinding                          | ❌      | Not supported, but support could be added                        |
| CustomObjectTranslation                      | ✅      |                                                                  |
| CustomPageWebLink                            | ✅      |                                                                  |
| CustomPermission                             | ✅      |                                                                  |
| CustomSite                                   | ✅      |                                                                  |
| CustomTab                                    | ✅      |                                                                  |
| CustomValue                                  | ❌      | Not supported, but support could be added                        |
| CustomerDataPlatformSettings                 | ✅      |                                                                  |
| CustomizablePropensityScoringSettings        | ✅      |                                                                  |
| Dashboard                                    | ✅      |                                                                  |
| DashboardFolder                              | ✅      |                                                                  |
| DataCalcInsightTemplate                      | ✅      |                                                                  |
| DataCategoryGroup                            | ✅      |                                                                  |
| DataCleanRoomProvider                        | ❌      | Not supported, but support could be added                        |
| DataConnector                                | ✅      |                                                                  |
| DataConnectorIngestApi                       | ✅      |                                                                  |
| DataConnectorS3                              | ✅      |                                                                  |
| DataDotComSettings                           | ✅      |                                                                  |
| DataImportManagementSettings                 | ✅      |                                                                  |
| DataKitObjectDependency                      | ✅      |                                                                  |
| DataKitObjectTemplate                        | ✅      |                                                                  |
| DataObjectBuildOrgTemplate                   | ✅      |                                                                  |
| DataObjectSearchIndexConf                    | ⚠️      | Supports deploy/retrieve but not source tracking                 |
| DataPackageKitDefinition                     | ✅      |                                                                  |
| DataPackageKitObject                         | ✅      |                                                                  |
| DataSource                                   | ✅      |                                                                  |
| DataSourceBundleDefinition                   | ✅      |                                                                  |
| DataSourceObject                             | ✅      |                                                                  |
| DataSourceTenant                             | ✅      |                                                                  |
| DataSrcDataModelFieldMap                     | ✅      |                                                                  |
| DataStreamDefinition                         | ✅      |                                                                  |
| DataStreamTemplate                           | ✅      |                                                                  |
| DataWeaveResource                            | ✅      |                                                                  |
| DecisionMatrixDefinition                     | ✅      |                                                                  |
| DecisionMatrixDefinitionVersion              | ✅      |                                                                  |
| DecisionTable                                | ✅      |                                                                  |
| DecisionTableDatasetLink                     | ✅      |                                                                  |
| DelegateGroup                                | ✅      |                                                                  |
| DeploymentSettings                           | ✅      |                                                                  |
| DevHubSettings                               | ✅      |                                                                  |
| DgtAssetMgmtProvider                         | ✅      |                                                                  |
| DgtAssetMgmtPrvdLghtCpnt                     | ✅      |                                                                  |
| DigitalExperience                            | ✅      |                                                                  |
| DigitalExperienceBundle                      | ✅      |                                                                  |
| DigitalExperienceConfig                      | ✅      |                                                                  |
| DisclosureDefinition                         | ✅      |                                                                  |
| DisclosureDefinitionVersion                  | ✅      |                                                                  |
| DisclosureType                               | ✅      |                                                                  |
| DiscoveryAIModel                             | ✅      |                                                                  |
| DiscoveryGoal                                | ✅      |                                                                  |
| DiscoverySettings                            | ✅      |                                                                  |
| DiscoveryStory                               | ✅      |                                                                  |
| Document                                     | ✅      |                                                                  |
| DocumentCategory                             | ✅      |                                                                  |
| DocumentCategoryDocumentType                 | ✅      |                                                                  |
| DocumentChecklistSettings                    | ✅      |                                                                  |
| DocumentFolder                               | ✅      |                                                                  |
| DocumentGenerationSetting                    | ✅      |                                                                  |
| DocumentTemplate                             | ⚠️      | Supports deploy/retrieve but not source tracking                 |
| DocumentType                                 | ✅      |                                                                  |
| DuplicateRule                                | ✅      |                                                                  |
| DxGlobalTermsSettings                        | ✅      |                                                                  |
| DynamicFormsSettings                         | ✅      |                                                                  |
| DynamicFulfillmentOrchestratorSettings       | ✅      |                                                                  |
| EACSettings                                  | ✅      |                                                                  |
| ESignatureConfig                             | ✅      |                                                                  |
| ESignatureEnvelopeConfig                     | ✅      |                                                                  |
| EclairGeoData                                | ✅      |                                                                  |
| EinsteinAISettings                           | ✅      |                                                                  |
| EinsteinAgentSettings                        | ✅      |                                                                  |
| EinsteinAssistantSettings                    | ✅      |                                                                  |
| EinsteinCopilotSettings                      | ✅      |                                                                  |
| EinsteinDealInsightsSettings                 | ✅      |                                                                  |
| EinsteinDocumentCaptureSettings              | ✅      |                                                                  |
| EinsteinGptSettings                          | ✅      |                                                                  |
| EmailAdministrationSettings                  | ✅      |                                                                  |
| EmailFolder                                  | ✅      |                                                                  |
| EmailIntegrationSettings                     | ✅      |                                                                  |
| EmailServicesFunction                        | ✅      |                                                                  |
| EmailTemplate                                | ✅      |                                                                  |
| EmailTemplateFolder                          | ✅      |                                                                  |
| EmailTemplateSettings                        | ✅      |                                                                  |
| EmbeddedServiceBranding                      | ✅      |                                                                  |
| EmbeddedServiceConfig                        | ✅      |                                                                  |
| EmbeddedServiceFlowConfig                    | ✅      |                                                                  |
| EmbeddedServiceLiveAgent                     | ✅      |                                                                  |
| EmbeddedServiceMenuSettings                  | ✅      |                                                                  |
| EmployeeDataSyncProfile                      | ✅      |                                                                  |
| EmployeeFieldAccessSettings                  | ✅      |                                                                  |
| EmployeeUserSettings                         | ✅      |                                                                  |
| EnablementMeasureDefinition                  | ✅      |                                                                  |
| EnablementProgramDefinition                  | ✅      |                                                                  |
| EnblProgramTaskSubCategory                   | ✅      |                                                                  |
| EnhancedNotesSettings                        | ✅      |                                                                  |
| EntitlementProcess                           | ✅      |                                                                  |
| EntitlementSettings                          | ✅      |                                                                  |
| EntitlementTemplate                          | ✅      |                                                                  |
| EscalationRules                              | ✅      |                                                                  |
| EssentialsSettings                           | ✅      |                                                                  |
| EventLogObjectSettings                       | ✅      |                                                                  |
| EventRelayConfig                             | ✅      |                                                                  |
| EventSettings                                | ✅      |                                                                  |
| EvfSettings                                  | ✅      |                                                                  |
| ExperienceBundle                             | ✅      |                                                                  |
| ExperienceBundleSettings                     | ✅      |                                                                  |
| ExperiencePropertyTypeBundle                 | ✅      |                                                                  |
| ExplainabilityActionDefinition               | ✅      |                                                                  |
| ExplainabilityActionVersion                  | ✅      |                                                                  |
| ExplainabilityMsgTemplate                    | ✅      |                                                                  |
| ExpressionSetDefinition                      | ✅      |                                                                  |
| ExpressionSetDefinitionVersion               | ✅      |                                                                  |
| ExpressionSetMessageToken                    | ✅      |                                                                  |
| ExpressionSetObjectAlias                     | ✅      |                                                                  |
| ExtDataTranFieldTemplate                     | ❌      | Not supported, but support could be added                        |
| ExtDataTranObjectTemplate                    | ✅      |                                                                  |
| ExternalAIModel                              | ✅      |                                                                  |
| ExternalAuthIdentityProvider                 | ✅      |                                                                  |
| ExternalClientAppSettings                    | ✅      |                                                                  |
| ExternalClientApplication                    | ✅      |                                                                  |
| ExternalCredential                           | ✅      |                                                                  |
| ExternalDataConnector                        | ✅      |                                                                  |
| ExternalDataSource                           | ✅      |                                                                  |
| ExternalDataSrcDescriptor                    | ❌      | Not supported, but support could be added                        |
| ExternalDataTranField                        | ❌      | Not supported, but support could be added                        |
| ExternalDataTranObject                       | ✅      |                                                                  |
| ExternalDocStorageConfig                     | ✅      |                                                                  |
| ExternalServiceRegistration                  | ✅      |                                                                  |
| ExternalStoragePrvdConfig                    | ✅      |                                                                  |
| ExtlClntAppCanvasStngs                       | ❌      | Not supported, but support could be added                        |
| ExtlClntAppConfigurablePolicies              | ✅      |                                                                  |
| ExtlClntAppGlobalOauthSettings               | ✅      |                                                                  |
| ExtlClntAppMobileConfigurablePolicies        | ✅      |                                                                  |
| ExtlClntAppMobileSettings                    | ✅      |                                                                  |
| ExtlClntAppNotificationSettings              | ✅      |                                                                  |
| ExtlClntAppOauthConfigurablePolicies         | ✅      |                                                                  |
| ExtlClntAppOauthSettings                     | ✅      |                                                                  |
| ExtlClntAppPushConfigurablePolicies          | ✅      |                                                                  |
| ExtlClntAppPushSettings                      | ✅      |                                                                  |
| ExtlClntAppSamlConfigurablePolicies          | ✅      |                                                                  |
| FeatureParameterBoolean                      | ✅      |                                                                  |
| FeatureParameterDate                         | ✅      |                                                                  |
| FeatureParameterInteger                      | ✅      |                                                                  |
| FieldMappingConfig                           | ✅      |                                                                  |
| FieldRestrictionRule                         | ✅      |                                                                  |
| FieldServiceMobileConfig                     | ✅      |                                                                  |
| FieldServiceMobileExtension                  | ✅      |                                                                  |
| FieldServiceSettings                         | ✅      |                                                                  |
| FieldSet                                     | ✅      |                                                                  |
| FieldSrcTrgtRelationship                     | ✅      |                                                                  |
| FileUploadAndDownloadSecuritySettings        | ✅      |                                                                  |
| FilesConnectSettings                         | ✅      |                                                                  |
| FlexiPage                                    | ✅      |                                                                  |
| Flow                                         | ✅      |                                                                  |
| FlowCategory                                 | ✅      |                                                                  |
| FlowDefinition                               | ⚠️      | Supports deploy/retrieve but not source tracking                 |
| FlowSettings                                 | ✅      |                                                                  |
| FlowTest                                     | ✅      |                                                                  |
| ForecastingFilter                            | ✅      |                                                                  |
| ForecastingFilterCondition                   | ✅      |                                                                  |
| ForecastingGroup                             | ✅      |                                                                  |
| ForecastingObjectListSettings                | ✅      |                                                                  |
| ForecastingSettings                          | ✅      |                                                                  |
| ForecastingSourceDefinition                  | ✅      |                                                                  |
| ForecastingType                              | ✅      |                                                                  |
| ForecastingTypeSource                        | ✅      |                                                                  |
| FormulaSettings                              | ✅      |                                                                  |
| FuelType                                     | ✅      |                                                                  |
| FuelTypeSustnUom                             | ✅      |                                                                  |
| FunctionReference                            | ⚠️      | Supports deploy/retrieve but not source tracking                 |
| FundraisingConfig                            | ✅      |                                                                  |
| GatewayProviderPaymentMethodType             | ✅      |                                                                  |
| GenAiFunction                                | ✅      |                                                                  |
| GenAiPlannerBundle                           | ✅      |                                                                  |
| GenAiPlugin                                  | ✅      |                                                                  |
| GenAiPromptTemplate                          | ✅      |                                                                  |
| GenAiPromptTemplateActv                      | ✅      |                                                                  |
| GenOpPlanEligibilityConfig                   | ❌      | Not supported, but support could be added                        |
| GlobalValueSet                               | ✅      |                                                                  |
| GlobalValueSetTranslation                    | ✅      |                                                                  |
| GoogleAppsSettings                           | ✅      |                                                                  |
| Group                                        | ✅      |                                                                  |
| HerokuAppLinkSettings                        | ✅      |                                                                  |
| HighVelocitySalesSettings                    | ✅      |                                                                  |
| HomePageComponent                            | ✅      |                                                                  |
| HomePageLayout                               | ✅      |                                                                  |
| IPAddressRange                               | ✅      |                                                                  |
| Icon                                         | ✅      |                                                                  |
| IdeasSettings                                | ✅      |                                                                  |
| IdentityProviderSettings                     | ✅      |                                                                  |
| IdentityVerificationProcDef                  | ✅      |                                                                  |
| IframeWhiteListUrlSettings                   | ✅      |                                                                  |
| InboundCertificate                           | ✅      |                                                                  |
| InboundNetworkConnection                     | ✅      |                                                                  |
| IncidentMgmtSettings                         | ✅      |                                                                  |
| IncludeEstTaxInQuoteCPQSettings              | ✅      |                                                                  |
| IncludeEstTaxInQuoteSettings                 | ✅      |                                                                  |
| Index                                        | ⚠️      | Supports deploy/retrieve but not source tracking                 |
| IndustriesAutomotiveSettings                 | ✅      |                                                                  |
| IndustriesChannelPartnerInventorySettings    | ✅      |                                                                  |
| IndustriesConnectedServiceSettings           | ✅      |                                                                  |
| IndustriesContextSettings                    | ✅      |                                                                  |
| IndustriesEinsteinFeatureSettings            | ✅      |                                                                  |
| IndustriesEventOrchSettings                  | ✅      |                                                                  |
| IndustriesFieldServiceSettings               | ✅      |                                                                  |
| IndustriesGamificationSettings               | ✅      |                                                                  |
| IndustriesLoyaltySettings                    | ✅      |                                                                  |
| IndustriesLsCommercialSettings               | ✅      |                                                                  |
| IndustriesManufacturingSettings              | ✅      |                                                                  |
| IndustriesPricingSettings                    | ✅      |                                                                  |
| IndustriesRatingSettings                     | ✅      |                                                                  |
| IndustriesSettings                           | ✅      |                                                                  |
| IndustriesUnifiedInventorySettings           | ✅      |                                                                  |
| IndustriesUnifiedPromotionsSettings          | ✅      |                                                                  |
| IndustriesUsageSettings                      | ✅      |                                                                  |
| InsPlcyCoverageSpecConfig                    | ❌      | Not supported, but support could be added                        |
| InsPlcyLineOfBusConfig                       | ❌      | Not supported, but support could be added                        |
| InsPolicyLifecycleConfig                     | ❌      | Not supported, but support could be added                        |
| InsPolicyManagementConfig                    | ❌      | Not supported, but support could be added                        |
| InsRatePlanCmsnConfig                        | ❌      | Not supported, but support could be added                        |
| InsRatePlanTypeConfig                        | ❌      | Not supported, but support could be added                        |
| InstalledPackage                             | ⚠️      | Supports deploy/retrieve but not source tracking                 |
| InsuranceBrokerageSettings                   | ✅      |                                                                  |
| IntegrationProviderDef                       | ✅      |                                                                  |
| InterestTaggingSettings                      | ✅      |                                                                  |
| InternalDataConnector                        | ✅      |                                                                  |
| InvLatePymntRiskCalcSettings                 | ✅      |                                                                  |
| InventoryReplenishmentSettings               | ✅      |                                                                  |
| InventorySettings                            | ✅      |                                                                  |
| InvocableActionExtension                     | ✅      |                                                                  |
| InvocableActionSettings                      | ✅      |                                                                  |
| IoTSettings                                  | ✅      |                                                                  |
| KeywordList                                  | ✅      |                                                                  |
| KnowledgeGenerationSettings                  | ✅      |                                                                  |
| KnowledgeSettings                            | ✅      |                                                                  |
| LaborCostOptimizationSettings                | ✅      |                                                                  |
| LanguageSettings                             | ✅      |                                                                  |
| LargeQuotesandOrdersForRlmSettings           | ✅      |                                                                  |
| Layout                                       | ✅      |                                                                  |
| LeadConfigSettings                           | ✅      |                                                                  |
| LeadConvertSettings                          | ✅      |                                                                  |
| LearningAchievementConfig                    | ✅      |                                                                  |
| LearningItemType                             | ✅      |                                                                  |
| Letterhead                                   | ✅      |                                                                  |
| LicensingSettings                            | ✅      |                                                                  |
| LifeSciConfigCategory                        | ✅      |                                                                  |
| LifeSciConfigRecord                          | ✅      |                                                                  |
| LightningBolt                                | ✅      |                                                                  |
| LightningComponentBundle                     | ✅      |                                                                  |
| LightningExperienceSettings                  | ✅      |                                                                  |
| LightningExperienceTheme                     | ✅      |                                                                  |
| LightningMessageChannel                      | ✅      |                                                                  |
| LightningOnboardingConfig                    | ✅      |                                                                  |
| LightningOutApp                              | ✅      |                                                                  |
| LightningTypeBundle                          | ✅      |                                                                  |
| ListView                                     | ✅      |                                                                  |
| LiveAgentSettings                            | ✅      |                                                                  |
| LiveChatAgentConfig                          | ✅      |                                                                  |
| LiveChatButton                               | ✅      |                                                                  |
| LiveChatDeployment                           | ✅      |                                                                  |
| LiveChatSensitiveDataRule                    | ✅      |                                                                  |
| LiveMessageSettings                          | ✅      |                                                                  |
| LocationUse                                  | ✅      |                                                                  |
| LoyaltyProgramSetup                          | ⚠️      | Supports deploy/retrieve but not source tracking                 |
| MacroSettings                                | ✅      |                                                                  |
| MailMergeSettings                            | ✅      |                                                                  |
| ManagedContentType                           | ⚠️      | Supports deploy/retrieve but not source tracking                 |
| ManagedEventSubscription                     | ✅      |                                                                  |
| ManagedTopics                                | ✅      |                                                                  |
| MapsAndLocationSettings                      | ✅      |                                                                  |
| MarketSegmentDefinition                      | ✅      |                                                                  |
| MarketingAppExtActivity                      | ❌      | Not supported, but support could be added                        |
| MarketingAppExtension                        | ✅      |                                                                  |
| MatchingRules                                | ✅      |                                                                  |
| McpServerDefinition                          | ✅      |                                                                  |
| MediaAdSalesSettings                         | ✅      |                                                                  |
| MediaAgentSettings                           | ✅      |                                                                  |
| MeetingsSettings                             | ✅      |                                                                  |
| MessagingChannel                             | ⚠️      | Supports deploy/retrieve but not source tracking                 |
| MfgProgramTemplate                           | ✅      |                                                                  |
| MfgServiceConsoleSettings                    | ✅      |                                                                  |
| MilestoneType                                | ✅      |                                                                  |
| MktCalcInsightObjectDef                      | ✅      |                                                                  |
| MktDataConnection                            | ✅      |                                                                  |
| MktDataConnectionParam                       | ❌      | Not supported, but support could be added                        |
| MktDataConnectionSrcParam                    | ✅      |                                                                  |
| MktDataTranObject                            | ✅      |                                                                  |
| MlDomain                                     | ✅      |                                                                  |
| MobSecurityCertPinConfig                     | ✅      |                                                                  |
| MobileApplicationDetail                      | ✅      |                                                                  |
| MobileSecurityAssignment                     | ✅      |                                                                  |
| MobileSecurityPolicy                         | ✅      |                                                                  |
| MobileSettings                               | ✅      |                                                                  |
| ModerationRule                               | ✅      |                                                                  |
| MutingPermissionSet                          | ✅      |                                                                  |
| MyDomainDiscoverableLogin                    | ✅      |                                                                  |
| MyDomainSettings                             | ✅      |                                                                  |
| NameSettings                                 | ✅      |                                                                  |
| NamedCredential                              | ✅      |                                                                  |
| NavigationMenu                               | ✅      |                                                                  |
| Network                                      | ✅      |                                                                  |
| NetworkBranding                              | ✅      |                                                                  |
| NotificationTypeConfig                       | ✅      |                                                                  |
| NotificationsSettings                        | ✅      |                                                                  |
| OauthCustomScope                             | ✅      |                                                                  |
| OauthOidcSettings                            | ✅      |                                                                  |
| OauthTokenExchangeHandler                    | ✅      |                                                                  |
| ObjIntegProviderDefMapping                   | ✅      |                                                                  |
| ObjectHierarchyRelationship                  | ✅      |                                                                  |
| ObjectLinkingSettings                        | ✅      |                                                                  |
| ObjectSourceTargetMap                        | ✅      |                                                                  |
| OcrSampleDocument                            | ✅      |                                                                  |
| OcrTemplate                                  | ✅      |                                                                  |
| OmniChannelPricingSettings                   | ✅      |                                                                  |
| OmniChannelSettings                          | ✅      |                                                                  |
| OmniDataTransform                            | ⚠️      | Supports deploy/retrieve but not source tracking                 |
| OmniExtTrackingDef                           | ⚠️      | Supports deploy/retrieve but not source tracking                 |
| OmniIntegrationProcedure                     | ⚠️      | Supports deploy/retrieve but not source tracking                 |
| OmniInteractionAccessConfig                  | ⚠️      | Supports deploy/retrieve but not source tracking                 |
| OmniInteractionConfig                        | ⚠️      | Supports deploy/retrieve but not source tracking                 |
| OmniScript                                   | ⚠️      | Supports deploy/retrieve but not source tracking                 |
| OmniStudioSettings                           | ✅      |                                                                  |
| OmniSupervisorConfig                         | ✅      |                                                                  |
| OmniTrackingGroup                            | ⚠️      | Supports deploy/retrieve but not source tracking                 |
| OmniUiCard                                   | ⚠️      | Supports deploy/retrieve but not source tracking                 |
| OnlineSalesSettings                          | ✅      |                                                                  |
| OpportunityScoreSettings                     | ✅      |                                                                  |
| OpportunitySettings                          | ✅      |                                                                  |
| OrderManagementSettings                      | ✅      |                                                                  |
| OrderSettings                                | ✅      |                                                                  |
| OrgSettings                                  | ✅      |                                                                  |
| OutboundNetworkConnection                    | ✅      |                                                                  |
| PardotEinsteinSettings                       | ✅      |                                                                  |
| PardotSettings                               | ✅      |                                                                  |
| ParticipantRole                              | ✅      |                                                                  |
| PartyDataModelSettings                       | ✅      |                                                                  |
| PathAssistant                                | ✅      |                                                                  |
| PathAssistantSettings                        | ✅      |                                                                  |
| PaymentGatewayProvider                       | ✅      |                                                                  |
| PaymentsManagementEnabledSettings            | ✅      |                                                                  |
| PaymentsSettings                             | ✅      |                                                                  |
| PaymentsSharingSettings                      | ✅      |                                                                  |
| PermissionSet                                | ✅      |                                                                  |
| PermissionSetGroup                           | ✅      |                                                                  |
| PermissionSetLicenseDefinition               | ✅      |                                                                  |
| PersonAccountOwnerPowerUser                  | ✅      |                                                                  |
| PicklistSettings                             | ✅      |                                                                  |
| PicklistValue                                | ❌      | Not supported, but support could be added                        |
| PipelineInspMetricConfig                     | ✅      |                                                                  |
| PlatformCachePartition                       | ✅      |                                                                  |
| PlatformEventChannel                         | ✅      |                                                                  |
| PlatformEventChannelMember                   | ✅      |                                                                  |
| PlatformEventSettings                        | ✅      |                                                                  |
| PlatformEventSubscriberConfig                | ✅      |                                                                  |
| PlatformSlackSettings                        | ✅      |                                                                  |
| PolicyRuleDefinition                         | ❌      | Not supported, but support could be added                        |
| PolicyRuleDefinitionSet                      | ❌      | Not supported, but support could be added                        |
| PortalDelegablePermissionSet                 | ✅      |                                                                  |
| PortalsSettings                              | ✅      |                                                                  |
| PostTemplate                                 | ✅      |                                                                  |
| PredictionBuilderSettings                    | ✅      |                                                                  |
| PresenceDeclineReason                        | ✅      |                                                                  |
| PresenceUserConfig                           | ✅      |                                                                  |
| PricingActionParameters                      | ✅      |                                                                  |
| PricingRecipe                                | ✅      |                                                                  |
| PrivacySettings                              | ✅      |                                                                  |
| PrmCoreSettings                              | ✅      |                                                                  |
| ProcedureOutputResolution                    | ❌      | Not supported, but support could be added (but not for tracking) |
| ProcessFlowMigration                         | ✅      |                                                                  |
| ProductAttrDisplayConfig                     | ✅      |                                                                  |
| ProductAttributeSet                          | ✅      |                                                                  |
| ProductCatalogManagementSettings             | ✅      |                                                                  |
| ProductConfiguratorSettings                  | ✅      |                                                                  |
| ProductDiscoverySettings                     | ✅      |                                                                  |
| ProductSettings                              | ✅      |                                                                  |
| ProductSpecificationRecType                  | ✅      |                                                                  |
| ProductSpecificationType                     | ✅      |                                                                  |
| Profile                                      | ✅      |                                                                  |
| ProfilePasswordPolicy                        | ✅      |                                                                  |
| ProfileSessionSetting                        | ✅      |                                                                  |
| Prompt                                       | ✅      |                                                                  |
| PublicKeyCertificate                         | ⚠️      | Supports deploy/retrieve but not source tracking                 |
| PublicKeyCertificateSet                      | ⚠️      | Supports deploy/retrieve but not source tracking                 |
| Queue                                        | ✅      |                                                                  |
| QueueRoutingConfig                           | ✅      |                                                                  |
| QuickAction                                  | ✅      |                                                                  |
| QuickTextSettings                            | ✅      |                                                                  |
| QuoteSettings                                | ✅      |                                                                  |
| RealTimeEventSettings                        | ✅      |                                                                  |
| RecAlrtDataSrcExpSetDef                      | ✅      |                                                                  |
| RecommendationBuilderSettings                | ✅      |                                                                  |
| RecommendationStrategy                       | ✅      |                                                                  |
| RecordActionDeployment                       | ✅      |                                                                  |
| RecordAggregationDefinition                  | ✅      |                                                                  |
| RecordAlertCategory                          | ✅      |                                                                  |
| RecordAlertDataSource                        | ✅      |                                                                  |
| RecordAlertTemplate                          | ✅      |                                                                  |
| RecordPageSettings                           | ✅      |                                                                  |
| RecordType                                   | ✅      |                                                                  |
| RedirectWhitelistUrl                         | ✅      |                                                                  |
| ReferencedDashboard                          | ✅      |                                                                  |
| ReferralMarketingConfig                      | ❌      | Not supported, but support could be added                        |
| ReferralMarketingSettings                    | ✅      |                                                                  |
| RegisteredExternalService                    | ✅      |                                                                  |
| RelatedRecordAccessDef                       | ❌      | Not supported, but support could be added                        |
| RelatedRecordAssocCriteria                   | ✅      |                                                                  |
| RelationshipGraphDefinition                  | ✅      |                                                                  |
| ReleaseMgmtSettings                          | ✅      |                                                                  |
| RemoteSiteSetting                            | ✅      |                                                                  |
| Report                                       | ✅      |                                                                  |
| ReportFolder                                 | ✅      |                                                                  |
| ReportType                                   | ✅      |                                                                  |
| RestrictionRule                              | ✅      |                                                                  |
| RetailExecutionSettings                      | ✅      |                                                                  |
| RetrievalSummaryDefinition                   | ✅      |                                                                  |
| RevenueManagementSettings                    | ✅      |                                                                  |
| Role                                         | ✅      |                                                                  |
| RpaRobotPoolMetadata                         | ❌      | Not supported, but support could be added                        |
| SalesAgreementSettings                       | ✅      |                                                                  |
| SalesDealAgentSettings                       | ✅      |                                                                  |
| SalesWorkQueueSettings                       | ✅      |                                                                  |
| SamlSsoConfig                                | ✅      |                                                                  |
| SandboxSettings                              | ✅      |                                                                  |
| SceGlobalModelOptOutSettings                 | ✅      |                                                                  |
| SchedulingObjective                          | ✅      |                                                                  |
| SchedulingRule                               | ✅      |                                                                  |
| SchemaSettings                               | ✅      |                                                                  |
| ScoreCategory                                | ✅      |                                                                  |
| SearchCustomization                          | ⚠️      | Supports deploy/retrieve but not source tracking                 |
| SearchOrgWideObjectConfig                    | ⚠️      | Supports deploy/retrieve but not source tracking                 |
| SearchSettings                               | ✅      |                                                                  |
| SecurityHubSettings                          | ✅      |                                                                  |
| SecuritySettings                             | ✅      |                                                                  |
| SequenceServiceSettings                      | ✅      |                                                                  |
| ServiceAIRecommendationsSettings             | ✅      |                                                                  |
| ServiceAISetupDefinition                     | ✅      |                                                                  |
| ServiceAISetupField                          | ✅      |                                                                  |
| ServiceChannel                               | ✅      |                                                                  |
| ServiceCloudNotificationOrchestratorSettings | ✅      |                                                                  |
| ServiceCloudVoiceSettings                    | ✅      |                                                                  |
| ServiceItsmIntelligenceUddSettings           | ✅      |                                                                  |
| ServiceMgmtKnwlgArtclConfig                  | ❌      | Not supported, but support could be added                        |
| ServiceMgmtKnwlgArtclConfigSettings          | ✅      |                                                                  |
| ServicePresenceStatus                        | ✅      |                                                                  |
| ServiceProcess                               | ✅      |                                                                  |
| ServiceScheduleConfig                        | ❌      | Not supported, but support could be added                        |
| ServiceSetupAssistantSettings                | ✅      |                                                                  |
| SetupCopilotSettings                         | ✅      |                                                                  |
| SharingCriteriaRule                          | ✅      |                                                                  |
| SharingGuestRule                             | ✅      |                                                                  |
| SharingOwnerRule                             | ✅      |                                                                  |
| SharingReason                                | ✅      |                                                                  |
| SharingRules                                 | ⚠️      | Supports deploy/retrieve but not source tracking                 |
| SharingSet                                   | ✅      |                                                                  |
| SharingSettings                              | ✅      |                                                                  |
| SharingTerritoryRule                         | ✅      |                                                                  |
| SiteDotCom                                   | ✅      |                                                                  |
| SiteSettings                                 | ✅      |                                                                  |
| Skill                                        | ✅      |                                                                  |
| SkillType                                    | ✅      |                                                                  |
| SlackApp                                     | ✅      |                                                                  |
| SocialCustomerServiceSettings                | ✅      |                                                                  |
| SourceTrackingSettings                       | ✅      |                                                                  |
| SrvcMgmtObjCollabAppCnfg                     | ❌      | Not supported, but support could be added                        |
| StageAssignment                              | ✅      |                                                                  |
| StageDefinition                              | ✅      |                                                                  |
| StandardValue                                | ❌      | Not supported, but support could be added                        |
| StandardValueSet                             | ✅      |                                                                  |
| StandardValueSetTranslation                  | ✅      |                                                                  |
| StaticResource                               | ✅      |                                                                  |
| StnryAssetEnvSrcCnfg                         | ✅      |                                                                  |
| StreamingAppDataConnector                    | ✅      |                                                                  |
| SubscriptionManagementSettings               | ✅      |                                                                  |
| SurveySettings                               | ✅      |                                                                  |
| SustainabilityUom                            | ✅      |                                                                  |
| SustnUomConversion                           | ✅      |                                                                  |
| SvcCatalogCategory                           | ✅      |                                                                  |
| SvcCatalogFilterCriteria                     | ✅      |                                                                  |
| SvcCatalogFulfillmentFlow                    | ✅      |                                                                  |
| SvcCatalogItemDef                            | ✅      |                                                                  |
| SynonymDictionary                            | ✅      |                                                                  |
| SystemNotificationSettings                   | ✅      |                                                                  |
| Territory                                    | ✅      |                                                                  |
| Territory2                                   | ✅      |                                                                  |
| Territory2Model                              | ✅      |                                                                  |
| Territory2Rule                               | ✅      |                                                                  |
| Territory2Settings                           | ✅      |                                                                  |
| Territory2Type                               | ✅      |                                                                  |
| TimeSheetTemplate                            | ✅      |                                                                  |
| TimelineObjectDefinition                     | ✅      |                                                                  |
| TmfOutboundNotificationSettings              | ✅      |                                                                  |
| TopicsForObjects                             | ✅      |                                                                  |
| TrailheadSettings                            | ✅      |                                                                  |
| TransactionProcessingType                    | ⚠️      | Supports deploy/retrieve but not source tracking                 |
| TransactionSecurityPolicy                    | ✅      |                                                                  |
| Translations                                 | ✅      |                                                                  |
| TrialOrgSettings                             | ✅      |                                                                  |
| UIObjectRelationConfig                       | ✅      |                                                                  |
| UiFormatSpecificationSet                     | ✅      |                                                                  |
| UiPlugin                                     | ✅      |                                                                  |
| UiPreviewMessageTabDef                       | ✅      |                                                                  |
| UserAccessPolicy                             | ✅      |                                                                  |
| UserAuthCertificate                          | ✅      |                                                                  |
| UserCriteria                                 | ✅      |                                                                  |
| UserEngagementSettings                       | ✅      |                                                                  |
| UserInterfaceSettings                        | ✅      |                                                                  |
| UserManagementSettings                       | ✅      |                                                                  |
| UserProvisioningConfig                       | ✅      |                                                                  |
| ValidationRule                               | ✅      |                                                                  |
| VehicleAssetEmssnSrcCnfg                     | ✅      |                                                                  |
| ViewDefinition                               | ✅      |                                                                  |
| VirtualVisitConfig                           | ✅      |                                                                  |
| VoiceEngagementMediaFile                     | ❌      | Not supported, but support could be added                        |
| VoiceEngagementMediaUsage                    | ❌      | Not supported, but support could be added                        |
| VoiceEngmtMediaFileAsgnt                     | ❌      | Not supported, but support could be added                        |
| VoiceSettings                                | ✅      |                                                                  |
| WarrantyLifecycleMgmtSettings                | ✅      |                                                                  |
| WaveAnalyticAssetCollection                  | ✅      |                                                                  |
| WaveApplication                              | ✅      |                                                                  |
| WaveComponent                                | ✅      |                                                                  |
| WaveDashboard                                | ✅      |                                                                  |
| WaveDataflow                                 | ✅      |                                                                  |
| WaveDataset                                  | ✅      |                                                                  |
| WaveLens                                     | ✅      |                                                                  |
| WaveRecipe                                   | ✅      |                                                                  |
| WaveTemplateBundle                           | ✅      |                                                                  |
| WaveXmd                                      | ✅      |                                                                  |
| Web3Settings                                 | ✅      |                                                                  |
| WebLink                                      | ✅      |                                                                  |
| WebStoreBundle                               | ✅      |                                                                  |
| WebStoreTemplate                             | ✅      |                                                                  |
| WebToXSettings                               | ✅      |                                                                  |
| WorkDotComSettings                           | ✅      |                                                                  |
| WorkSkillRouting                             | ✅      |                                                                  |
| Workflow                                     | ✅      |                                                                  |
| WorkflowAlert                                | ✅      |                                                                  |
| WorkflowFieldUpdate                          | ✅      |                                                                  |
| WorkflowFlowAction                           | ✅      |                                                                  |
| WorkflowFlowAutomation                       | ✅      |                                                                  |
| WorkflowKnowledgePublish                     | ✅      |                                                                  |
| WorkflowOutboundMessage                      | ✅      |                                                                  |
| WorkflowRule                                 | ✅      |                                                                  |
| WorkflowSend                                 | ✅      |                                                                  |
| WorkflowTask                                 | ✅      |                                                                  |
| WorkforceEngagementSettings                  | ✅      |                                                                  |

## Next Release (v66)

v66 introduces the following new types. Here's their current level of support

<<<<<<< HEAD
| Metadata Type                              | Support | Notes                                                            |
| :----------------------------------------- | :------ | :--------------------------------------------------------------- |
| ApexLimitSettings                          | ✅      |                                                                  |
| AppointmentBookingSettings                 | ✅      |                                                                  |
| AutomatorConfigSettings                    | ✅      |                                                                  |
| ComputeExtension                           | ✅      |                                                                  |
| CourseWaitlistConfig                       | ❌      | Not supported, but support could be added                        |
| CriteriaSettings                           | ✅      |                                                                  |
| DictionariesSettings                       | ✅      |                                                                  |
| DocumentExtractionDef                      | ❌      | Not supported, but support could be added                        |
| DripFeedConfigSettings                     | ✅      |                                                                  |
| DynamicGanttSettings                       | ✅      |                                                                  |
| EinsteinAIObservabilitySettings            | ✅      |                                                                  |
| EmergencySettings                          | ✅      |                                                                  |
| ExtlClntAppAttestConfigurablePolicies      | ❌      | Not supported, but support could be added (but not for tracking) |
| ExtlClntAppAttestSettings                  | ✅      |                                                                  |
| ExtlClntAppCanvasSettings                  | ✅      |                                                                  |
| GRCIntelligenceUddSettings                 | ✅      |                                                                  |
| GenComputingSummaryDef                     | ❌      | Not supported, but support could be added                        |
| GeneralConfigSettings                      | ✅      |                                                                  |
| GeocodeSettings                            | ✅      |                                                                  |
| GiftEntryGridTemplate                      | ✅      |                                                                  |
| IndustriesConstraintsSettings              | ✅      |                                                                  |
| IndustriesEnergyUtilitiesMultiSiteSettings | ✅      |                                                                  |
| IndustriesMfgSampleManagementSettings      | ✅      |                                                                  |
| IntegArtifactDef                           | ✅      |                                                                  |
| InventoryAllocationSettings                | ✅      |                                                                  |
| ItGrcSettings                              | ✅      |                                                                  |
| LogicSettings                              | ✅      |                                                                  |
| MapReportSettings                          | ✅      |                                                                  |
| ObjectMappingSettings                      | ✅      |                                                                  |
| OnboardingDataObjectGroup                  | ❌      | Not supported, but support could be added (but not for tracking) |
| OptimizationSettings                       | ✅      |                                                                  |
| PartyProfileDataObjectValidityDefinition   | ❌      | Not supported, but support could be added (but not for tracking) |
| PaynowStarterUpgradeEnabledSettings        | ✅      |                                                                  |
| ProcedurePlanDefinition                    | ❌      | Not supported, but support could be added (but not for tracking) |
| ProviderSampleLimitTemplate                | ❌      | Not supported, but support could be added                        |
| PurchaseOrderMgmtSettings                  | ✅      |                                                                  |
| RiskMgmtSettings                           | ✅      |                                                                  |
| SchedulingRecipeSettings                   | ✅      |                                                                  |
| ServiceLegalStatusesSettings               | ✅      |                                                                  |
| SoFieldMappingSettings                     | ✅      |                                                                  |
| StockRotationSettings                      | ✅      |                                                                  |
| SurveyStyleSet                             | ❌      | Not supported, but support could be added                        |
| SynchronizeSettings                        | ✅      |                                                                  |
| TmshtLaborCostOptimAiSettings              | ✅      |                                                                  |
| TriggerConfigurationsSettings              | ✅      |                                                                  |
| UnifiedSalesIntelligenceSettings           | ✅      |                                                                  |
=======
|Metadata Type|Support|Notes|
|:---|:---|:---|
|ApexLimitSettings|✅||
|AppointmentBookingSettings|✅||
|AutomatorConfigSettings|✅||
|ComputeExtension|✅||
|CourseWaitlistConfig|❌|Not supported, but support could be added|
|CriteriaSettings|✅||
|DictionariesSettings|✅||
|DocumentExtractionDef|❌|Not supported, but support could be added|
|DripFeedConfigSettings|✅||
|DynamicGanttSettings|✅||
|EinsteinAIObservabilitySettings|✅||
|EmergencySettings|✅||
|ExtlClntAppAttestConfigurablePolicies|❌|Not supported, but support could be added (but not for tracking)|
|ExtlClntAppAttestSettings|✅||
|ExtlClntAppCanvasSettings|✅||
|GRCIntelligenceUddSettings|✅||
|GenComputingSummaryDef|❌|Not supported, but support could be added|
|GeneralConfigSettings|✅||
|GeocodeSettings|✅||
|GiftEntryGridTemplate|✅||
|IndustriesConstraintsSettings|✅||
|IndustriesEnergyUtilitiesMultiSiteSettings|✅||
|IndustriesMfgSampleManagementSettings|✅||
|IntegArtifactDef|❌|Not supported, but support could be added|
|InventoryAllocationSettings|✅||
|LogicSettings|✅||
|MapReportSettings|✅||
|ObjectMappingSettings|✅||
|OnboardingDataObjectGroup|❌|Not supported, but support could be added (but not for tracking)|
|OptimizationSettings|✅||
|PartyProfileDataObjectValidityDefinition|❌|Not supported, but support could be added (but not for tracking)|
|PaynowStarterUpgradeEnabledSettings|✅||
|ProcedurePlanDefinition|❌|Not supported, but support could be added (but not for tracking)|
|ProviderSampleLimitTemplate|❌|Not supported, but support could be added|
|PurchaseOrderMgmtSettings|✅||
|RiskMgmtSettings|✅||
|SchedulingRecipeSettings|✅||
|ServiceLegalStatusesSettings|✅||
|SoFieldMappingSettings|✅||
|StockRotationSettings|✅||
|SurveyStyleSet|❌|Not supported, but support could be added|
|SynchronizeSettings|✅||
|TmshtLaborCostOptimAiSettings|✅||
|TriggerConfigurationsSettings|✅||
|UnifiedSalesIntelligenceSettings|✅||
>>>>>>> 07e40fdc

## Additional Types

> The following types are supported by this library but not in the coverage reports for either version. These are typically
>
> 1. types that have been removed from the metadata API but were supported in previous versions
> 1. types that are available for pilots but not officially part of the metadata API (use with caution)
> 1. types that exist only as a child type of other metadata types
> 1. settings types that are automatically supported

- AccessControlPolicy
- AIAssistantTemplate
- AssignmentRule
- AssistantRecommendationType
- AutoResponseRule
- BusinessProcessFeedbackConfiguration
- CallCtrAgentFavTrfrDest
- ConversationVendorFieldDef
- CustomDataType
- CustomExperience
- CustomLabel
- CustomFieldTranslation
- DataPipeline
- DynamicTrigger
- EmbeddedServiceFieldService
- EntityImplements
- EscalationRule
- EventDelivery
- EventSubscription
- EventType
- extDataTranFieldTemplate
- ExtlClntAppSampleConfigurablePolicies
- ExtlClntAppSampleSettings
- FieldMappingConfigItem
- FlowValueMap
- Form
- FormSection
- GenAiPlanner
- GlobalPicklist
- InsightType
- IntegrationHubSettings
- IntegrationHubSettingsType
- InternalOrganization
- LicenseDefinition
- ManagedTopic
- MarketingResourceType
- MatchingRule
- MktDataTranField
- MLDataDefinition
- MLPredictionDefinition
- MLRecommendationDefinition
- MobileSecurityPolicySet
- Orchestration
- OrchestrationContext
- Portal
- ProductSpecificationTypeDefinition
- Scontrol
- SearchableObjDataSyncInfo
- SearchCriteriaConfiguration
- Settings
- SvcCatalogFilterCondition
- SvcCatalogItemDefFiltrCrit
- UiViewDefinition
- UserProfileSearchScope
- VisualizationPlugin
- WorkSkillRoutingAttribute
- XOrgHub
- RuleLibraryDefinition
- DataMapperDefinition
- IntegrationProcdDefinition
- OmniscriptDefinition<|MERGE_RESOLUTION|>--- conflicted
+++ resolved
@@ -8,783 +8,735 @@
 For status on any existing gaps, please search or file an issue in the [Salesforce CLI issues only repo](https://github.com/forcedotcom/cli/issues).
 To contribute a new metadata type, please see the [Contributing Metadata Types to the Registry](./contributing/metadata.md)
 
-| Metadata Type                                | Support | Notes                                                            |
-| :------------------------------------------- | :------ | :--------------------------------------------------------------- |
-| AIApplication                                | ✅      |                                                                  |
-| AIApplicationConfig                          | ✅      |                                                                  |
-| AIReplyRecommendationsSettings               | ✅      |                                                                  |
-| AIScoringModelDefVersion                     | ✅      |                                                                  |
-| AIScoringModelDefinition                     | ✅      |                                                                  |
-| AIUsecaseDefinition                          | ⚠️      | Supports deploy/retrieve but not source tracking                 |
-| AccountForecastSettings                      | ✅      |                                                                  |
-| AccountIntelligenceSettings                  | ✅      |                                                                  |
-| AccountPlanObjMeasCalcDef                    | ✅      |                                                                  |
-| AccountPlanSettings                          | ✅      |                                                                  |
-| AccountRelationshipShareRule                 | ✅      |                                                                  |
-| AccountSettings                              | ✅      |                                                                  |
-| AccountingFieldMapping                       | ✅      |                                                                  |
-| AccountingModelConfig                        | ✅      |                                                                  |
-| AccountingSettings                           | ✅      |                                                                  |
-| AcctMgrTargetSettings                        | ✅      |                                                                  |
-| ActionLauncherItemDef                        | ✅      |                                                                  |
-| ActionLinkGroupTemplate                      | ✅      |                                                                  |
-| ActionPlanTemplate                           | ✅      |                                                                  |
-| ActionableEventOrchDef                       | ✅      |                                                                  |
-| ActionableEventTypeDef                       | ✅      |                                                                  |
-| ActionableListDefinition                     | ✅      |                                                                  |
-| ActionsSettings                              | ✅      |                                                                  |
-| ActivationPlatform                           | ✅      |                                                                  |
-| ActivitiesSettings                           | ✅      |                                                                  |
-| ActnblListKeyPrfmIndDef                      | ✅      |                                                                  |
-| AddressSettings                              | ✅      |                                                                  |
-| AdvAccountForecastSet                        | ✅      |                                                                  |
-| AdvAcctForecastDimSource                     | ✅      |                                                                  |
-| AdvAcctForecastPeriodGroup                   | ✅      |                                                                  |
-| AffinityScoreDefinition                      | ✅      |                                                                  |
-| AgentPlatformSettings                        | ✅      |                                                                  |
-| AgentforceAccountManagementSettings          | ✅      |                                                                  |
-| AgentforceForDevelopersSettings              | ✅      |                                                                  |
-| Ai4mSettings                                 | ✅      |                                                                  |
-| AiAuthoringBundle                            | ✅      |                                                                  |
-| AiEvaluationDefinition                       | ⚠️      | Supports deploy/retrieve but not source tracking                 |
-| AiPlannerVoiceDef                            | ❌      | Not supported, but support could be added (but not for tracking) |
-| AnalyticSnapshot                             | ✅      |                                                                  |
-| AnalyticsDashboard                           | ✅      |                                                                  |
-| AnalyticsDatasetDefinition                   | ❌      | Not supported, but support could be added                        |
-| AnalyticsSettings                            | ✅      |                                                                  |
-| AnalyticsVisualization                       | ✅      |                                                                  |
-| AnalyticsWorkspace                           | ✅      |                                                                  |
-| AnimationRule                                | ✅      |                                                                  |
-| ApexClass                                    | ✅      |                                                                  |
-| ApexComponent                                | ✅      |                                                                  |
-| ApexEmailNotifications                       | ✅      |                                                                  |
-| ApexPage                                     | ✅      |                                                                  |
-| ApexSettings                                 | ✅      |                                                                  |
-| ApexTestSuite                                | ✅      |                                                                  |
-| ApexTrigger                                  | ✅      |                                                                  |
-| ApiNamedQuery                                | ✅      |                                                                  |
-| AppAnalyticsSettings                         | ✅      |                                                                  |
-| AppExperienceSettings                        | ✅      |                                                                  |
-| AppFrameworkTemplateBundle                   | ✅      |                                                                  |
-| AppMenu                                      | ✅      |                                                                  |
-| ApplicationRecordTypeConfig                  | ✅      |                                                                  |
-| ApplicationSubtypeDefinition                 | ✅      |                                                                  |
-| AppointmentAssignmentPolicy                  | ✅      |                                                                  |
-| AppointmentSchedulingPolicy                  | ✅      |                                                                  |
-| ApprovalProcess                              | ✅      |                                                                  |
-| AssessmentConfiguration                      | ✅      |                                                                  |
-| AssessmentQuestion                           | ✅      |                                                                  |
-| AssessmentQuestionSet                        | ✅      |                                                                  |
-| AssignmentRules                              | ✅      |                                                                  |
-| AssistantContextItem                         | ✅      |                                                                  |
-| AssistantDefinition                          | ✅      |                                                                  |
-| AssistantSkillQuickAction                    | ✅      |                                                                  |
-| AssistantSkillSobjectAction                  | ✅      |                                                                  |
-| AssistantVersion                             | ✅      |                                                                  |
-| AssociationEngineSettings                    | ✅      |                                                                  |
-| Audience                                     | ✅      |                                                                  |
-| AuraDefinitionBundle                         | ✅      |                                                                  |
-| AuthProvider                                 | ✅      |                                                                  |
-| AutoResponseRules                            | ✅      |                                                                  |
-| BatchCalcJobDefinition                       | ✅      |                                                                  |
-| BatchProcessJobDefinition                    | ✅      |                                                                  |
-| BenefitAction                                | ✅      |                                                                  |
-| BillingSettings                              | ✅      |                                                                  |
-| BlacklistedConsumer                          | ✅      |                                                                  |
-| BldgEnrgyIntensityCnfg                       | ✅      |                                                                  |
-| BlockchainSettings                           | ✅      |                                                                  |
-| Bot                                          | ✅      |                                                                  |
-| BotBlock                                     | ✅      |                                                                  |
-| BotBlockVersion                              | ❌      | Not supported, but support could be added                        |
-| BotSettings                                  | ✅      |                                                                  |
-| BotTemplate                                  | ✅      |                                                                  |
-| BotVersion                                   | ✅      |                                                                  |
-| BranchManagementSettings                     | ✅      |                                                                  |
-| BrandingSet                                  | ✅      |                                                                  |
-| BriefcaseDefinition                          | ✅      |                                                                  |
-| BusinessHoursSettings                        | ✅      |                                                                  |
-| BusinessProcess                              | ✅      |                                                                  |
-| BusinessProcessGroup                         | ✅      |                                                                  |
-| BusinessProcessTypeDefinition                | ✅      |                                                                  |
-| CMSConnectSource                             | ✅      |                                                                  |
-| CallCenter                                   | ✅      |                                                                  |
-| CallCenterRoutingMap                         | ✅      |                                                                  |
-| CallCoachingMediaProvider                    | ⚠️      | Supports deploy/retrieve but not source tracking                 |
-| CampaignInfluenceModel                       | ✅      |                                                                  |
-| CampaignSettings                             | ✅      |                                                                  |
-| CanvasMetadata                               | ✅      |                                                                  |
-| CareBenefitVerifySettings                    | ✅      |                                                                  |
-| CareLimitType                                | ✅      |                                                                  |
-| CareProviderAfflRoleConfig                   | ✅      |                                                                  |
-| CareProviderSearchConfig                     | ✅      |                                                                  |
-| CareRequestConfiguration                     | ✅      |                                                                  |
-| CareSystemFieldMapping                       | ✅      |                                                                  |
-| CaseSettings                                 | ✅      |                                                                  |
-| CaseSubjectParticle                          | ✅      |                                                                  |
-| CatalogedApi                                 | ✅      |                                                                  |
-| CatalogedApiArtifactVersionInfo              | ✅      |                                                                  |
-| CatalogedApiVersion                          | ✅      |                                                                  |
-| Certificate                                  | ✅      |                                                                  |
-| ChannelLayout                                | ✅      |                                                                  |
-| ChannelObjectLinkingRule                     | ✅      |                                                                  |
-| ChannelRevMgmtSettings                       | ✅      |                                                                  |
-| ChatterAnswersSettings                       | ✅      |                                                                  |
-| ChatterEmailsMDSettings                      | ✅      |                                                                  |
-| ChatterExtension                             | ✅      |                                                                  |
-| ChatterSettings                              | ✅      |                                                                  |
-| ChoiceList                                   | ⚠️      | Supports deploy/retrieve but not source tracking                 |
-| ClaimCoverageProdtProcDef                    | ❌      | Not supported, but support could be added                        |
-| ClaimFinancialSettings                       | ✅      |                                                                  |
-| ClaimMgmtFoundationEnabledSettings           | ✅      |                                                                  |
-| ClauseCatgConfiguration                      | ✅      |                                                                  |
-| CleanDataService                             | ✅      |                                                                  |
-| CmsnStmtLineItemConfig                       | ❌      | Not supported, but support could be added                        |
-| CmsnStmtLineItemTypConfig                    | ❌      | Not supported, but support could be added                        |
-| CodeBuilderSettings                          | ✅      |                                                                  |
-| CollectionsDashboardSettings                 | ✅      |                                                                  |
-| CommandAction                                | ✅      |                                                                  |
-| CommerceSettings                             | ✅      |                                                                  |
-| CommissionStatementConfig                    | ❌      | Not supported, but support could be added                        |
-| CommsServiceConsoleSettings                  | ✅      |                                                                  |
-| CommsUpsellSettings                          | ✅      |                                                                  |
-| CommunicationChannelLine                     | ❌      | Not supported, but support could be added                        |
-| CommunicationChannelType                     | ❌      | Not supported, but support could be added                        |
-| CommunitiesSettings                          | ✅      |                                                                  |
-| Community                                    | ✅      |                                                                  |
-| CommunityTemplateDefinition                  | ✅      |                                                                  |
-| CommunityThemeDefinition                     | ✅      |                                                                  |
-| CompactLayout                                | ✅      |                                                                  |
-| CompanySettings                              | ✅      |                                                                  |
-| ConnectedApp                                 | ✅      |                                                                  |
-| ConnectedAppSettings                         | ✅      |                                                                  |
-| ContentAsset                                 | ✅      |                                                                  |
-| ContentSettings                              | ✅      |                                                                  |
-| ContentTypeBundle                            | ✅      |                                                                  |
-| ContextDefinition                            | ⚠️      | Supports deploy/retrieve but not source tracking                 |
-| ContextMappingConfig                         | ❌      | Not supported, but support could be added                        |
-| ContextUseCaseMapping                        | ✅      |                                                                  |
-| ContractSettings                             | ✅      |                                                                  |
-| ContractType                                 | ✅      |                                                                  |
-| ConvIntelligenceSignalRule                   | ✅      |                                                                  |
-| ConversationChannelDefinition                | ✅      |                                                                  |
-| ConversationMessageDefinition                | ✅      |                                                                  |
-| ConversationServiceIntegrationSettings       | ✅      |                                                                  |
-| ConversationVendorInfo                       | ✅      |                                                                  |
-| ConversationalIntelligenceSettings           | ✅      |                                                                  |
-| CorsWhitelistOrigin                          | ✅      |                                                                  |
-| CspTrustedSite                               | ✅      |                                                                  |
-| CurrencySettings                             | ✅      |                                                                  |
-| CustomAddressFieldSettings                   | ✅      |                                                                  |
-| CustomApplication                            | ✅      |                                                                  |
-| CustomApplicationComponent                   | ✅      |                                                                  |
-| CustomFeedFilter                             | ✅      |                                                                  |
-| CustomField                                  | ✅      |                                                                  |
-| CustomFieldDisplay                           | ❌      | Not supported, but support could be added                        |
-| CustomHelpMenuSection                        | ✅      |                                                                  |
-| CustomIndex                                  | ✅      |                                                                  |
-| CustomLabels                                 | ✅      |                                                                  |
-| CustomMetadata                               | ✅      |                                                                  |
-| CustomNotificationType                       | ✅      |                                                                  |
-| CustomObject                                 | ✅      |                                                                  |
-| CustomObjectBinding                          | ❌      | Not supported, but support could be added                        |
-| CustomObjectTranslation                      | ✅      |                                                                  |
-| CustomPageWebLink                            | ✅      |                                                                  |
-| CustomPermission                             | ✅      |                                                                  |
-| CustomSite                                   | ✅      |                                                                  |
-| CustomTab                                    | ✅      |                                                                  |
-| CustomValue                                  | ❌      | Not supported, but support could be added                        |
-| CustomerDataPlatformSettings                 | ✅      |                                                                  |
-| CustomizablePropensityScoringSettings        | ✅      |                                                                  |
-| Dashboard                                    | ✅      |                                                                  |
-| DashboardFolder                              | ✅      |                                                                  |
-| DataCalcInsightTemplate                      | ✅      |                                                                  |
-| DataCategoryGroup                            | ✅      |                                                                  |
-| DataCleanRoomProvider                        | ❌      | Not supported, but support could be added                        |
-| DataConnector                                | ✅      |                                                                  |
-| DataConnectorIngestApi                       | ✅      |                                                                  |
-| DataConnectorS3                              | ✅      |                                                                  |
-| DataDotComSettings                           | ✅      |                                                                  |
-| DataImportManagementSettings                 | ✅      |                                                                  |
-| DataKitObjectDependency                      | ✅      |                                                                  |
-| DataKitObjectTemplate                        | ✅      |                                                                  |
-| DataObjectBuildOrgTemplate                   | ✅      |                                                                  |
-| DataObjectSearchIndexConf                    | ⚠️      | Supports deploy/retrieve but not source tracking                 |
-| DataPackageKitDefinition                     | ✅      |                                                                  |
-| DataPackageKitObject                         | ✅      |                                                                  |
-| DataSource                                   | ✅      |                                                                  |
-| DataSourceBundleDefinition                   | ✅      |                                                                  |
-| DataSourceObject                             | ✅      |                                                                  |
-| DataSourceTenant                             | ✅      |                                                                  |
-| DataSrcDataModelFieldMap                     | ✅      |                                                                  |
-| DataStreamDefinition                         | ✅      |                                                                  |
-| DataStreamTemplate                           | ✅      |                                                                  |
-| DataWeaveResource                            | ✅      |                                                                  |
-| DecisionMatrixDefinition                     | ✅      |                                                                  |
-| DecisionMatrixDefinitionVersion              | ✅      |                                                                  |
-| DecisionTable                                | ✅      |                                                                  |
-| DecisionTableDatasetLink                     | ✅      |                                                                  |
-| DelegateGroup                                | ✅      |                                                                  |
-| DeploymentSettings                           | ✅      |                                                                  |
-| DevHubSettings                               | ✅      |                                                                  |
-| DgtAssetMgmtProvider                         | ✅      |                                                                  |
-| DgtAssetMgmtPrvdLghtCpnt                     | ✅      |                                                                  |
-| DigitalExperience                            | ✅      |                                                                  |
-| DigitalExperienceBundle                      | ✅      |                                                                  |
-| DigitalExperienceConfig                      | ✅      |                                                                  |
-| DisclosureDefinition                         | ✅      |                                                                  |
-| DisclosureDefinitionVersion                  | ✅      |                                                                  |
-| DisclosureType                               | ✅      |                                                                  |
-| DiscoveryAIModel                             | ✅      |                                                                  |
-| DiscoveryGoal                                | ✅      |                                                                  |
-| DiscoverySettings                            | ✅      |                                                                  |
-| DiscoveryStory                               | ✅      |                                                                  |
-| Document                                     | ✅      |                                                                  |
-| DocumentCategory                             | ✅      |                                                                  |
-| DocumentCategoryDocumentType                 | ✅      |                                                                  |
-| DocumentChecklistSettings                    | ✅      |                                                                  |
-| DocumentFolder                               | ✅      |                                                                  |
-| DocumentGenerationSetting                    | ✅      |                                                                  |
-| DocumentTemplate                             | ⚠️      | Supports deploy/retrieve but not source tracking                 |
-| DocumentType                                 | ✅      |                                                                  |
-| DuplicateRule                                | ✅      |                                                                  |
-| DxGlobalTermsSettings                        | ✅      |                                                                  |
-| DynamicFormsSettings                         | ✅      |                                                                  |
-| DynamicFulfillmentOrchestratorSettings       | ✅      |                                                                  |
-| EACSettings                                  | ✅      |                                                                  |
-| ESignatureConfig                             | ✅      |                                                                  |
-| ESignatureEnvelopeConfig                     | ✅      |                                                                  |
-| EclairGeoData                                | ✅      |                                                                  |
-| EinsteinAISettings                           | ✅      |                                                                  |
-| EinsteinAgentSettings                        | ✅      |                                                                  |
-| EinsteinAssistantSettings                    | ✅      |                                                                  |
-| EinsteinCopilotSettings                      | ✅      |                                                                  |
-| EinsteinDealInsightsSettings                 | ✅      |                                                                  |
-| EinsteinDocumentCaptureSettings              | ✅      |                                                                  |
-| EinsteinGptSettings                          | ✅      |                                                                  |
-| EmailAdministrationSettings                  | ✅      |                                                                  |
-| EmailFolder                                  | ✅      |                                                                  |
-| EmailIntegrationSettings                     | ✅      |                                                                  |
-| EmailServicesFunction                        | ✅      |                                                                  |
-| EmailTemplate                                | ✅      |                                                                  |
-| EmailTemplateFolder                          | ✅      |                                                                  |
-| EmailTemplateSettings                        | ✅      |                                                                  |
-| EmbeddedServiceBranding                      | ✅      |                                                                  |
-| EmbeddedServiceConfig                        | ✅      |                                                                  |
-| EmbeddedServiceFlowConfig                    | ✅      |                                                                  |
-| EmbeddedServiceLiveAgent                     | ✅      |                                                                  |
-| EmbeddedServiceMenuSettings                  | ✅      |                                                                  |
-| EmployeeDataSyncProfile                      | ✅      |                                                                  |
-| EmployeeFieldAccessSettings                  | ✅      |                                                                  |
-| EmployeeUserSettings                         | ✅      |                                                                  |
-| EnablementMeasureDefinition                  | ✅      |                                                                  |
-| EnablementProgramDefinition                  | ✅      |                                                                  |
-| EnblProgramTaskSubCategory                   | ✅      |                                                                  |
-| EnhancedNotesSettings                        | ✅      |                                                                  |
-| EntitlementProcess                           | ✅      |                                                                  |
-| EntitlementSettings                          | ✅      |                                                                  |
-| EntitlementTemplate                          | ✅      |                                                                  |
-| EscalationRules                              | ✅      |                                                                  |
-| EssentialsSettings                           | ✅      |                                                                  |
-| EventLogObjectSettings                       | ✅      |                                                                  |
-| EventRelayConfig                             | ✅      |                                                                  |
-| EventSettings                                | ✅      |                                                                  |
-| EvfSettings                                  | ✅      |                                                                  |
-| ExperienceBundle                             | ✅      |                                                                  |
-| ExperienceBundleSettings                     | ✅      |                                                                  |
-| ExperiencePropertyTypeBundle                 | ✅      |                                                                  |
-| ExplainabilityActionDefinition               | ✅      |                                                                  |
-| ExplainabilityActionVersion                  | ✅      |                                                                  |
-| ExplainabilityMsgTemplate                    | ✅      |                                                                  |
-| ExpressionSetDefinition                      | ✅      |                                                                  |
-| ExpressionSetDefinitionVersion               | ✅      |                                                                  |
-| ExpressionSetMessageToken                    | ✅      |                                                                  |
-| ExpressionSetObjectAlias                     | ✅      |                                                                  |
-| ExtDataTranFieldTemplate                     | ❌      | Not supported, but support could be added                        |
-| ExtDataTranObjectTemplate                    | ✅      |                                                                  |
-| ExternalAIModel                              | ✅      |                                                                  |
-| ExternalAuthIdentityProvider                 | ✅      |                                                                  |
-| ExternalClientAppSettings                    | ✅      |                                                                  |
-| ExternalClientApplication                    | ✅      |                                                                  |
-| ExternalCredential                           | ✅      |                                                                  |
-| ExternalDataConnector                        | ✅      |                                                                  |
-| ExternalDataSource                           | ✅      |                                                                  |
-| ExternalDataSrcDescriptor                    | ❌      | Not supported, but support could be added                        |
-| ExternalDataTranField                        | ❌      | Not supported, but support could be added                        |
-| ExternalDataTranObject                       | ✅      |                                                                  |
-| ExternalDocStorageConfig                     | ✅      |                                                                  |
-| ExternalServiceRegistration                  | ✅      |                                                                  |
-| ExternalStoragePrvdConfig                    | ✅      |                                                                  |
-| ExtlClntAppCanvasStngs                       | ❌      | Not supported, but support could be added                        |
-| ExtlClntAppConfigurablePolicies              | ✅      |                                                                  |
-| ExtlClntAppGlobalOauthSettings               | ✅      |                                                                  |
-| ExtlClntAppMobileConfigurablePolicies        | ✅      |                                                                  |
-| ExtlClntAppMobileSettings                    | ✅      |                                                                  |
-| ExtlClntAppNotificationSettings              | ✅      |                                                                  |
-| ExtlClntAppOauthConfigurablePolicies         | ✅      |                                                                  |
-| ExtlClntAppOauthSettings                     | ✅      |                                                                  |
-| ExtlClntAppPushConfigurablePolicies          | ✅      |                                                                  |
-| ExtlClntAppPushSettings                      | ✅      |                                                                  |
-| ExtlClntAppSamlConfigurablePolicies          | ✅      |                                                                  |
-| FeatureParameterBoolean                      | ✅      |                                                                  |
-| FeatureParameterDate                         | ✅      |                                                                  |
-| FeatureParameterInteger                      | ✅      |                                                                  |
-| FieldMappingConfig                           | ✅      |                                                                  |
-| FieldRestrictionRule                         | ✅      |                                                                  |
-| FieldServiceMobileConfig                     | ✅      |                                                                  |
-| FieldServiceMobileExtension                  | ✅      |                                                                  |
-| FieldServiceSettings                         | ✅      |                                                                  |
-| FieldSet                                     | ✅      |                                                                  |
-| FieldSrcTrgtRelationship                     | ✅      |                                                                  |
-| FileUploadAndDownloadSecuritySettings        | ✅      |                                                                  |
-| FilesConnectSettings                         | ✅      |                                                                  |
-| FlexiPage                                    | ✅      |                                                                  |
-| Flow                                         | ✅      |                                                                  |
-| FlowCategory                                 | ✅      |                                                                  |
-| FlowDefinition                               | ⚠️      | Supports deploy/retrieve but not source tracking                 |
-| FlowSettings                                 | ✅      |                                                                  |
-| FlowTest                                     | ✅      |                                                                  |
-| ForecastingFilter                            | ✅      |                                                                  |
-| ForecastingFilterCondition                   | ✅      |                                                                  |
-| ForecastingGroup                             | ✅      |                                                                  |
-| ForecastingObjectListSettings                | ✅      |                                                                  |
-| ForecastingSettings                          | ✅      |                                                                  |
-| ForecastingSourceDefinition                  | ✅      |                                                                  |
-| ForecastingType                              | ✅      |                                                                  |
-| ForecastingTypeSource                        | ✅      |                                                                  |
-| FormulaSettings                              | ✅      |                                                                  |
-| FuelType                                     | ✅      |                                                                  |
-| FuelTypeSustnUom                             | ✅      |                                                                  |
-| FunctionReference                            | ⚠️      | Supports deploy/retrieve but not source tracking                 |
-| FundraisingConfig                            | ✅      |                                                                  |
-| GatewayProviderPaymentMethodType             | ✅      |                                                                  |
-| GenAiFunction                                | ✅      |                                                                  |
-| GenAiPlannerBundle                           | ✅      |                                                                  |
-| GenAiPlugin                                  | ✅      |                                                                  |
-| GenAiPromptTemplate                          | ✅      |                                                                  |
-| GenAiPromptTemplateActv                      | ✅      |                                                                  |
-| GenOpPlanEligibilityConfig                   | ❌      | Not supported, but support could be added                        |
-| GlobalValueSet                               | ✅      |                                                                  |
-| GlobalValueSetTranslation                    | ✅      |                                                                  |
-| GoogleAppsSettings                           | ✅      |                                                                  |
-| Group                                        | ✅      |                                                                  |
-| HerokuAppLinkSettings                        | ✅      |                                                                  |
-| HighVelocitySalesSettings                    | ✅      |                                                                  |
-| HomePageComponent                            | ✅      |                                                                  |
-| HomePageLayout                               | ✅      |                                                                  |
-| IPAddressRange                               | ✅      |                                                                  |
-| Icon                                         | ✅      |                                                                  |
-| IdeasSettings                                | ✅      |                                                                  |
-| IdentityProviderSettings                     | ✅      |                                                                  |
-| IdentityVerificationProcDef                  | ✅      |                                                                  |
-| IframeWhiteListUrlSettings                   | ✅      |                                                                  |
-| InboundCertificate                           | ✅      |                                                                  |
-| InboundNetworkConnection                     | ✅      |                                                                  |
-| IncidentMgmtSettings                         | ✅      |                                                                  |
-| IncludeEstTaxInQuoteCPQSettings              | ✅      |                                                                  |
-| IncludeEstTaxInQuoteSettings                 | ✅      |                                                                  |
-| Index                                        | ⚠️      | Supports deploy/retrieve but not source tracking                 |
-| IndustriesAutomotiveSettings                 | ✅      |                                                                  |
-| IndustriesChannelPartnerInventorySettings    | ✅      |                                                                  |
-| IndustriesConnectedServiceSettings           | ✅      |                                                                  |
-| IndustriesContextSettings                    | ✅      |                                                                  |
-| IndustriesEinsteinFeatureSettings            | ✅      |                                                                  |
-| IndustriesEventOrchSettings                  | ✅      |                                                                  |
-| IndustriesFieldServiceSettings               | ✅      |                                                                  |
-| IndustriesGamificationSettings               | ✅      |                                                                  |
-| IndustriesLoyaltySettings                    | ✅      |                                                                  |
-| IndustriesLsCommercialSettings               | ✅      |                                                                  |
-| IndustriesManufacturingSettings              | ✅      |                                                                  |
-| IndustriesPricingSettings                    | ✅      |                                                                  |
-| IndustriesRatingSettings                     | ✅      |                                                                  |
-| IndustriesSettings                           | ✅      |                                                                  |
-| IndustriesUnifiedInventorySettings           | ✅      |                                                                  |
-| IndustriesUnifiedPromotionsSettings          | ✅      |                                                                  |
-| IndustriesUsageSettings                      | ✅      |                                                                  |
-| InsPlcyCoverageSpecConfig                    | ❌      | Not supported, but support could be added                        |
-| InsPlcyLineOfBusConfig                       | ❌      | Not supported, but support could be added                        |
-| InsPolicyLifecycleConfig                     | ❌      | Not supported, but support could be added                        |
-| InsPolicyManagementConfig                    | ❌      | Not supported, but support could be added                        |
-| InsRatePlanCmsnConfig                        | ❌      | Not supported, but support could be added                        |
-| InsRatePlanTypeConfig                        | ❌      | Not supported, but support could be added                        |
-| InstalledPackage                             | ⚠️      | Supports deploy/retrieve but not source tracking                 |
-| InsuranceBrokerageSettings                   | ✅      |                                                                  |
-| IntegrationProviderDef                       | ✅      |                                                                  |
-| InterestTaggingSettings                      | ✅      |                                                                  |
-| InternalDataConnector                        | ✅      |                                                                  |
-| InvLatePymntRiskCalcSettings                 | ✅      |                                                                  |
-| InventoryReplenishmentSettings               | ✅      |                                                                  |
-| InventorySettings                            | ✅      |                                                                  |
-| InvocableActionExtension                     | ✅      |                                                                  |
-| InvocableActionSettings                      | ✅      |                                                                  |
-| IoTSettings                                  | ✅      |                                                                  |
-| KeywordList                                  | ✅      |                                                                  |
-| KnowledgeGenerationSettings                  | ✅      |                                                                  |
-| KnowledgeSettings                            | ✅      |                                                                  |
-| LaborCostOptimizationSettings                | ✅      |                                                                  |
-| LanguageSettings                             | ✅      |                                                                  |
-| LargeQuotesandOrdersForRlmSettings           | ✅      |                                                                  |
-| Layout                                       | ✅      |                                                                  |
-| LeadConfigSettings                           | ✅      |                                                                  |
-| LeadConvertSettings                          | ✅      |                                                                  |
-| LearningAchievementConfig                    | ✅      |                                                                  |
-| LearningItemType                             | ✅      |                                                                  |
-| Letterhead                                   | ✅      |                                                                  |
-| LicensingSettings                            | ✅      |                                                                  |
-| LifeSciConfigCategory                        | ✅      |                                                                  |
-| LifeSciConfigRecord                          | ✅      |                                                                  |
-| LightningBolt                                | ✅      |                                                                  |
-| LightningComponentBundle                     | ✅      |                                                                  |
-| LightningExperienceSettings                  | ✅      |                                                                  |
-| LightningExperienceTheme                     | ✅      |                                                                  |
-| LightningMessageChannel                      | ✅      |                                                                  |
-| LightningOnboardingConfig                    | ✅      |                                                                  |
-| LightningOutApp                              | ✅      |                                                                  |
-| LightningTypeBundle                          | ✅      |                                                                  |
-| ListView                                     | ✅      |                                                                  |
-| LiveAgentSettings                            | ✅      |                                                                  |
-| LiveChatAgentConfig                          | ✅      |                                                                  |
-| LiveChatButton                               | ✅      |                                                                  |
-| LiveChatDeployment                           | ✅      |                                                                  |
-| LiveChatSensitiveDataRule                    | ✅      |                                                                  |
-| LiveMessageSettings                          | ✅      |                                                                  |
-| LocationUse                                  | ✅      |                                                                  |
-| LoyaltyProgramSetup                          | ⚠️      | Supports deploy/retrieve but not source tracking                 |
-| MacroSettings                                | ✅      |                                                                  |
-| MailMergeSettings                            | ✅      |                                                                  |
-| ManagedContentType                           | ⚠️      | Supports deploy/retrieve but not source tracking                 |
-| ManagedEventSubscription                     | ✅      |                                                                  |
-| ManagedTopics                                | ✅      |                                                                  |
-| MapsAndLocationSettings                      | ✅      |                                                                  |
-| MarketSegmentDefinition                      | ✅      |                                                                  |
-| MarketingAppExtActivity                      | ❌      | Not supported, but support could be added                        |
-| MarketingAppExtension                        | ✅      |                                                                  |
-| MatchingRules                                | ✅      |                                                                  |
-| McpServerDefinition                          | ✅      |                                                                  |
-| MediaAdSalesSettings                         | ✅      |                                                                  |
-| MediaAgentSettings                           | ✅      |                                                                  |
-| MeetingsSettings                             | ✅      |                                                                  |
-| MessagingChannel                             | ⚠️      | Supports deploy/retrieve but not source tracking                 |
-| MfgProgramTemplate                           | ✅      |                                                                  |
-| MfgServiceConsoleSettings                    | ✅      |                                                                  |
-| MilestoneType                                | ✅      |                                                                  |
-| MktCalcInsightObjectDef                      | ✅      |                                                                  |
-| MktDataConnection                            | ✅      |                                                                  |
-| MktDataConnectionParam                       | ❌      | Not supported, but support could be added                        |
-| MktDataConnectionSrcParam                    | ✅      |                                                                  |
-| MktDataTranObject                            | ✅      |                                                                  |
-| MlDomain                                     | ✅      |                                                                  |
-| MobSecurityCertPinConfig                     | ✅      |                                                                  |
-| MobileApplicationDetail                      | ✅      |                                                                  |
-| MobileSecurityAssignment                     | ✅      |                                                                  |
-| MobileSecurityPolicy                         | ✅      |                                                                  |
-| MobileSettings                               | ✅      |                                                                  |
-| ModerationRule                               | ✅      |                                                                  |
-| MutingPermissionSet                          | ✅      |                                                                  |
-| MyDomainDiscoverableLogin                    | ✅      |                                                                  |
-| MyDomainSettings                             | ✅      |                                                                  |
-| NameSettings                                 | ✅      |                                                                  |
-| NamedCredential                              | ✅      |                                                                  |
-| NavigationMenu                               | ✅      |                                                                  |
-| Network                                      | ✅      |                                                                  |
-| NetworkBranding                              | ✅      |                                                                  |
-| NotificationTypeConfig                       | ✅      |                                                                  |
-| NotificationsSettings                        | ✅      |                                                                  |
-| OauthCustomScope                             | ✅      |                                                                  |
-| OauthOidcSettings                            | ✅      |                                                                  |
-| OauthTokenExchangeHandler                    | ✅      |                                                                  |
-| ObjIntegProviderDefMapping                   | ✅      |                                                                  |
-| ObjectHierarchyRelationship                  | ✅      |                                                                  |
-| ObjectLinkingSettings                        | ✅      |                                                                  |
-| ObjectSourceTargetMap                        | ✅      |                                                                  |
-| OcrSampleDocument                            | ✅      |                                                                  |
-| OcrTemplate                                  | ✅      |                                                                  |
-| OmniChannelPricingSettings                   | ✅      |                                                                  |
-| OmniChannelSettings                          | ✅      |                                                                  |
-| OmniDataTransform                            | ⚠️      | Supports deploy/retrieve but not source tracking                 |
-| OmniExtTrackingDef                           | ⚠️      | Supports deploy/retrieve but not source tracking                 |
-| OmniIntegrationProcedure                     | ⚠️      | Supports deploy/retrieve but not source tracking                 |
-| OmniInteractionAccessConfig                  | ⚠️      | Supports deploy/retrieve but not source tracking                 |
-| OmniInteractionConfig                        | ⚠️      | Supports deploy/retrieve but not source tracking                 |
-| OmniScript                                   | ⚠️      | Supports deploy/retrieve but not source tracking                 |
-| OmniStudioSettings                           | ✅      |                                                                  |
-| OmniSupervisorConfig                         | ✅      |                                                                  |
-| OmniTrackingGroup                            | ⚠️      | Supports deploy/retrieve but not source tracking                 |
-| OmniUiCard                                   | ⚠️      | Supports deploy/retrieve but not source tracking                 |
-| OnlineSalesSettings                          | ✅      |                                                                  |
-| OpportunityScoreSettings                     | ✅      |                                                                  |
-| OpportunitySettings                          | ✅      |                                                                  |
-| OrderManagementSettings                      | ✅      |                                                                  |
-| OrderSettings                                | ✅      |                                                                  |
-| OrgSettings                                  | ✅      |                                                                  |
-| OutboundNetworkConnection                    | ✅      |                                                                  |
-| PardotEinsteinSettings                       | ✅      |                                                                  |
-| PardotSettings                               | ✅      |                                                                  |
-| ParticipantRole                              | ✅      |                                                                  |
-| PartyDataModelSettings                       | ✅      |                                                                  |
-| PathAssistant                                | ✅      |                                                                  |
-| PathAssistantSettings                        | ✅      |                                                                  |
-| PaymentGatewayProvider                       | ✅      |                                                                  |
-| PaymentsManagementEnabledSettings            | ✅      |                                                                  |
-| PaymentsSettings                             | ✅      |                                                                  |
-| PaymentsSharingSettings                      | ✅      |                                                                  |
-| PermissionSet                                | ✅      |                                                                  |
-| PermissionSetGroup                           | ✅      |                                                                  |
-| PermissionSetLicenseDefinition               | ✅      |                                                                  |
-| PersonAccountOwnerPowerUser                  | ✅      |                                                                  |
-| PicklistSettings                             | ✅      |                                                                  |
-| PicklistValue                                | ❌      | Not supported, but support could be added                        |
-| PipelineInspMetricConfig                     | ✅      |                                                                  |
-| PlatformCachePartition                       | ✅      |                                                                  |
-| PlatformEventChannel                         | ✅      |                                                                  |
-| PlatformEventChannelMember                   | ✅      |                                                                  |
-| PlatformEventSettings                        | ✅      |                                                                  |
-| PlatformEventSubscriberConfig                | ✅      |                                                                  |
-| PlatformSlackSettings                        | ✅      |                                                                  |
-| PolicyRuleDefinition                         | ❌      | Not supported, but support could be added                        |
-| PolicyRuleDefinitionSet                      | ❌      | Not supported, but support could be added                        |
-| PortalDelegablePermissionSet                 | ✅      |                                                                  |
-| PortalsSettings                              | ✅      |                                                                  |
-| PostTemplate                                 | ✅      |                                                                  |
-| PredictionBuilderSettings                    | ✅      |                                                                  |
-| PresenceDeclineReason                        | ✅      |                                                                  |
-| PresenceUserConfig                           | ✅      |                                                                  |
-| PricingActionParameters                      | ✅      |                                                                  |
-| PricingRecipe                                | ✅      |                                                                  |
-| PrivacySettings                              | ✅      |                                                                  |
-| PrmCoreSettings                              | ✅      |                                                                  |
-| ProcedureOutputResolution                    | ❌      | Not supported, but support could be added (but not for tracking) |
-| ProcessFlowMigration                         | ✅      |                                                                  |
-| ProductAttrDisplayConfig                     | ✅      |                                                                  |
-| ProductAttributeSet                          | ✅      |                                                                  |
-| ProductCatalogManagementSettings             | ✅      |                                                                  |
-| ProductConfiguratorSettings                  | ✅      |                                                                  |
-| ProductDiscoverySettings                     | ✅      |                                                                  |
-| ProductSettings                              | ✅      |                                                                  |
-| ProductSpecificationRecType                  | ✅      |                                                                  |
-| ProductSpecificationType                     | ✅      |                                                                  |
-| Profile                                      | ✅      |                                                                  |
-| ProfilePasswordPolicy                        | ✅      |                                                                  |
-| ProfileSessionSetting                        | ✅      |                                                                  |
-| Prompt                                       | ✅      |                                                                  |
-| PublicKeyCertificate                         | ⚠️      | Supports deploy/retrieve but not source tracking                 |
-| PublicKeyCertificateSet                      | ⚠️      | Supports deploy/retrieve but not source tracking                 |
-| Queue                                        | ✅      |                                                                  |
-| QueueRoutingConfig                           | ✅      |                                                                  |
-| QuickAction                                  | ✅      |                                                                  |
-| QuickTextSettings                            | ✅      |                                                                  |
-| QuoteSettings                                | ✅      |                                                                  |
-| RealTimeEventSettings                        | ✅      |                                                                  |
-| RecAlrtDataSrcExpSetDef                      | ✅      |                                                                  |
-| RecommendationBuilderSettings                | ✅      |                                                                  |
-| RecommendationStrategy                       | ✅      |                                                                  |
-| RecordActionDeployment                       | ✅      |                                                                  |
-| RecordAggregationDefinition                  | ✅      |                                                                  |
-| RecordAlertCategory                          | ✅      |                                                                  |
-| RecordAlertDataSource                        | ✅      |                                                                  |
-| RecordAlertTemplate                          | ✅      |                                                                  |
-| RecordPageSettings                           | ✅      |                                                                  |
-| RecordType                                   | ✅      |                                                                  |
-| RedirectWhitelistUrl                         | ✅      |                                                                  |
-| ReferencedDashboard                          | ✅      |                                                                  |
-| ReferralMarketingConfig                      | ❌      | Not supported, but support could be added                        |
-| ReferralMarketingSettings                    | ✅      |                                                                  |
-| RegisteredExternalService                    | ✅      |                                                                  |
-| RelatedRecordAccessDef                       | ❌      | Not supported, but support could be added                        |
-| RelatedRecordAssocCriteria                   | ✅      |                                                                  |
-| RelationshipGraphDefinition                  | ✅      |                                                                  |
-| ReleaseMgmtSettings                          | ✅      |                                                                  |
-| RemoteSiteSetting                            | ✅      |                                                                  |
-| Report                                       | ✅      |                                                                  |
-| ReportFolder                                 | ✅      |                                                                  |
-| ReportType                                   | ✅      |                                                                  |
-| RestrictionRule                              | ✅      |                                                                  |
-| RetailExecutionSettings                      | ✅      |                                                                  |
-| RetrievalSummaryDefinition                   | ✅      |                                                                  |
-| RevenueManagementSettings                    | ✅      |                                                                  |
-| Role                                         | ✅      |                                                                  |
-| RpaRobotPoolMetadata                         | ❌      | Not supported, but support could be added                        |
-| SalesAgreementSettings                       | ✅      |                                                                  |
-| SalesDealAgentSettings                       | ✅      |                                                                  |
-| SalesWorkQueueSettings                       | ✅      |                                                                  |
-| SamlSsoConfig                                | ✅      |                                                                  |
-| SandboxSettings                              | ✅      |                                                                  |
-| SceGlobalModelOptOutSettings                 | ✅      |                                                                  |
-| SchedulingObjective                          | ✅      |                                                                  |
-| SchedulingRule                               | ✅      |                                                                  |
-| SchemaSettings                               | ✅      |                                                                  |
-| ScoreCategory                                | ✅      |                                                                  |
-| SearchCustomization                          | ⚠️      | Supports deploy/retrieve but not source tracking                 |
-| SearchOrgWideObjectConfig                    | ⚠️      | Supports deploy/retrieve but not source tracking                 |
-| SearchSettings                               | ✅      |                                                                  |
-| SecurityHubSettings                          | ✅      |                                                                  |
-| SecuritySettings                             | ✅      |                                                                  |
-| SequenceServiceSettings                      | ✅      |                                                                  |
-| ServiceAIRecommendationsSettings             | ✅      |                                                                  |
-| ServiceAISetupDefinition                     | ✅      |                                                                  |
-| ServiceAISetupField                          | ✅      |                                                                  |
-| ServiceChannel                               | ✅      |                                                                  |
-| ServiceCloudNotificationOrchestratorSettings | ✅      |                                                                  |
-| ServiceCloudVoiceSettings                    | ✅      |                                                                  |
-| ServiceItsmIntelligenceUddSettings           | ✅      |                                                                  |
-| ServiceMgmtKnwlgArtclConfig                  | ❌      | Not supported, but support could be added                        |
-| ServiceMgmtKnwlgArtclConfigSettings          | ✅      |                                                                  |
-| ServicePresenceStatus                        | ✅      |                                                                  |
-| ServiceProcess                               | ✅      |                                                                  |
-| ServiceScheduleConfig                        | ❌      | Not supported, but support could be added                        |
-| ServiceSetupAssistantSettings                | ✅      |                                                                  |
-| SetupCopilotSettings                         | ✅      |                                                                  |
-| SharingCriteriaRule                          | ✅      |                                                                  |
-| SharingGuestRule                             | ✅      |                                                                  |
-| SharingOwnerRule                             | ✅      |                                                                  |
-| SharingReason                                | ✅      |                                                                  |
-| SharingRules                                 | ⚠️      | Supports deploy/retrieve but not source tracking                 |
-| SharingSet                                   | ✅      |                                                                  |
-| SharingSettings                              | ✅      |                                                                  |
-| SharingTerritoryRule                         | ✅      |                                                                  |
-| SiteDotCom                                   | ✅      |                                                                  |
-| SiteSettings                                 | ✅      |                                                                  |
-| Skill                                        | ✅      |                                                                  |
-| SkillType                                    | ✅      |                                                                  |
-| SlackApp                                     | ✅      |                                                                  |
-| SocialCustomerServiceSettings                | ✅      |                                                                  |
-| SourceTrackingSettings                       | ✅      |                                                                  |
-| SrvcMgmtObjCollabAppCnfg                     | ❌      | Not supported, but support could be added                        |
-| StageAssignment                              | ✅      |                                                                  |
-| StageDefinition                              | ✅      |                                                                  |
-| StandardValue                                | ❌      | Not supported, but support could be added                        |
-| StandardValueSet                             | ✅      |                                                                  |
-| StandardValueSetTranslation                  | ✅      |                                                                  |
-| StaticResource                               | ✅      |                                                                  |
-| StnryAssetEnvSrcCnfg                         | ✅      |                                                                  |
-| StreamingAppDataConnector                    | ✅      |                                                                  |
-| SubscriptionManagementSettings               | ✅      |                                                                  |
-| SurveySettings                               | ✅      |                                                                  |
-| SustainabilityUom                            | ✅      |                                                                  |
-| SustnUomConversion                           | ✅      |                                                                  |
-| SvcCatalogCategory                           | ✅      |                                                                  |
-| SvcCatalogFilterCriteria                     | ✅      |                                                                  |
-| SvcCatalogFulfillmentFlow                    | ✅      |                                                                  |
-| SvcCatalogItemDef                            | ✅      |                                                                  |
-| SynonymDictionary                            | ✅      |                                                                  |
-| SystemNotificationSettings                   | ✅      |                                                                  |
-| Territory                                    | ✅      |                                                                  |
-| Territory2                                   | ✅      |                                                                  |
-| Territory2Model                              | ✅      |                                                                  |
-| Territory2Rule                               | ✅      |                                                                  |
-| Territory2Settings                           | ✅      |                                                                  |
-| Territory2Type                               | ✅      |                                                                  |
-| TimeSheetTemplate                            | ✅      |                                                                  |
-| TimelineObjectDefinition                     | ✅      |                                                                  |
-| TmfOutboundNotificationSettings              | ✅      |                                                                  |
-| TopicsForObjects                             | ✅      |                                                                  |
-| TrailheadSettings                            | ✅      |                                                                  |
-| TransactionProcessingType                    | ⚠️      | Supports deploy/retrieve but not source tracking                 |
-| TransactionSecurityPolicy                    | ✅      |                                                                  |
-| Translations                                 | ✅      |                                                                  |
-| TrialOrgSettings                             | ✅      |                                                                  |
-| UIObjectRelationConfig                       | ✅      |                                                                  |
-| UiFormatSpecificationSet                     | ✅      |                                                                  |
-| UiPlugin                                     | ✅      |                                                                  |
-| UiPreviewMessageTabDef                       | ✅      |                                                                  |
-| UserAccessPolicy                             | ✅      |                                                                  |
-| UserAuthCertificate                          | ✅      |                                                                  |
-| UserCriteria                                 | ✅      |                                                                  |
-| UserEngagementSettings                       | ✅      |                                                                  |
-| UserInterfaceSettings                        | ✅      |                                                                  |
-| UserManagementSettings                       | ✅      |                                                                  |
-| UserProvisioningConfig                       | ✅      |                                                                  |
-| ValidationRule                               | ✅      |                                                                  |
-| VehicleAssetEmssnSrcCnfg                     | ✅      |                                                                  |
-| ViewDefinition                               | ✅      |                                                                  |
-| VirtualVisitConfig                           | ✅      |                                                                  |
-| VoiceEngagementMediaFile                     | ❌      | Not supported, but support could be added                        |
-| VoiceEngagementMediaUsage                    | ❌      | Not supported, but support could be added                        |
-| VoiceEngmtMediaFileAsgnt                     | ❌      | Not supported, but support could be added                        |
-| VoiceSettings                                | ✅      |                                                                  |
-| WarrantyLifecycleMgmtSettings                | ✅      |                                                                  |
-| WaveAnalyticAssetCollection                  | ✅      |                                                                  |
-| WaveApplication                              | ✅      |                                                                  |
-| WaveComponent                                | ✅      |                                                                  |
-| WaveDashboard                                | ✅      |                                                                  |
-| WaveDataflow                                 | ✅      |                                                                  |
-| WaveDataset                                  | ✅      |                                                                  |
-| WaveLens                                     | ✅      |                                                                  |
-| WaveRecipe                                   | ✅      |                                                                  |
-| WaveTemplateBundle                           | ✅      |                                                                  |
-| WaveXmd                                      | ✅      |                                                                  |
-| Web3Settings                                 | ✅      |                                                                  |
-| WebLink                                      | ✅      |                                                                  |
-| WebStoreBundle                               | ✅      |                                                                  |
-| WebStoreTemplate                             | ✅      |                                                                  |
-| WebToXSettings                               | ✅      |                                                                  |
-| WorkDotComSettings                           | ✅      |                                                                  |
-| WorkSkillRouting                             | ✅      |                                                                  |
-| Workflow                                     | ✅      |                                                                  |
-| WorkflowAlert                                | ✅      |                                                                  |
-| WorkflowFieldUpdate                          | ✅      |                                                                  |
-| WorkflowFlowAction                           | ✅      |                                                                  |
-| WorkflowFlowAutomation                       | ✅      |                                                                  |
-| WorkflowKnowledgePublish                     | ✅      |                                                                  |
-| WorkflowOutboundMessage                      | ✅      |                                                                  |
-| WorkflowRule                                 | ✅      |                                                                  |
-| WorkflowSend                                 | ✅      |                                                                  |
-| WorkflowTask                                 | ✅      |                                                                  |
-| WorkforceEngagementSettings                  | ✅      |                                                                  |
+|Metadata Type|Support|Notes|
+|:---|:---|:---|
+|AIApplication|✅||
+|AIApplicationConfig|✅||
+|AIReplyRecommendationsSettings|✅||
+|AIScoringModelDefVersion|✅||
+|AIScoringModelDefinition|✅||
+|AIUsecaseDefinition|⚠️|Supports deploy/retrieve but not source tracking|
+|AccountForecastSettings|✅||
+|AccountIntelligenceSettings|✅||
+|AccountPlanObjMeasCalcDef|✅||
+|AccountPlanSettings|✅||
+|AccountRelationshipShareRule|✅||
+|AccountSettings|✅||
+|AccountingFieldMapping|✅||
+|AccountingModelConfig|✅||
+|AccountingSettings|✅||
+|AcctMgrTargetSettings|✅||
+|ActionLauncherItemDef|✅||
+|ActionLinkGroupTemplate|✅||
+|ActionPlanTemplate|✅||
+|ActionableEventOrchDef|✅||
+|ActionableEventTypeDef|✅||
+|ActionableListDefinition|✅||
+|ActionsSettings|✅||
+|ActivationPlatform|✅||
+|ActivitiesSettings|✅||
+|ActnblListKeyPrfmIndDef|✅||
+|AddressSettings|✅||
+|AdvAccountForecastSet|✅||
+|AdvAcctForecastDimSource|✅||
+|AdvAcctForecastPeriodGroup|✅||
+|AffinityScoreDefinition|✅||
+|AgentPlatformSettings|✅||
+|AgentforceAccountManagementSettings|✅||
+|AgentforceForDevelopersSettings|✅||
+|Ai4mSettings|✅||
+|AiAuthoringBundle|✅||
+|AiEvaluationDefinition|⚠️|Supports deploy/retrieve but not source tracking|
+|AiPlannerVoiceDef|❌|Not supported, but support could be added (but not for tracking)|
+|AnalyticSnapshot|✅||
+|AnalyticsDashboard|✅||
+|AnalyticsDatasetDefinition|❌|Not supported, but support could be added|
+|AnalyticsSettings|✅||
+|AnalyticsVisualization|✅||
+|AnalyticsWorkspace|✅||
+|AnimationRule|✅||
+|ApexClass|✅||
+|ApexComponent|✅||
+|ApexEmailNotifications|✅||
+|ApexPage|✅||
+|ApexSettings|✅||
+|ApexTestSuite|✅||
+|ApexTrigger|✅||
+|ApiNamedQuery|✅||
+|AppAnalyticsSettings|✅||
+|AppExperienceSettings|✅||
+|AppFrameworkTemplateBundle|✅||
+|AppMenu|✅||
+|ApplicationRecordTypeConfig|✅||
+|ApplicationSubtypeDefinition|✅||
+|AppointmentAssignmentPolicy|✅||
+|AppointmentSchedulingPolicy|✅||
+|ApprovalProcess|✅||
+|AssessmentConfiguration|✅||
+|AssessmentQuestion|✅||
+|AssessmentQuestionSet|✅||
+|AssignmentRules|✅||
+|AssistantContextItem|✅||
+|AssistantDefinition|✅||
+|AssistantSkillQuickAction|✅||
+|AssistantSkillSobjectAction|✅||
+|AssistantVersion|✅||
+|AssociationEngineSettings|✅||
+|Audience|✅||
+|AuraDefinitionBundle|✅||
+|AuthProvider|✅||
+|AutoResponseRules|✅||
+|BatchCalcJobDefinition|✅||
+|BatchProcessJobDefinition|✅||
+|BenefitAction|✅||
+|BillingSettings|✅||
+|BlacklistedConsumer|✅||
+|BldgEnrgyIntensityCnfg|✅||
+|BlockchainSettings|✅||
+|Bot|✅||
+|BotBlock|✅||
+|BotBlockVersion|❌|Not supported, but support could be added|
+|BotSettings|✅||
+|BotTemplate|✅||
+|BotVersion|✅||
+|BranchManagementSettings|✅||
+|BrandingSet|✅||
+|BriefcaseDefinition|✅||
+|BusinessHoursSettings|✅||
+|BusinessProcess|✅||
+|BusinessProcessGroup|✅||
+|BusinessProcessTypeDefinition|✅||
+|CMSConnectSource|✅||
+|CallCenter|✅||
+|CallCenterRoutingMap|✅||
+|CallCoachingMediaProvider|⚠️|Supports deploy/retrieve but not source tracking|
+|CampaignInfluenceModel|✅||
+|CampaignSettings|✅||
+|CanvasMetadata|✅||
+|CareBenefitVerifySettings|✅||
+|CareLimitType|✅||
+|CareProviderAfflRoleConfig|✅||
+|CareProviderSearchConfig|✅||
+|CareRequestConfiguration|✅||
+|CareSystemFieldMapping|✅||
+|CaseSettings|✅||
+|CaseSubjectParticle|✅||
+|CatalogedApi|✅||
+|CatalogedApiArtifactVersionInfo|✅||
+|CatalogedApiVersion|✅||
+|Certificate|✅||
+|ChannelLayout|✅||
+|ChannelObjectLinkingRule|✅||
+|ChannelRevMgmtSettings|✅||
+|ChatterAnswersSettings|✅||
+|ChatterEmailsMDSettings|✅||
+|ChatterExtension|✅||
+|ChatterSettings|✅||
+|ChoiceList|⚠️|Supports deploy/retrieve but not source tracking|
+|ClaimCoverageProdtProcDef|❌|Not supported, but support could be added|
+|ClaimFinancialSettings|✅||
+|ClaimMgmtFoundationEnabledSettings|✅||
+|ClauseCatgConfiguration|✅||
+|CleanDataService|✅||
+|CmsnStmtLineItemConfig|❌|Not supported, but support could be added|
+|CmsnStmtLineItemTypConfig|❌|Not supported, but support could be added|
+|CodeBuilderSettings|✅||
+|CollectionsDashboardSettings|✅||
+|CommandAction|✅||
+|CommerceSettings|✅||
+|CommissionStatementConfig|❌|Not supported, but support could be added|
+|CommsServiceConsoleSettings|✅||
+|CommsUpsellSettings|✅||
+|CommunicationChannelLine|❌|Not supported, but support could be added|
+|CommunicationChannelType|❌|Not supported, but support could be added|
+|CommunitiesSettings|✅||
+|Community|✅||
+|CommunityTemplateDefinition|✅||
+|CommunityThemeDefinition|✅||
+|CompactLayout|✅||
+|CompanySettings|✅||
+|ConnectedApp|✅||
+|ConnectedAppSettings|✅||
+|ContentAsset|✅||
+|ContentSettings|✅||
+|ContentTypeBundle|✅||
+|ContextDefinition|⚠️|Supports deploy/retrieve but not source tracking|
+|ContextMappingConfig|❌|Not supported, but support could be added|
+|ContextUseCaseMapping|✅||
+|ContractSettings|✅||
+|ContractType|✅||
+|ConvIntelligenceSignalRule|✅||
+|ConversationChannelDefinition|✅||
+|ConversationMessageDefinition|✅||
+|ConversationServiceIntegrationSettings|✅||
+|ConversationVendorInfo|✅||
+|ConversationalIntelligenceSettings|✅||
+|CorsWhitelistOrigin|✅||
+|CspTrustedSite|✅||
+|CurrencySettings|✅||
+|CustomAddressFieldSettings|✅||
+|CustomApplication|✅||
+|CustomApplicationComponent|✅||
+|CustomFeedFilter|✅||
+|CustomField|✅||
+|CustomFieldDisplay|❌|Not supported, but support could be added|
+|CustomHelpMenuSection|✅||
+|CustomIndex|✅||
+|CustomLabels|✅||
+|CustomMetadata|✅||
+|CustomNotificationType|✅||
+|CustomObject|✅||
+|CustomObjectBinding|❌|Not supported, but support could be added|
+|CustomObjectTranslation|✅||
+|CustomPageWebLink|✅||
+|CustomPermission|✅||
+|CustomSite|✅||
+|CustomTab|✅||
+|CustomValue|❌|Not supported, but support could be added|
+|CustomerDataPlatformSettings|✅||
+|CustomizablePropensityScoringSettings|✅||
+|Dashboard|✅||
+|DashboardFolder|✅||
+|DataCalcInsightTemplate|✅||
+|DataCategoryGroup|✅||
+|DataCleanRoomProvider|❌|Not supported, but support could be added|
+|DataConnector|✅||
+|DataConnectorIngestApi|✅||
+|DataConnectorS3|✅||
+|DataDotComSettings|✅||
+|DataImportManagementSettings|✅||
+|DataKitObjectDependency|✅||
+|DataKitObjectTemplate|✅||
+|DataObjectBuildOrgTemplate|✅||
+|DataObjectSearchIndexConf|⚠️|Supports deploy/retrieve but not source tracking|
+|DataPackageKitDefinition|✅||
+|DataPackageKitObject|✅||
+|DataSource|✅||
+|DataSourceBundleDefinition|✅||
+|DataSourceObject|✅||
+|DataSourceTenant|✅||
+|DataSrcDataModelFieldMap|✅||
+|DataStreamDefinition|✅||
+|DataStreamTemplate|✅||
+|DataWeaveResource|✅||
+|DecisionMatrixDefinition|✅||
+|DecisionMatrixDefinitionVersion|✅||
+|DecisionTable|✅||
+|DecisionTableDatasetLink|✅||
+|DelegateGroup|✅||
+|DeploymentSettings|✅||
+|DevHubSettings|✅||
+|DgtAssetMgmtProvider|✅||
+|DgtAssetMgmtPrvdLghtCpnt|✅||
+|DigitalExperience|✅||
+|DigitalExperienceBundle|✅||
+|DigitalExperienceConfig|✅||
+|DisclosureDefinition|✅||
+|DisclosureDefinitionVersion|✅||
+|DisclosureType|✅||
+|DiscoveryAIModel|✅||
+|DiscoveryGoal|✅||
+|DiscoverySettings|✅||
+|DiscoveryStory|✅||
+|Document|✅||
+|DocumentCategory|✅||
+|DocumentCategoryDocumentType|✅||
+|DocumentChecklistSettings|✅||
+|DocumentFolder|✅||
+|DocumentGenerationSetting|✅||
+|DocumentTemplate|⚠️|Supports deploy/retrieve but not source tracking|
+|DocumentType|✅||
+|DuplicateRule|✅||
+|DxGlobalTermsSettings|✅||
+|DynamicFormsSettings|✅||
+|DynamicFulfillmentOrchestratorSettings|✅||
+|EACSettings|✅||
+|ESignatureConfig|✅||
+|ESignatureEnvelopeConfig|✅||
+|EclairGeoData|✅||
+|EinsteinAISettings|✅||
+|EinsteinAgentSettings|✅||
+|EinsteinAssistantSettings|✅||
+|EinsteinCopilotSettings|✅||
+|EinsteinDealInsightsSettings|✅||
+|EinsteinDocumentCaptureSettings|✅||
+|EinsteinGptSettings|✅||
+|EmailAdministrationSettings|✅||
+|EmailFolder|✅||
+|EmailIntegrationSettings|✅||
+|EmailServicesFunction|✅||
+|EmailTemplate|✅||
+|EmailTemplateFolder|✅||
+|EmailTemplateSettings|✅||
+|EmbeddedServiceBranding|✅||
+|EmbeddedServiceConfig|✅||
+|EmbeddedServiceFlowConfig|✅||
+|EmbeddedServiceLiveAgent|✅||
+|EmbeddedServiceMenuSettings|✅||
+|EmployeeDataSyncProfile|✅||
+|EmployeeFieldAccessSettings|✅||
+|EmployeeUserSettings|✅||
+|EnablementMeasureDefinition|✅||
+|EnablementProgramDefinition|✅||
+|EnblProgramTaskSubCategory|✅||
+|EnhancedNotesSettings|✅||
+|EntitlementProcess|✅||
+|EntitlementSettings|✅||
+|EntitlementTemplate|✅||
+|EscalationRules|✅||
+|EssentialsSettings|✅||
+|EventLogObjectSettings|✅||
+|EventRelayConfig|✅||
+|EventSettings|✅||
+|EvfSettings|✅||
+|ExperienceBundle|✅||
+|ExperienceBundleSettings|✅||
+|ExperiencePropertyTypeBundle|✅||
+|ExplainabilityActionDefinition|✅||
+|ExplainabilityActionVersion|✅||
+|ExplainabilityMsgTemplate|✅||
+|ExpressionSetDefinition|✅||
+|ExpressionSetDefinitionVersion|✅||
+|ExpressionSetMessageToken|✅||
+|ExpressionSetObjectAlias|✅||
+|ExtDataTranFieldTemplate|❌|Not supported, but support could be added|
+|ExtDataTranObjectTemplate|✅||
+|ExternalAIModel|✅||
+|ExternalAuthIdentityProvider|✅||
+|ExternalClientAppSettings|✅||
+|ExternalClientApplication|✅||
+|ExternalCredential|✅||
+|ExternalDataConnector|✅||
+|ExternalDataSource|✅||
+|ExternalDataSrcDescriptor|❌|Not supported, but support could be added|
+|ExternalDataTranField|❌|Not supported, but support could be added|
+|ExternalDataTranObject|✅||
+|ExternalDocStorageConfig|✅||
+|ExternalServiceRegistration|✅||
+|ExternalStoragePrvdConfig|✅||
+|ExtlClntAppCanvasStngs|❌|Not supported, but support could be added|
+|ExtlClntAppConfigurablePolicies|✅||
+|ExtlClntAppGlobalOauthSettings|✅||
+|ExtlClntAppMobileConfigurablePolicies|✅||
+|ExtlClntAppMobileSettings|✅||
+|ExtlClntAppNotificationSettings|✅||
+|ExtlClntAppOauthConfigurablePolicies|✅||
+|ExtlClntAppOauthSettings|✅||
+|ExtlClntAppPushConfigurablePolicies|✅||
+|ExtlClntAppPushSettings|✅||
+|ExtlClntAppSamlConfigurablePolicies|✅||
+|FeatureParameterBoolean|✅||
+|FeatureParameterDate|✅||
+|FeatureParameterInteger|✅||
+|FieldMappingConfig|✅||
+|FieldRestrictionRule|✅||
+|FieldServiceMobileConfig|✅||
+|FieldServiceMobileExtension|✅||
+|FieldServiceSettings|✅||
+|FieldSet|✅||
+|FieldSrcTrgtRelationship|✅||
+|FileUploadAndDownloadSecuritySettings|✅||
+|FilesConnectSettings|✅||
+|FlexiPage|✅||
+|Flow|✅||
+|FlowCategory|✅||
+|FlowDefinition|⚠️|Supports deploy/retrieve but not source tracking|
+|FlowSettings|✅||
+|FlowTest|✅||
+|ForecastingFilter|✅||
+|ForecastingFilterCondition|✅||
+|ForecastingGroup|✅||
+|ForecastingObjectListSettings|✅||
+|ForecastingSettings|✅||
+|ForecastingSourceDefinition|✅||
+|ForecastingType|✅||
+|ForecastingTypeSource|✅||
+|FormulaSettings|✅||
+|FuelType|✅||
+|FuelTypeSustnUom|✅||
+|FunctionReference|⚠️|Supports deploy/retrieve but not source tracking|
+|FundraisingConfig|✅||
+|GatewayProviderPaymentMethodType|✅||
+|GenAiFunction|✅||
+|GenAiPlannerBundle|✅||
+|GenAiPlugin|✅||
+|GenAiPromptTemplate|✅||
+|GenAiPromptTemplateActv|✅||
+|GenOpPlanEligibilityConfig|❌|Not supported, but support could be added|
+|GlobalValueSet|✅||
+|GlobalValueSetTranslation|✅||
+|GoogleAppsSettings|✅||
+|Group|✅||
+|HerokuAppLinkSettings|✅||
+|HighVelocitySalesSettings|✅||
+|HomePageComponent|✅||
+|HomePageLayout|✅||
+|IPAddressRange|✅||
+|Icon|✅||
+|IdeasSettings|✅||
+|IdentityProviderSettings|✅||
+|IdentityVerificationProcDef|✅||
+|IframeWhiteListUrlSettings|✅||
+|InboundCertificate|✅||
+|InboundNetworkConnection|✅||
+|IncidentMgmtSettings|✅||
+|IncludeEstTaxInQuoteCPQSettings|✅||
+|IncludeEstTaxInQuoteSettings|✅||
+|Index|⚠️|Supports deploy/retrieve but not source tracking|
+|IndustriesAutomotiveSettings|✅||
+|IndustriesChannelPartnerInventorySettings|✅||
+|IndustriesConnectedServiceSettings|✅||
+|IndustriesContextSettings|✅||
+|IndustriesEinsteinFeatureSettings|✅||
+|IndustriesEventOrchSettings|✅||
+|IndustriesFieldServiceSettings|✅||
+|IndustriesGamificationSettings|✅||
+|IndustriesLoyaltySettings|✅||
+|IndustriesLsCommercialSettings|✅||
+|IndustriesManufacturingSettings|✅||
+|IndustriesPricingSettings|✅||
+|IndustriesRatingSettings|✅||
+|IndustriesSettings|✅||
+|IndustriesUnifiedInventorySettings|✅||
+|IndustriesUnifiedPromotionsSettings|✅||
+|IndustriesUsageSettings|✅||
+|InsPlcyCoverageSpecConfig|❌|Not supported, but support could be added|
+|InsPlcyLineOfBusConfig|❌|Not supported, but support could be added|
+|InsPolicyLifecycleConfig|❌|Not supported, but support could be added|
+|InsPolicyManagementConfig|❌|Not supported, but support could be added|
+|InsRatePlanCmsnConfig|❌|Not supported, but support could be added|
+|InsRatePlanTypeConfig|❌|Not supported, but support could be added|
+|InstalledPackage|⚠️|Supports deploy/retrieve but not source tracking|
+|InsuranceBrokerageSettings|✅||
+|IntegrationProviderDef|✅||
+|InterestTaggingSettings|✅||
+|InternalDataConnector|✅||
+|InvLatePymntRiskCalcSettings|✅||
+|InventoryReplenishmentSettings|✅||
+|InventorySettings|✅||
+|InvocableActionExtension|✅||
+|InvocableActionSettings|✅||
+|IoTSettings|✅||
+|KeywordList|✅||
+|KnowledgeGenerationSettings|✅||
+|KnowledgeSettings|✅||
+|LaborCostOptimizationSettings|✅||
+|LanguageSettings|✅||
+|LargeQuotesandOrdersForRlmSettings|✅||
+|Layout|✅||
+|LeadConfigSettings|✅||
+|LeadConvertSettings|✅||
+|LearningAchievementConfig|✅||
+|LearningItemType|✅||
+|Letterhead|✅||
+|LicensingSettings|✅||
+|LifeSciConfigCategory|✅||
+|LifeSciConfigRecord|✅||
+|LightningBolt|✅||
+|LightningComponentBundle|✅||
+|LightningExperienceSettings|✅||
+|LightningExperienceTheme|✅||
+|LightningMessageChannel|✅||
+|LightningOnboardingConfig|✅||
+|LightningOutApp|✅||
+|LightningTypeBundle|✅||
+|ListView|✅||
+|LiveAgentSettings|✅||
+|LiveChatAgentConfig|✅||
+|LiveChatButton|✅||
+|LiveChatDeployment|✅||
+|LiveChatSensitiveDataRule|✅||
+|LiveMessageSettings|✅||
+|LocationUse|✅||
+|LoyaltyProgramSetup|⚠️|Supports deploy/retrieve but not source tracking|
+|MacroSettings|✅||
+|MailMergeSettings|✅||
+|ManagedContentType|⚠️|Supports deploy/retrieve but not source tracking|
+|ManagedEventSubscription|✅||
+|ManagedTopics|✅||
+|MapsAndLocationSettings|✅||
+|MarketSegmentDefinition|✅||
+|MarketingAppExtActivity|❌|Not supported, but support could be added|
+|MarketingAppExtension|✅||
+|MatchingRules|✅||
+|McpServerDefinition|✅||
+|MediaAdSalesSettings|✅||
+|MediaAgentSettings|✅||
+|MeetingsSettings|✅||
+|MessagingChannel|⚠️|Supports deploy/retrieve but not source tracking|
+|MfgProgramTemplate|✅||
+|MfgServiceConsoleSettings|✅||
+|MilestoneType|✅||
+|MktCalcInsightObjectDef|✅||
+|MktDataConnection|✅||
+|MktDataConnectionParam|❌|Not supported, but support could be added|
+|MktDataConnectionSrcParam|✅||
+|MktDataTranObject|✅||
+|MlDomain|✅||
+|MobSecurityCertPinConfig|✅||
+|MobileApplicationDetail|✅||
+|MobileSecurityAssignment|✅||
+|MobileSecurityPolicy|✅||
+|MobileSettings|✅||
+|ModerationRule|✅||
+|MutingPermissionSet|✅||
+|MyDomainDiscoverableLogin|✅||
+|MyDomainSettings|✅||
+|NameSettings|✅||
+|NamedCredential|✅||
+|NavigationMenu|✅||
+|Network|✅||
+|NetworkBranding|✅||
+|NotificationTypeConfig|✅||
+|NotificationsSettings|✅||
+|OauthCustomScope|✅||
+|OauthOidcSettings|✅||
+|OauthTokenExchangeHandler|✅||
+|ObjIntegProviderDefMapping|✅||
+|ObjectHierarchyRelationship|✅||
+|ObjectLinkingSettings|✅||
+|ObjectSourceTargetMap|✅||
+|OcrSampleDocument|✅||
+|OcrTemplate|✅||
+|OmniChannelPricingSettings|✅||
+|OmniChannelSettings|✅||
+|OmniDataTransform|⚠️|Supports deploy/retrieve but not source tracking|
+|OmniExtTrackingDef|⚠️|Supports deploy/retrieve but not source tracking|
+|OmniIntegrationProcedure|⚠️|Supports deploy/retrieve but not source tracking|
+|OmniInteractionAccessConfig|⚠️|Supports deploy/retrieve but not source tracking|
+|OmniInteractionConfig|⚠️|Supports deploy/retrieve but not source tracking|
+|OmniScript|⚠️|Supports deploy/retrieve but not source tracking|
+|OmniStudioSettings|✅||
+|OmniSupervisorConfig|✅||
+|OmniTrackingGroup|⚠️|Supports deploy/retrieve but not source tracking|
+|OmniUiCard|⚠️|Supports deploy/retrieve but not source tracking|
+|OnlineSalesSettings|✅||
+|OpportunityScoreSettings|✅||
+|OpportunitySettings|✅||
+|OrderManagementSettings|✅||
+|OrderSettings|✅||
+|OrgSettings|✅||
+|OutboundNetworkConnection|✅||
+|PardotEinsteinSettings|✅||
+|PardotSettings|✅||
+|ParticipantRole|✅||
+|PartyDataModelSettings|✅||
+|PathAssistant|✅||
+|PathAssistantSettings|✅||
+|PaymentGatewayProvider|✅||
+|PaymentsManagementEnabledSettings|✅||
+|PaymentsSettings|✅||
+|PaymentsSharingSettings|✅||
+|PermissionSet|✅||
+|PermissionSetGroup|✅||
+|PermissionSetLicenseDefinition|✅||
+|PersonAccountOwnerPowerUser|✅||
+|PicklistSettings|✅||
+|PicklistValue|❌|Not supported, but support could be added|
+|PipelineInspMetricConfig|✅||
+|PlatformCachePartition|✅||
+|PlatformEventChannel|✅||
+|PlatformEventChannelMember|✅||
+|PlatformEventSettings|✅||
+|PlatformEventSubscriberConfig|✅||
+|PlatformSlackSettings|✅||
+|PolicyRuleDefinition|❌|Not supported, but support could be added|
+|PolicyRuleDefinitionSet|❌|Not supported, but support could be added|
+|PortalDelegablePermissionSet|✅||
+|PortalsSettings|✅||
+|PostTemplate|✅||
+|PredictionBuilderSettings|✅||
+|PresenceDeclineReason|✅||
+|PresenceUserConfig|✅||
+|PricingActionParameters|✅||
+|PricingRecipe|✅||
+|PrivacySettings|✅||
+|PrmCoreSettings|✅||
+|ProcedureOutputResolution|❌|Not supported, but support could be added (but not for tracking)|
+|ProcessFlowMigration|✅||
+|ProductAttrDisplayConfig|✅||
+|ProductAttributeSet|✅||
+|ProductCatalogManagementSettings|✅||
+|ProductConfiguratorSettings|✅||
+|ProductDiscoverySettings|✅||
+|ProductSettings|✅||
+|ProductSpecificationRecType|✅||
+|ProductSpecificationType|✅||
+|Profile|✅||
+|ProfilePasswordPolicy|✅||
+|ProfileSessionSetting|✅||
+|Prompt|✅||
+|PublicKeyCertificate|⚠️|Supports deploy/retrieve but not source tracking|
+|PublicKeyCertificateSet|⚠️|Supports deploy/retrieve but not source tracking|
+|Queue|✅||
+|QueueRoutingConfig|✅||
+|QuickAction|✅||
+|QuickTextSettings|✅||
+|QuoteSettings|✅||
+|RealTimeEventSettings|✅||
+|RecAlrtDataSrcExpSetDef|✅||
+|RecommendationBuilderSettings|✅||
+|RecommendationStrategy|✅||
+|RecordActionDeployment|✅||
+|RecordAggregationDefinition|✅||
+|RecordAlertCategory|✅||
+|RecordAlertDataSource|✅||
+|RecordAlertTemplate|✅||
+|RecordPageSettings|✅||
+|RecordType|✅||
+|RedirectWhitelistUrl|✅||
+|ReferencedDashboard|✅||
+|ReferralMarketingConfig|❌|Not supported, but support could be added|
+|ReferralMarketingSettings|✅||
+|RegisteredExternalService|✅||
+|RelatedRecordAccessDef|❌|Not supported, but support could be added|
+|RelatedRecordAssocCriteria|✅||
+|RelationshipGraphDefinition|✅||
+|ReleaseMgmtSettings|✅||
+|RemoteSiteSetting|✅||
+|Report|✅||
+|ReportFolder|✅||
+|ReportType|✅||
+|RestrictionRule|✅||
+|RetailExecutionSettings|✅||
+|RetrievalSummaryDefinition|✅||
+|RevenueManagementSettings|✅||
+|Role|✅||
+|RpaRobotPoolMetadata|❌|Not supported, but support could be added|
+|SalesAgreementSettings|✅||
+|SalesDealAgentSettings|✅||
+|SalesWorkQueueSettings|✅||
+|SamlSsoConfig|✅||
+|SandboxSettings|✅||
+|SceGlobalModelOptOutSettings|✅||
+|SchedulingObjective|✅||
+|SchedulingRule|✅||
+|SchemaSettings|✅||
+|ScoreCategory|✅||
+|SearchCustomization|⚠️|Supports deploy/retrieve but not source tracking|
+|SearchOrgWideObjectConfig|⚠️|Supports deploy/retrieve but not source tracking|
+|SearchSettings|✅||
+|SecurityHubSettings|✅||
+|SecuritySettings|✅||
+|SequenceServiceSettings|✅||
+|ServiceAIRecommendationsSettings|✅||
+|ServiceAISetupDefinition|✅||
+|ServiceAISetupField|✅||
+|ServiceChannel|✅||
+|ServiceCloudNotificationOrchestratorSettings|✅||
+|ServiceCloudVoiceSettings|✅||
+|ServiceItsmIntelligenceUddSettings|✅||
+|ServiceMgmtKnwlgArtclConfig|❌|Not supported, but support could be added|
+|ServiceMgmtKnwlgArtclConfigSettings|✅||
+|ServicePresenceStatus|✅||
+|ServiceProcess|✅||
+|ServiceScheduleConfig|❌|Not supported, but support could be added|
+|ServiceSetupAssistantSettings|✅||
+|SetupCopilotSettings|✅||
+|SharingCriteriaRule|✅||
+|SharingGuestRule|✅||
+|SharingOwnerRule|✅||
+|SharingReason|✅||
+|SharingRules|⚠️|Supports deploy/retrieve but not source tracking|
+|SharingSet|✅||
+|SharingSettings|✅||
+|SharingTerritoryRule|✅||
+|SiteDotCom|✅||
+|SiteSettings|✅||
+|Skill|✅||
+|SkillType|✅||
+|SlackApp|✅||
+|SocialCustomerServiceSettings|✅||
+|SourceTrackingSettings|✅||
+|SrvcMgmtObjCollabAppCnfg|❌|Not supported, but support could be added|
+|StageAssignment|✅||
+|StageDefinition|✅||
+|StandardValue|❌|Not supported, but support could be added|
+|StandardValueSet|✅||
+|StandardValueSetTranslation|✅||
+|StaticResource|✅||
+|StnryAssetEnvSrcCnfg|✅||
+|StreamingAppDataConnector|✅||
+|SubscriptionManagementSettings|✅||
+|SurveySettings|✅||
+|SustainabilityUom|✅||
+|SustnUomConversion|✅||
+|SvcCatalogCategory|✅||
+|SvcCatalogFilterCriteria|✅||
+|SvcCatalogFulfillmentFlow|✅||
+|SvcCatalogItemDef|✅||
+|SynonymDictionary|✅||
+|SystemNotificationSettings|✅||
+|Territory|✅||
+|Territory2|✅||
+|Territory2Model|✅||
+|Territory2Rule|✅||
+|Territory2Settings|✅||
+|Territory2Type|✅||
+|TimeSheetTemplate|✅||
+|TimelineObjectDefinition|✅||
+|TmfOutboundNotificationSettings|✅||
+|TopicsForObjects|✅||
+|TrailheadSettings|✅||
+|TransactionProcessingType|⚠️|Supports deploy/retrieve but not source tracking|
+|TransactionSecurityPolicy|✅||
+|Translations|✅||
+|TrialOrgSettings|✅||
+|UIObjectRelationConfig|✅||
+|UiFormatSpecificationSet|✅||
+|UiPlugin|✅||
+|UiPreviewMessageTabDef|✅||
+|UserAccessPolicy|✅||
+|UserAuthCertificate|✅||
+|UserCriteria|✅||
+|UserEngagementSettings|✅||
+|UserInterfaceSettings|✅||
+|UserManagementSettings|✅||
+|UserProvisioningConfig|✅||
+|ValidationRule|✅||
+|VehicleAssetEmssnSrcCnfg|✅||
+|ViewDefinition|✅||
+|VirtualVisitConfig|✅||
+|VoiceEngagementMediaFile|❌|Not supported, but support could be added|
+|VoiceEngagementMediaUsage|❌|Not supported, but support could be added|
+|VoiceEngmtMediaFileAsgnt|❌|Not supported, but support could be added|
+|VoiceSettings|✅||
+|WarrantyLifecycleMgmtSettings|✅||
+|WaveAnalyticAssetCollection|✅||
+|WaveApplication|✅||
+|WaveComponent|✅||
+|WaveDashboard|✅||
+|WaveDataflow|✅||
+|WaveDataset|✅||
+|WaveLens|✅||
+|WaveRecipe|✅||
+|WaveTemplateBundle|✅||
+|WaveXmd|✅||
+|Web3Settings|✅||
+|WebLink|✅||
+|WebStoreBundle|✅||
+|WebStoreTemplate|✅||
+|WebToXSettings|✅||
+|WorkDotComSettings|✅||
+|WorkSkillRouting|✅||
+|Workflow|✅||
+|WorkflowAlert|✅||
+|WorkflowFieldUpdate|✅||
+|WorkflowFlowAction|✅||
+|WorkflowFlowAutomation|✅||
+|WorkflowKnowledgePublish|✅||
+|WorkflowOutboundMessage|✅||
+|WorkflowRule|✅||
+|WorkflowSend|✅||
+|WorkflowTask|✅||
+|WorkforceEngagementSettings|✅||
+
+
 
 ## Next Release (v66)
 
-v66 introduces the following new types. Here's their current level of support
-
-<<<<<<< HEAD
-| Metadata Type                              | Support | Notes                                                            |
-| :----------------------------------------- | :------ | :--------------------------------------------------------------- |
-| ApexLimitSettings                          | ✅      |                                                                  |
-| AppointmentBookingSettings                 | ✅      |                                                                  |
-| AutomatorConfigSettings                    | ✅      |                                                                  |
-| ComputeExtension                           | ✅      |                                                                  |
-| CourseWaitlistConfig                       | ❌      | Not supported, but support could be added                        |
-| CriteriaSettings                           | ✅      |                                                                  |
-| DictionariesSettings                       | ✅      |                                                                  |
-| DocumentExtractionDef                      | ❌      | Not supported, but support could be added                        |
-| DripFeedConfigSettings                     | ✅      |                                                                  |
-| DynamicGanttSettings                       | ✅      |                                                                  |
-| EinsteinAIObservabilitySettings            | ✅      |                                                                  |
-| EmergencySettings                          | ✅      |                                                                  |
-| ExtlClntAppAttestConfigurablePolicies      | ❌      | Not supported, but support could be added (but not for tracking) |
-| ExtlClntAppAttestSettings                  | ✅      |                                                                  |
-| ExtlClntAppCanvasSettings                  | ✅      |                                                                  |
-| GRCIntelligenceUddSettings                 | ✅      |                                                                  |
-| GenComputingSummaryDef                     | ❌      | Not supported, but support could be added                        |
-| GeneralConfigSettings                      | ✅      |                                                                  |
-| GeocodeSettings                            | ✅      |                                                                  |
-| GiftEntryGridTemplate                      | ✅      |                                                                  |
-| IndustriesConstraintsSettings              | ✅      |                                                                  |
-| IndustriesEnergyUtilitiesMultiSiteSettings | ✅      |                                                                  |
-| IndustriesMfgSampleManagementSettings      | ✅      |                                                                  |
-| IntegArtifactDef                           | ✅      |                                                                  |
-| InventoryAllocationSettings                | ✅      |                                                                  |
-| ItGrcSettings                              | ✅      |                                                                  |
-| LogicSettings                              | ✅      |                                                                  |
-| MapReportSettings                          | ✅      |                                                                  |
-| ObjectMappingSettings                      | ✅      |                                                                  |
-| OnboardingDataObjectGroup                  | ❌      | Not supported, but support could be added (but not for tracking) |
-| OptimizationSettings                       | ✅      |                                                                  |
-| PartyProfileDataObjectValidityDefinition   | ❌      | Not supported, but support could be added (but not for tracking) |
-| PaynowStarterUpgradeEnabledSettings        | ✅      |                                                                  |
-| ProcedurePlanDefinition                    | ❌      | Not supported, but support could be added (but not for tracking) |
-| ProviderSampleLimitTemplate                | ❌      | Not supported, but support could be added                        |
-| PurchaseOrderMgmtSettings                  | ✅      |                                                                  |
-| RiskMgmtSettings                           | ✅      |                                                                  |
-| SchedulingRecipeSettings                   | ✅      |                                                                  |
-| ServiceLegalStatusesSettings               | ✅      |                                                                  |
-| SoFieldMappingSettings                     | ✅      |                                                                  |
-| StockRotationSettings                      | ✅      |                                                                  |
-| SurveyStyleSet                             | ❌      | Not supported, but support could be added                        |
-| SynchronizeSettings                        | ✅      |                                                                  |
-| TmshtLaborCostOptimAiSettings              | ✅      |                                                                  |
-| TriggerConfigurationsSettings              | ✅      |                                                                  |
-| UnifiedSalesIntelligenceSettings           | ✅      |                                                                  |
-=======
+v66 introduces the following new types.  Here's their current level of support
+
 |Metadata Type|Support|Notes|
 |:---|:---|:---|
 |ApexLimitSettings|✅||
@@ -810,7 +762,7 @@
 |IndustriesConstraintsSettings|✅||
 |IndustriesEnergyUtilitiesMultiSiteSettings|✅||
 |IndustriesMfgSampleManagementSettings|✅||
-|IntegArtifactDef|❌|Not supported, but support could be added|
+|IntegArtifactDef|✅||
 |InventoryAllocationSettings|✅||
 |LogicSettings|✅||
 |MapReportSettings|✅||
@@ -832,11 +784,10 @@
 |TmshtLaborCostOptimAiSettings|✅||
 |TriggerConfigurationsSettings|✅||
 |UnifiedSalesIntelligenceSettings|✅||
->>>>>>> 07e40fdc
 
 ## Additional Types
 
-> The following types are supported by this library but not in the coverage reports for either version. These are typically
+> The following types are supported by this library but not in the coverage reports for either version.  These are typically
 >
 > 1. types that have been removed from the metadata API but were supported in previous versions
 > 1. types that are available for pilots but not officially part of the metadata API (use with caution)
