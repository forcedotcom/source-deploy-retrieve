/*
 * Copyright (c) 2020, salesforce.com, inc.
 * All rights reserved.
 * Licensed under the BSD 3-Clause license.
 * For full license text, see LICENSE.txt file in the repo root or https://opensource.org/licenses/BSD-3-Clause
 */
export { MetadataResolver } from './metadataResolver';
export { ManifestResolver } from './manifestResolver';
<<<<<<< HEAD
export { ConnectionResolver } from './connectionResolver';
export {
  TreeContainer,
  NodeFSTreeContainer,
  VirtualTreeContainer,
  ZipTreeContainer,
} from './treeContainers';
=======
export { TreeContainer, NodeFSTreeContainer, VirtualTreeContainer, ZipTreeContainer } from './treeContainers';
>>>>>>> 6a13e58d
export { SourceComponent } from './sourceComponent';
export {
  MetadataComponent,
  MetadataMember,
  ComponentLike,
  MetadataXml,
  VirtualFile,
  VirtualDirectory,
  SourceAdapter,
} from './types';
export { ForceIgnore } from './forceIgnore';<|MERGE_RESOLUTION|>--- conflicted
+++ resolved
@@ -6,17 +6,8 @@
  */
 export { MetadataResolver } from './metadataResolver';
 export { ManifestResolver } from './manifestResolver';
-<<<<<<< HEAD
 export { ConnectionResolver } from './connectionResolver';
-export {
-  TreeContainer,
-  NodeFSTreeContainer,
-  VirtualTreeContainer,
-  ZipTreeContainer,
-} from './treeContainers';
-=======
 export { TreeContainer, NodeFSTreeContainer, VirtualTreeContainer, ZipTreeContainer } from './treeContainers';
->>>>>>> 6a13e58d
 export { SourceComponent } from './sourceComponent';
 export {
   MetadataComponent,
