/*
 * Copyright (c) 2020, salesforce.com, inc.
 * All rights reserved.
 * Licensed under the BSD 3-Clause license.
 * For full license text, see LICENSE.txt file in the repo root or https://opensource.org/licenses/BSD-3-Clause
 */
import { parse as parseXml, j2xParser } from 'fast-xml-parser';
import {
  MetadataApiDeploy,
  MetadataApiDeployOptions,
  MetadataApiRetrieve,
  MetadataApiRetrieveOptions,
} from '../client';
import { MetadataComponent, XML_DECL, XML_NS_KEY, XML_NS_URL } from '../common';
import { ComponentSetError } from '../errors';
import {
  MetadataResolver,
  NodeFSTreeContainer,
  RegistryAccess,
  SourceComponent,
} from '../metadata-registry';
import {
  PackageTypeMembers,
  FromSourceOptions,
  FromManifestOptions,
  PackageManifestObject,
  ResolveOptions,
} from './types';
import { ComponentLike } from '../common/types';
import { LazyCollection } from './lazyCollection';

<<<<<<< HEAD
export class ComponentSet extends LazyCollection<MetadataComponent> {
=======
export type DeploySetOptions = Omit<MetadataApiDeployOptions, 'components'>;
export type RetrieveSetOptions = Omit<MetadataApiRetrieveOptions, 'components'>;

export class ComponentSet implements Iterable<MetadataComponent> {
>>>>>>> e79a1b81
  private static readonly WILDCARD = '*';
  private static readonly KEY_DELIMITER = '#';
  public apiVersion: string;
  private registry: RegistryAccess;
  private components = new Map<string, Map<string, SourceComponent>>();

  public constructor(components: Iterable<ComponentLike> = [], registry = new RegistryAccess()) {
    super();
    this.registry = registry;
    this.apiVersion = this.registry.apiVersion;
    for (const component of components) {
      this.add(component);
    }
  }

  /**
   * Create a set by resolving components from source.
   *
   * @param fsPath Path to resolve components from
   * @param options
   */
  public static fromSource(fsPath: string, options: FromSourceOptions = {}): ComponentSet {
    const ws = new ComponentSet(undefined, options.registry);
    ws.resolveSourceComponents(fsPath, options);
    return ws;
  }

  /**
   * Create a set by reading a manifest file in xml format. Optionally, specify a file path
   * with the `resolve` option to resolve source files for the components.
   *
   * ```
   * WorkingSet.fromManifestFile('/path/to/package.xml', {
   *  resolve: '/path/to/force-app'
   * });
   * ```
   *
   * @param fsPath Path to xml file
   * @param options
   */
  public static async fromManifestFile(
    fsPath: string,
    options: FromManifestOptions = {}
  ): Promise<ComponentSet> {
    const registry = options.registry ?? new RegistryAccess();
    const tree = options.tree ?? new NodeFSTreeContainer();
    const shouldResolve = !!options.resolve;

    const ws = new ComponentSet(undefined, registry);
    const filterSet = new ComponentSet(undefined, registry);
    const file = await tree.readFile(fsPath);
    const manifestObj: PackageManifestObject = parseXml(file.toString(), {
      stopNodes: ['version'],
    });

    ws.apiVersion = manifestObj.Package.version;

    for (const component of ComponentSet.getComponentsFromManifestObject(manifestObj, registry)) {
      if (shouldResolve) {
        filterSet.add(component);
      }
      const memberIsWildcard = component.fullName === ComponentSet.WILDCARD;
      if (!memberIsWildcard || options?.literalWildcard || !shouldResolve) {
        ws.add(component);
      }
    }

    if (shouldResolve) {
      // if it's a string, don't iterate over the characters
      const toResolve = typeof options.resolve === 'string' ? [options.resolve] : options.resolve;
      for (const fsPath of toResolve) {
        ws.resolveSourceComponents(fsPath, {
          tree,
          filter: filterSet,
        });
      }
    }

    return ws;
  }

  private static *getComponentsFromManifestObject(
    obj: PackageManifestObject,
    registry: RegistryAccess
  ): IterableIterator<MetadataComponent> {
    const { types } = obj.Package;
    const typeMembers = Array.isArray(types) ? types : [types];
    for (const { name: typeName, members } of typeMembers) {
      const fullNames = Array.isArray(members) ? members : [members];
      for (const fullName of fullNames) {
        let type = registry.getTypeByName(typeName);
        // if there is no / delimiter and it's a type in folders, infer folder component
        if (type.folderType && !fullName.includes('/')) {
          type = registry.getTypeByName(type.folderType);
        }
        yield {
          fullName,
          type,
        };
      }
    }
  }

  /**
   * Constructs a deploy operation using the components in the set. There must be at least
   * one source-backed component in the set to create an operation.
   *
   * @param options
   */
  public deploy(options: DeploySetOptions): MetadataApiDeploy {
    const toDeploy = Array.from(this.getSourceComponents());

    if (toDeploy.length === 0) {
      throw new ComponentSetError('error_no_source_to_deploy');
    }

    const operationOptions = Object.assign({}, options, {
      components: this,
      registry: this.registry,
    });

    return new MetadataApiDeploy(operationOptions);
  }

  /**
   * Constructs a retrieve operation using the components in the set.
   *
   * @param options
   */
  public retrieve(options: RetrieveSetOptions): MetadataApiRetrieve {
    if (this.size === 0) {
      throw new ComponentSetError('error_no_components_to_retrieve');
    }

    const operationOptions = Object.assign({}, options, {
      components: this,
      registry: this.registry,
    });

    return new MetadataApiRetrieve(operationOptions);
  }

  /**
   * Get an object representation of a package manifest based on the set components.
   */
  public getObject(): PackageManifestObject {
    const typeMap = new Map<string, string[]>();
    for (const key of this.components.keys()) {
      const [typeId, fullName] = key.split(ComponentSet.KEY_DELIMITER);
      let type = this.registry.getTypeByName(typeId);

      if (type.folderContentType) {
        type = this.registry.getTypeByName(type.folderContentType);
      }

      if (!typeMap.has(type.name)) {
        typeMap.set(type.name, []);
      }

      typeMap.get(type.name).push(fullName);
    }

    const typeMembers: PackageTypeMembers[] = [];
    for (const [typeName, members] of typeMap.entries()) {
      typeMembers.push({ members, name: typeName });
    }

    return {
      Package: {
        types: typeMembers,
        version: this.apiVersion,
      },
    };
  }

  /**
   * Resolve source backed components and add them to the set.
   *
   * @param fsPath: File path to resolve
   * @param options
   */
  public resolveSourceComponents(fsPath: string, options: ResolveOptions = {}): ComponentSet {
    let filterSet: ComponentSet;

    if (options?.filter) {
      const { filter } = options;
      filterSet = filter instanceof ComponentSet ? filter : new ComponentSet(filter);
    }

    // TODO: move most of this logic to resolver W-8023153
    const resolver = new MetadataResolver(this.registry, options?.tree);
    const resolved = resolver.getComponentsFromPath(fsPath);
    const sourceComponents = new ComponentSet();

    for (const component of resolved) {
      if (filterSet) {
        const includedInWildcard = filterSet.has({
          fullName: ComponentSet.WILDCARD,
          type: component.type,
        });
        const parentInFilter =
          component.parent &&
          (filterSet.has(component.parent) ||
            filterSet.has({
              fullName: ComponentSet.WILDCARD,
              type: component.parent.type,
            }));
        if (filterSet.has(component) || includedInWildcard || parentInFilter) {
          this.add(component);
          sourceComponents.add(component);
        } else {
          // have to check for any individually addressed children in the filter set
          for (const childComponent of component.getChildren()) {
            if (filterSet.has(childComponent)) {
              this.add(childComponent);
              sourceComponents.add(childComponent);
            }
          }
        }
      } else {
        this.add(component);
        sourceComponents.add(component);
      }
    }

    return sourceComponents;
  }

  /**
   * Create a manifest in xml format (package.xml) based on the set components.
   *
   * @param indentation Number of spaces to indent lines by.
   */
  public getPackageXml(indentation = 4): string {
    const j2x = new j2xParser({
      format: true,
      indentBy: new Array(indentation + 1).join(' '),
      ignoreAttributes: false,
    });
    const toParse = this.getObject() as any;
    toParse.Package[XML_NS_KEY] = XML_NS_URL;
    return XML_DECL.concat(j2x.parse(toParse));
  }

  public getSourceComponents(member?: ComponentLike): LazyCollection<SourceComponent> {
    let iter: Iterable<SourceComponent>;

    if (member) {
      // filter optimization
      const memberCollection = this.components.get(this.simpleKey(member));
      iter = memberCollection?.size > 0 ? memberCollection.values() : [];
    } else {
      iter = this as Iterable<SourceComponent>;
    }

    return new LazyCollection(iter).filter((c) => c instanceof SourceComponent);
  }

  public add(component: ComponentLike): void {
    const key = this.simpleKey(component);
    if (!this.components.has(key)) {
      this.components.set(key, new Map<string, SourceComponent>());
    }
    if (component instanceof SourceComponent) {
      this.components.get(key).set(this.sourceKey(component), component);
    }
  }

  public has(component: ComponentLike): boolean {
    return this.components.has(this.simpleKey(component));
  }

  public *[Symbol.iterator](): Iterator<MetadataComponent> {
    for (const [key, sourceComponents] of this.components.entries()) {
      if (sourceComponents.size === 0) {
        const [typeName, fullName] = key.split(ComponentSet.KEY_DELIMITER);
        yield {
          fullName,
          type: this.registry.getTypeByName(typeName),
        };
      } else {
        for (const component of sourceComponents.values()) {
          yield component;
        }
      }
    }
  }

  get size(): number {
    let size = 0;
    for (const collection of this.components.values()) {
      // just having an entry in the parent map counts as 1
      size += collection.size === 0 ? 1 : collection.size;
    }
    return size;
  }

  private sourceKey(component: SourceComponent): string {
    const { fullName, type, xml, content } = component;
    return `${type.name}${fullName}${xml ?? ''}${content ?? ''}`;
  }

  private simpleKey(component: ComponentLike): string {
    const typeName =
      typeof component.type === 'string' ? component.type.toLowerCase().trim() : component.type.id;
    return `${typeName}${ComponentSet.KEY_DELIMITER}${component.fullName}`;
  }
}<|MERGE_RESOLUTION|>--- conflicted
+++ resolved
@@ -29,14 +29,9 @@
 import { ComponentLike } from '../common/types';
 import { LazyCollection } from './lazyCollection';
 
-<<<<<<< HEAD
-export class ComponentSet extends LazyCollection<MetadataComponent> {
-=======
 export type DeploySetOptions = Omit<MetadataApiDeployOptions, 'components'>;
 export type RetrieveSetOptions = Omit<MetadataApiRetrieveOptions, 'components'>;
-
-export class ComponentSet implements Iterable<MetadataComponent> {
->>>>>>> e79a1b81
+export class ComponentSet extends LazyCollection<MetadataComponent> {
   private static readonly WILDCARD = '*';
   private static readonly KEY_DELIMITER = '#';
   public apiVersion: string;
