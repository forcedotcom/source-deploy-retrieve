[
  {
    "name": "componentSetCreate",
<<<<<<< HEAD
    "duration": 633.909730000014
  },
  {
    "name": "sourceToMdapi",
    "duration": 12344.560062000004
  },
  {
    "name": "sourceToZip",
    "duration": 10165.169942000008
  },
  {
    "name": "mdapiToSource",
    "duration": 9841.044124000007
=======
    "duration": 651.9775850000151
  },
  {
    "name": "sourceToMdapi",
    "duration": 10889.311952999997
  },
  {
    "name": "sourceToZip",
    "duration": 9392.743359000015
  },
  {
    "name": "mdapiToSource",
    "duration": 7095.85508899999
>>>>>>> 5c9ac5a7
  }
]<|MERGE_RESOLUTION|>--- conflicted
+++ resolved
@@ -1,21 +1,7 @@
 [
   {
-    "name": "componentSetCreate",
-<<<<<<< HEAD
-    "duration": 633.909730000014
-  },
-  {
-    "name": "sourceToMdapi",
-    "duration": 12344.560062000004
-  },
-  {
-    "name": "sourceToZip",
-    "duration": 10165.169942000008
-  },
-  {
-    "name": "mdapiToSource",
-    "duration": 9841.044124000007
-=======
+    "name": "componentSetCreate"
+
     "duration": 651.9775850000151
   },
   {
@@ -29,6 +15,5 @@
   {
     "name": "mdapiToSource",
     "duration": 7095.85508899999
->>>>>>> 5c9ac5a7
   }
 ]