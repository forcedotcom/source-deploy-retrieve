--- conflicted
+++ resolved
@@ -1,21 +1,6 @@
 [
   {
     "name": "componentSetCreate",
-<<<<<<< HEAD
-    "duration": 1441.485967000015
-  },
-  {
-    "name": "sourceToMdapi",
-    "duration": 20127.146293999976
-  },
-  {
-    "name": "sourceToZip",
-    "duration": 16017.024640000018
-  },
-  {
-    "name": "mdapiToSource",
-    "duration": 14636.894663999963
-=======
     "duration": 1188.3639100000146
   },
   {
@@ -29,6 +14,5 @@
   {
     "name": "mdapiToSource",
     "duration": 12817.04882299999
->>>>>>> c33362f8
   }
 ]