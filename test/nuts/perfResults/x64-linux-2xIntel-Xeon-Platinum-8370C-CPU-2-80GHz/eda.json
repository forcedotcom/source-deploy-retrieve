--- conflicted
+++ resolved
@@ -1,21 +1,6 @@
 [
   {
     "name": "componentSetCreate",
-<<<<<<< HEAD
-    "duration": 206.45329899998615
-  },
-  {
-    "name": "sourceToMdapi",
-    "duration": 6096.58120700001
-  },
-  {
-    "name": "sourceToZip",
-    "duration": 4592.016431999975
-  },
-  {
-    "name": "mdapiToSource",
-    "duration": 3475.3002109999943
-=======
     "duration": 208.9575649999897
   },
   {
@@ -29,6 +14,5 @@
   {
     "name": "mdapiToSource",
     "duration": 3606.080839000002
->>>>>>> d06082ee
   }
 ]