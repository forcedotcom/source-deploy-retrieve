/*
 * Copyright (c) 2020, salesforce.com, inc.
 * All rights reserved.
 * Licensed under the BSD 3-Clause license.
 * For full license text, see LICENSE.txt file in the repo root or https://opensource.org/licenses/BSD-3-Clause
 */
/* eslint  @typescript-eslint/unified-signatures:0 */
import { j2xParser } from 'fast-xml-parser';
import { Logger } from '@salesforce/core';
import {
  MetadataApiDeploy,
  MetadataApiDeployOptions,
  MetadataApiRetrieve,
  MetadataApiRetrieveOptions,
} from '../client';
import { XML_DECL, XML_NS_KEY, XML_NS_URL } from '../common';
import { ComponentSetError } from '../errors';
import {
  ComponentLike,
  ManifestResolver,
  MetadataComponent,
  MetadataResolver,
  SourceComponent,
  TreeContainer,
} from '../resolve';
import { MetadataType, RegistryAccess } from '../registry';
import {
  DestructiveChangesType,
  FromManifestOptions,
  FromSourceOptions,
  PackageManifestObject,
  PackageTypeMembers,
} from './types';
import { LazyCollection } from './lazyCollection';
<<<<<<< HEAD
import { j2xParser } from 'fast-xml-parser';
import { Logger } from '@salesforce/core';
import { MetadataType, RegistryAccess } from '../registry';
import { MetadataMember } from '../resolve/types';
=======
>>>>>>> 15073dbe

export type DeploySetOptions = Omit<MetadataApiDeployOptions, 'components'>;
export type RetrieveSetOptions = Omit<MetadataApiRetrieveOptions, 'components'>;

/**
 * A collection containing no duplicate metadata members (`fullName` and `type` pairs). `ComponentSets`
 * are a convenient way of constructing a unique collection of components to perform operations such as
 * deploying and retrieving.
 *
 * Multiple {@link SourceComponent}s can be present in the set and correspond to the same member.
 * This is typically the case when a component's source files are split across locations. For an example, see
 * the [multiple package directories](https://developer.salesforce.com/docs/atlas.en-us.sfdx_dev.meta/sfdx_dev/sfdx_dev_ws_mpd.htm)
 * scenario.
 */
export class ComponentSet extends LazyCollection<MetadataComponent> {
  public static readonly WILDCARD = '*';
  private static readonly KEY_DELIMITER = '#';
  /**
   * The metadata API version to use. E.g., 52.0
   */
  public apiVersion: string;
  /**
   * The metadata API version of the deployed/retrieved source.
   * This is used as the value for the `version` field in the manifest.
   */
  public sourceApiVersion: string;
  public fullName?: string;
  public forceIgnoredPaths?: Set<string>;
  private logger: Logger;
  private registry: RegistryAccess;
  private components = new Map<string, Map<string, SourceComponent>>();

  // internal component maps used by this.getObject() when building manifests.
  private destructiveComponents = {
    [DestructiveChangesType.PRE]: new Map<string, Map<string, SourceComponent>>(),
    [DestructiveChangesType.POST]: new Map<string, Map<string, SourceComponent>>(),
  };
  private manifestComponents = new Map<string, Map<string, SourceComponent>>();

  private destructiveChangesType = DestructiveChangesType.POST;

  public constructor(components: Iterable<ComponentLike> = [], registry = new RegistryAccess()) {
    super();
    this.registry = registry;
    this.apiVersion = this.registry.apiVersion;
    this.logger = Logger.childFromRoot(this.constructor.name);

    for (const component of components) {
      const destructiveType =
        component instanceof SourceComponent ? component.getDestructiveChangesType() : this.destructiveChangesType;

      this.add(component, destructiveType);
    }
  }

  /**
   * Resolve metadata components from a file or directory path in a file system.
   *
   * @param fsPath File or directory path to resolve against
   * @returns ComponentSet of source resolved components
   */
  public static fromSource(fsPath: string): ComponentSet;
  /**
   * Resolve metadata components from multiple file paths or directory paths in a file system.
   *
   * @param fsPaths File or directory paths to resolve against
   * @returns ComponentSet of source resolved components
   */
  public static fromSource(fsPaths: string[]): ComponentSet;
  /**
   * Resolve metadata components from file or directory paths in a file system.
   * Customize the resolution process using an options object, such as specifying filters
   * and resolving against a different file system abstraction (see {@link TreeContainer}).
   *
   * @param options
   * @returns ComponentSet of source resolved components
   */
  public static fromSource(options: FromSourceOptions): ComponentSet;
  public static fromSource(input: string | string[] | FromSourceOptions): ComponentSet {
    let fsPaths = [];
    let registry: RegistryAccess;
    let tree: TreeContainer;
    let inclusiveFilter: ComponentSet;
    let fsDeletePaths: string[] = [];

    if (Array.isArray(input)) {
      fsPaths = input;
    } else if (typeof input === 'object') {
      fsPaths = input.fsPaths;
      registry = input.registry ?? registry;
      tree = input.tree ?? tree;
      inclusiveFilter = input.include;
      fsDeletePaths = input.fsDeletePaths ?? fsDeletePaths;
    } else {
      fsPaths = [input];
    }

    const resolver = new MetadataResolver(registry, tree);
    const set = new ComponentSet([], registry);
    const buildComponents = (paths: string[], destructiveType?: DestructiveChangesType): void => {
      for (const path of paths) {
        for (const component of resolver.getComponentsFromPath(path, inclusiveFilter)) {
          set.add(component, destructiveType);
        }
      }
    };
    buildComponents(fsPaths);
    buildComponents(fsDeletePaths, DestructiveChangesType.POST);

    set.forceIgnoredPaths = resolver.forceIgnoredPaths;

    return set;
  }

  /**
   * Resolve components from a manifest file in XML format.
   *
   * see [Sample package.xml Manifest Files](https://developer.salesforce.com/docs/atlas.en-us.api_meta.meta/api_meta/manifest_samples.htm)
   *
   * @param manifestPath Path to XML file
   * @returns Promise of a ComponentSet containing manifest components
   */
  public static async fromManifest(manifestPath: string): Promise<ComponentSet>;
  /**
   * Resolve components from a manifest file in XML format.
   * Customize the resolution process using an options object. For example, resolve source-backed components
   * while using the manifest file as a filter.
   * process using an options object, such as resolving source-backed components
   * and using the manifest file as a filter.
   *
   * see [Sample package.xml Manifest Files](https://developer.salesforce.com/docs/atlas.en-us.api_meta.meta/api_meta/manifest_samples.htm)
   *
   * @param options
   * @returns Promise of a ComponentSet containing manifest components
   */
  public static async fromManifest(options: FromManifestOptions): Promise<ComponentSet>;
  public static async fromManifest(input: string | FromManifestOptions): Promise<ComponentSet> {
    const manifestPath = typeof input === 'string' ? input : input.manifestPath;
    const options = (typeof input === 'object' ? input : {}) as Partial<FromManifestOptions>;

    const manifestResolver = new ManifestResolver(options.tree, options.registry);
    const manifest = await manifestResolver.resolve(manifestPath);

    const resolveIncludeSet = options.resolveSourcePaths ? new ComponentSet([], options.registry) : undefined;
    const result = new ComponentSet([], options.registry);
    result.apiVersion = manifest.apiVersion;
    result.fullName = manifest.fullName;

    const addComponent = (component: MetadataComponent, deletionType?: DestructiveChangesType): void => {
      if (resolveIncludeSet) {
        resolveIncludeSet.add(component, deletionType);
      }
      const memberIsWildcard = component.fullName === ComponentSet.WILDCARD;
      if (!memberIsWildcard || options.forceAddWildcards || !options.resolveSourcePaths) {
        result.add(component, deletionType);
      }
    };

    const resolveDestructiveChanges = async (
      path: string,
      destructiveChangeType: DestructiveChangesType
    ): Promise<void> => {
      const destructiveManifest = await manifestResolver.resolve(path);
      for (const comp of destructiveManifest.components) {
        addComponent(new SourceComponent({ type: comp.type, name: comp.fullName }), destructiveChangeType);
      }
    };

    if (options.destructivePre) {
      await resolveDestructiveChanges(options.destructivePre, DestructiveChangesType.PRE);
    }
    if (options.destructivePost) {
      await resolveDestructiveChanges(options.destructivePost, DestructiveChangesType.POST);
    }

    for (const component of manifest.components) {
      addComponent(component);
    }

    if (options.resolveSourcePaths) {
      const components = ComponentSet.fromSource({
        fsPaths: options.resolveSourcePaths,
        tree: options.tree,
        include: resolveIncludeSet,
        registry: options.registry,
      });
      result.forceIgnoredPaths = components.forceIgnoredPaths;
      for (const component of components) {
        result.add(component);
      }
    }

    return result;
  }

  /**
   * Constructs a deploy operation using the components in the set and starts
   * the deployment. There must be at least one source-backed component in
   * the set to create an operation.
   *
   * @param options
   * @returns Metadata API deploy operation
   */
  public async deploy(options: DeploySetOptions): Promise<MetadataApiDeploy> {
    const toDeploy = Array.from(this.getSourceComponents());

    if (toDeploy.length === 0) {
      throw new ComponentSetError('error_no_source_to_deploy');
    }

    const operationOptions = Object.assign({}, options, {
      components: this,
      registry: this.registry,
      apiVersion: this.apiVersion,
    });

    const mdapiDeploy = new MetadataApiDeploy(operationOptions);
    await mdapiDeploy.start();
    return mdapiDeploy;
  }

  /**
   * Constructs a retrieve operation using the components in the set and
   * starts the retrieval.
   *
   * @param options
   * @returns Metadata API retrieve operation
   */
  public async retrieve(options: RetrieveSetOptions): Promise<MetadataApiRetrieve> {
    const operationOptions = Object.assign({}, options, {
      components: this,
      registry: this.registry,
      apiVersion: this.apiVersion,
    });

    const mdapiRetrieve = new MetadataApiRetrieve(operationOptions);
    await mdapiRetrieve.start();
    return mdapiRetrieve;
  }

  /**
   * Get an object representation of a package manifest based on the set components.
   *
   * @param destructiveType Optional value for generating objects representing destructive change manifests
   * @returns Object representation of a package manifest
   */
  public getObject(destructiveType?: DestructiveChangesType): PackageManifestObject {
    // If this ComponentSet has components marked for delete, we need to
    // only include those components in a destructiveChanges.xml and
    // all other components in the regular manifest.
    let components = this.components;
    if (this.getTypesOfDestructiveChanges().length) {
      components = destructiveType ? this.destructiveComponents[destructiveType] : this.manifestComponents;
    }

    const typeMap = new Map<string, string[]>();

    const addToTypeMap = (type: MetadataType, fullName: string): void => {
      if (type.isAddressable !== false) {
        const typeName = type.name;
        if (!typeMap.has(typeName)) {
          typeMap.set(typeName, []);
        }
        const typeEntry = typeMap.get(typeName);
        if (
          fullName === ComponentSet.WILDCARD &&
          !type.supportsWildcardAndName &&
          !destructiveType
        ) {
          // if the type doesn't support mixed wildcards and specific names, overwrite the names to be a wildcard
          typeMap.set(typeName, [fullName]);
        } else if (
          !typeEntry.includes(fullName) &&
          (!typeEntry.includes(ComponentSet.WILDCARD) || type.supportsWildcardAndName)
        ) {
          // if the type supports both wildcards and names, add them regardless
          typeMap.get(typeName).push(fullName);
        }
      }
    };

    for (const key of components.keys()) {
      const [typeId, fullName] = this.splitOnFirstDelimiter(key);
      let type = this.registry.getTypeByName(typeId);

      if (type.folderContentType) {
        type = this.registry.getTypeByName(type.folderContentType);
      }
      addToTypeMap(type, fullName);

      // Add children
      const componentMap = components.get(key);
      for (const comp of componentMap.values()) {
        for (const child of comp.getChildren()) {
          addToTypeMap(child.type, child.fullName);
        }
      }
    }

    const typeMembers: PackageTypeMembers[] = [];
    for (const [typeName, members] of typeMap.entries()) {
      typeMembers.push({ members, name: typeName });
    }

    return {
      Package: {
        types: typeMembers,
        version: this.sourceApiVersion || this.apiVersion,
        fullName: this.fullName,
      },
    };
  }

  /**
   * Create a manifest in xml format based on the set components and the
   * type of manifest to create.
   *
   * E.g. package.xml or destructiveChanges.xml
   *
   * @param indentation Number of spaces to indent lines by.
   * @param forDestructiveChanges Whether to build a manifest for destructive changes.
   */
  public getPackageXml(indentation = 4, destructiveType?: DestructiveChangesType): string {
    const j2x = new j2xParser({
      format: true,
      indentBy: new Array(indentation + 1).join(' '),
      ignoreAttributes: false,
    });
    const toParse = this.getObject(destructiveType);
    toParse.Package[XML_NS_KEY] = XML_NS_URL;
    return XML_DECL.concat(j2x.parse(toParse));
  }

  /**
   * Get only the source-backed metadata components in the set.
   *
   * @param member Member to retrieve source-backed components for.
   * @returns Collection of source-backed components
   */
  public getSourceComponents(member?: ComponentLike): LazyCollection<SourceComponent> {
    let iter: Iterable<MetadataComponent>;

    if (member) {
      // filter optimization
      const memberCollection = this.components.get(this.simpleKey(member));
      iter = memberCollection?.size > 0 ? memberCollection.values() : [];
    } else {
      iter = this;
    }

    return new LazyCollection(iter).filter((c) => c instanceof SourceComponent) as LazyCollection<SourceComponent>;
  }

  public add(component: ComponentLike, deletionType?: DestructiveChangesType): void {
    const key = this.simpleKey(component);
    if (!this.components.has(key)) {
      this.components.set(key, new Map<string, SourceComponent>());
    }

    if (!(component instanceof SourceComponent)) {
      return;
    }

    // we're working with SourceComponents now
    this.components.get(key).set(this.sourceKey(component), component);

    // Build maps of destructive components and regular components as they are added
    // as an optimization when building manifests.
    if (deletionType) {
      component.setMarkedForDelete(deletionType);
      this.logger.debug(`Marking component for delete: ${component.fullName}`);
      const deletions = this.destructiveComponents[deletionType];
      if (!deletions.has(key)) {
        deletions.set(key, new Map<string, SourceComponent>());
      }
      deletions.get(key).set(this.sourceKey(component), component);
    } else {
      if (!this.manifestComponents.has(key)) {
        this.manifestComponents.set(key, new Map<string, SourceComponent>());
      }
      this.manifestComponents.get(key).set(this.sourceKey(component), component);
    }

    // something could try adding a component meant for deletion improperly, which would be marked as an addition
    // specifically the ComponentSet.fromManifest with the `resolveSourcePaths` options which calls
    // ComponentSet.fromSource, and adds everything as an addition
    if (
      this.manifestComponents.has(key) &&
      (this.destructiveChangesPre.has(key) || this.destructiveChangesPost.has(key))
    ) {
      // if a component is in the manifestComponents, as well as being part of a destructive manifest, keep in the destructive manifest
      component.setMarkedForDelete(deletionType);
      this.manifestComponents.delete(key);
      this.logger.debug(
        `Component: ${key} was found in both destructive and constructive manifests - keeping as a destructive change`
      );
    }
  }

  /**
   * Tests whether or not a `fullName` and `type` pair is present in the set.
   *
   * A pair is considered present in the set if one of the following criteria is met:
   *
   * - The pair is directly in the set
   * - A wildcard component with the same `type` as the pair
   * - If a parent is attached to the pair and the parent is directly in the set
   * - If a parent is attached to the pair, and a wildcard component's `type` matches the parent's `type`
   *
   * @param component Component to test for membership in the set
   * @returns `true` if the component is in the set
   */
  public has(component: ComponentLike): boolean {
    const isDirectlyInSet = this.components.has(this.simpleKey(component));
    if (isDirectlyInSet) {
      return true;
    }

    const wildcardMember: ComponentLike = {
      fullName: ComponentSet.WILDCARD,
      type: typeof component.type === 'object' ? component.type.name : component.type,
    };
    const isIncludedInWildcard = this.components.has(this.simpleKey(wildcardMember));
    if (isIncludedInWildcard) {
      return true;
    }

    if (typeof component.type === 'object') {
      const { parent } = component as MetadataComponent;
      if (parent) {
        const parentDirectlyInSet = this.components.has(this.simpleKey(parent));
        if (parentDirectlyInSet) {
          return true;
        }

        const wildcardKey = this.simpleKey({
          fullName: ComponentSet.WILDCARD,
          type: parent.type,
        });
        const parentInWildcard = this.components.has(wildcardKey);
        if (parentInWildcard) {
          return true;
        }
      }
    }

    return false;
  }

  /**
   * For a fullName and type, this returns the filenames the matching component, or an empty array if the component is not present
   *
   * @param param Object with fullName and type properties
   * @returns string[]
   */
  public getComponentFilenamesByNameAndType({ fullName, type }: MetadataMember): string[] {
    const key = this.simpleKey({ fullName, type });
    const componentMap = this.components.get(key);
    if (!componentMap) {
      return [];
    }
    const output = new Set<string>();
    componentMap.forEach((component) => {
      [...component.walkContent(), component.content, component.xml]
        .filter(Boolean)
        .map((filename) => output.add(filename));
    });
    return Array.from(output);
  }

  public *[Symbol.iterator](): Iterator<MetadataComponent> {
    for (const [key, sourceComponents] of this.components.entries()) {
      if (sourceComponents.size === 0) {
        const [typeName, fullName] = this.splitOnFirstDelimiter(key);
        yield {
          fullName,
          type: this.registry.getTypeByName(typeName),
        };
      } else {
        for (const component of sourceComponents.values()) {
          yield component;
        }
      }
    }
  }

  /**
   * If this `ComponentSet` has components marked for delete, this sets
   * whether those components are deleted before any other changes are
   * deployed (`destructiveChangesPre.xml`) or after changes are deployed
   * (`destructiveChangesPost.xml`).
   *
   * @param type The type of destructive changes to make; i.e., pre or post deploy.
   */
  public setDestructiveChangesType(type: DestructiveChangesType): void {
    this.destructiveChangesType = type;
  }

  /**
   * If this `ComponentSet` has components marked for delete it will use this
   * type to build the appropriate destructive changes manifest.
   *
   * @returns The type of destructive changes to make; i.e., pre or post deploy.
   */
  public getDestructiveChangesType(): DestructiveChangesType {
    return this.destructiveChangesType;
  }

  /**
   * Will return the types of destructive changes in the component set
   * or an empty array if there aren't destructive components present
   *
   * @return DestructiveChangesType[]
   */
  public getTypesOfDestructiveChanges(): DestructiveChangesType[] {
    const destructiveChangesTypes: DestructiveChangesType[] = [];
    if (this.destructiveChangesPre.size) {
      destructiveChangesTypes.push(DestructiveChangesType.PRE);
    }
    if (this.destructiveChangesPost.size) {
      destructiveChangesTypes.push(DestructiveChangesType.POST);
    }
    return destructiveChangesTypes;
  }

  /**
   * Each {@link SourceComponent} counts as an element in the set, even if multiple
   * ones map to the same `fullName` and `type` pair.
   *
   * @returns number of metadata components in the set
   */
  public get size(): number {
    let size = 0;
    for (const collection of this.components.values()) {
      // just having an entry in the parent map counts as 1
      size += collection.size === 0 ? 1 : collection.size;
    }
    return size;
  }

  public get destructiveChangesPre(): Map<string, Map<string, SourceComponent>> {
    return this.destructiveComponents[DestructiveChangesType.PRE];
  }

  public get destructiveChangesPost(): Map<string, Map<string, SourceComponent>> {
    return this.destructiveComponents[DestructiveChangesType.POST];
  }

  private sourceKey(component: SourceComponent): string {
    const { fullName, type, xml, content } = component;
    return `${type.name}${fullName}${xml ?? ''}${content ?? ''}`;
  }

  private simpleKey(component: ComponentLike): string {
    const typeName = typeof component.type === 'string' ? component.type.toLowerCase().trim() : component.type.id;
    return `${typeName}${ComponentSet.KEY_DELIMITER}${component.fullName}`;
  }

  private splitOnFirstDelimiter(input: string): [string, string] {
    const indexOfSplitChar = input.indexOf(ComponentSet.KEY_DELIMITER);
    return [input.substring(0, indexOfSplitChar), input.substring(indexOfSplitChar + 1)];
  }
}<|MERGE_RESOLUTION|>--- conflicted
+++ resolved
@@ -24,6 +24,7 @@
   TreeContainer,
 } from '../resolve';
 import { MetadataType, RegistryAccess } from '../registry';
+import { MetadataMember } from '../resolve/types';
 import {
   DestructiveChangesType,
   FromManifestOptions,
@@ -32,13 +33,6 @@
   PackageTypeMembers,
 } from './types';
 import { LazyCollection } from './lazyCollection';
-<<<<<<< HEAD
-import { j2xParser } from 'fast-xml-parser';
-import { Logger } from '@salesforce/core';
-import { MetadataType, RegistryAccess } from '../registry';
-import { MetadataMember } from '../resolve/types';
-=======
->>>>>>> 15073dbe
 
 export type DeploySetOptions = Omit<MetadataApiDeployOptions, 'components'>;
 export type RetrieveSetOptions = Omit<MetadataApiRetrieveOptions, 'components'>;
@@ -303,11 +297,7 @@
           typeMap.set(typeName, []);
         }
         const typeEntry = typeMap.get(typeName);
-        if (
-          fullName === ComponentSet.WILDCARD &&
-          !type.supportsWildcardAndName &&
-          !destructiveType
-        ) {
+        if (fullName === ComponentSet.WILDCARD && !type.supportsWildcardAndName && !destructiveType) {
           // if the type doesn't support mixed wildcards and specific names, overwrite the names to be a wildcard
           typeMap.set(typeName, [fullName]);
         } else if (
