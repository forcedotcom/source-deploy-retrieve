--- conflicted
+++ resolved
@@ -1,21 +1,6 @@
 [
   {
     "name": "componentSetCreate",
-<<<<<<< HEAD
-    "duration": 204.34937700000592
-  },
-  {
-    "name": "sourceToMdapi",
-    "duration": 5291.7664720000175
-  },
-  {
-    "name": "sourceToZip",
-    "duration": 4192.81595400002
-  },
-  {
-    "name": "mdapiToSource",
-    "duration": 3421.3077010000125
-=======
     "duration": 208.08616399997845
   },
   {
@@ -29,6 +14,5 @@
   {
     "name": "mdapiToSource",
     "duration": 3621.53980899998
->>>>>>> c33362f8
   }
 ]