--- conflicted
+++ resolved
@@ -8,647 +8,626 @@
 For status on any existing gaps, please search or file an issue in the [Salesforce CLI issues only repo](https://github.com/forcedotcom/cli/issues).
 To contribute a new metadata type, please see the [Contributing Metadata Types to the Registry](./contributing/metadata.md)
 
-| Metadata Type                          | Support | Notes                                            |
-| :------------------------------------- | :------ | :----------------------------------------------- |
-| AIApplication                          | ✅      |                                                  |
-| AIApplicationConfig                    | ✅      |                                                  |
-| AIReplyRecommendationsSettings         | ✅      |                                                  |
-| AIScoringModelDefVersion               | ✅      |                                                  |
-| AIScoringModelDefinition               | ✅      |                                                  |
-| AIUsecaseDefinition                    | ⚠️      | Supports deploy/retrieve but not source tracking |
-| AccountForecastSettings                | ✅      |                                                  |
-| AccountIntelligenceSettings            | ✅      |                                                  |
-| AccountRelationshipShareRule           | ✅      |                                                  |
-| AccountSettings                        | ✅      |                                                  |
-| AccountingFieldMapping                 | ✅      |                                                  |
-| AccountingModelConfig                  | ✅      |                                                  |
-| AccountingSettings                     | ✅      |                                                  |
-| AcctMgrTargetSettings                  | ✅      |                                                  |
-| ActionLauncherItemDef                  | ✅      |                                                  |
-| ActionLinkGroupTemplate                | ✅      |                                                  |
-| ActionPlanTemplate                     | ✅      |                                                  |
-| ActionableEventOrchDef                 | ✅      |                                                  |
-| ActionableEventTypeDef                 | ✅      |                                                  |
-| ActionableListDefinition               | ✅      |                                                  |
-| ActionsSettings                        | ✅      |                                                  |
-| ActivationPlatform                     | ✅      |                                                  |
-| ActivitiesSettings                     | ✅      |                                                  |
-| ActnblListKeyPrfmIndDef                | ✅      |                                                  |
-| AddressSettings                        | ✅      |                                                  |
-| AdvAccountForecastSet                  | ✅      |                                                  |
-| AdvAcctForecastDimSource               | ✅      |                                                  |
-| AdvAcctForecastPeriodGroup             | ✅      |                                                  |
-| AffinityScoreDefinition                | ✅      |                                                  |
-| Ai4mSettings                           | ✅      |                                                  |
-| AnalyticSnapshot                       | ✅      |                                                  |
-| AnalyticsSettings                      | ✅      |                                                  |
-| AnimationRule                          | ✅      |                                                  |
-| ApexClass                              | ✅      |                                                  |
-| ApexComponent                          | ✅      |                                                  |
-| ApexEmailNotifications                 | ✅      |                                                  |
-| ApexPage                               | ✅      |                                                  |
-| ApexSettings                           | ✅      |                                                  |
-| ApexTestSuite                          | ✅      |                                                  |
-| ApexTrigger                            | ✅      |                                                  |
-| AppAnalyticsSettings                   | ✅      |                                                  |
-| AppExperienceSettings                  | ✅      |                                                  |
-| AppMenu                                | ✅      |                                                  |
-| ApplicationRecordTypeConfig            | ✅      |                                                  |
-| ApplicationSubtypeDefinition           | ✅      |                                                  |
-| AppointmentAssignmentPolicy            | ✅      |                                                  |
-| AppointmentSchedulingPolicy            | ✅      |                                                  |
-| ApprovalProcess                        | ✅      |                                                  |
-| AssessmentConfiguration                | ✅      |                                                  |
-| AssessmentQuestion                     | ✅      |                                                  |
-| AssessmentQuestionSet                  | ✅      |                                                  |
-| AssignmentRules                        | ✅      |                                                  |
-| AssistantContextItem                   | ✅      |                                                  |
-| AssistantDefinition                    | ✅      |                                                  |
-| AssistantSkillQuickAction              | ✅      |                                                  |
-| AssistantSkillSobjectAction            | ✅      |                                                  |
-| AssistantVersion                       | ✅      |                                                  |
-| AssociationEngineSettings              | ✅      |                                                  |
-| Audience                               | ✅      |                                                  |
-| AuraDefinitionBundle                   | ✅      |                                                  |
-| AuthProvider                           | ✅      |                                                  |
-| AutoResponseRules                      | ✅      |                                                  |
-| AutomatedContactsSettings              | ✅      |                                                  |
-| BatchCalcJobDefinition                 | ✅      |                                                  |
-| BatchProcessJobDefinition              | ✅      |                                                  |
-| BenefitAction                          | ✅      |                                                  |
-| BlacklistedConsumer                    | ✅      |                                                  |
-| BldgEnrgyIntensityCnfg                 | ✅      |                                                  |
-| BlockchainSettings                     | ✅      |                                                  |
-| Bot                                    | ✅      |                                                  |
-| BotBlock                               | ✅      |                                                  |
-| BotBlockVersion                        | ❌      | Not supported, but support could be added        |
-| BotSettings                            | ✅      |                                                  |
-| BotTemplate                            | ✅      |                                                  |
-| BotVersion                             | ✅      |                                                  |
-| BranchManagementSettings               | ✅      |                                                  |
-| BrandingSet                            | ✅      |                                                  |
-| BriefcaseDefinition                    | ✅      |                                                  |
-| BusinessHoursSettings                  | ✅      |                                                  |
-| BusinessProcess                        | ✅      |                                                  |
-| BusinessProcessGroup                   | ✅      |                                                  |
-| BusinessProcessTypeDefinition          | ✅      |                                                  |
-| CMSConnectSource                       | ✅      |                                                  |
-| CallCenter                             | ✅      |                                                  |
-| CallCenterRoutingMap                   | ✅      |                                                  |
-| CallCoachingMediaProvider              | ⚠️      | Supports deploy/retrieve but not source tracking |
-| CampaignInfluenceModel                 | ✅      |                                                  |
-| CampaignSettings                       | ✅      |                                                  |
-| CanvasMetadata                         | ✅      |                                                  |
-| CareBenefitVerifySettings              | ✅      |                                                  |
-| CareLimitType                          | ✅      |                                                  |
-| CareProviderAfflRoleConfig             | ✅      |                                                  |
-| CareProviderSearchConfig               | ✅      |                                                  |
-| CareRequestConfiguration               | ✅      |                                                  |
-| CareSystemFieldMapping                 | ✅      |                                                  |
-| CaseSettings                           | ✅      |                                                  |
-| CaseSubjectParticle                    | ✅      |                                                  |
-| Certificate                            | ✅      |                                                  |
-| ChannelLayout                          | ✅      |                                                  |
-| ChannelObjectLinkingRule               | ✅      |                                                  |
-| ChatterAnswersSettings                 | ✅      |                                                  |
-| ChatterEmailsMDSettings                | ✅      |                                                  |
-| ChatterExtension                       | ✅      |                                                  |
-| ChatterSettings                        | ✅      |                                                  |
-| ClaimFinancialSettings                 | ✅      |                                                  |
-| ClaimMgmtFoundationEnabledSettings     | ✅      |                                                  |
-| ClauseCatgConfiguration                | ✅      |                                                  |
-| CleanDataService                       | ✅      |                                                  |
-| CodeBuilderSettings                    | ✅      |                                                  |
-| CollectionsDashboardSettings           | ✅      |                                                  |
-| CommandAction                          | ✅      |                                                  |
-| CommerceSettings                       | ✅      |                                                  |
-| CommsServiceConsoleSettings            | ✅      |                                                  |
-| CommunitiesSettings                    | ✅      |                                                  |
-| Community                              | ✅      |                                                  |
-| CommunityTemplateDefinition            | ✅      |                                                  |
-| CommunityThemeDefinition               | ✅      |                                                  |
-| CompactLayout                          | ✅      |                                                  |
-| CompanySettings                        | ✅      |                                                  |
-| ConnectedApp                           | ✅      |                                                  |
-| ConnectedAppSettings                   | ✅      |                                                  |
-| ContentAsset                           | ✅      |                                                  |
-| ContentSettings                        | ✅      |                                                  |
-| ContextDefinition                      | ⚠️      | Supports deploy/retrieve but not source tracking |
-| ContextUseCaseMapping                  | ✅      |                                                  |
-| ContractSettings                       | ✅      |                                                  |
-| ContractType                           | ✅      |                                                  |
-| ConversationChannelDefinition          | ✅      |                                                  |
-| ConversationServiceIntegrationSettings | ✅      |                                                  |
-| ConversationVendorInfo                 | ✅      |                                                  |
-| ConversationalIntelligenceSettings     | ✅      |                                                  |
-| CorsWhitelistOrigin                    | ✅      |                                                  |
-| CspTrustedSite                         | ✅      |                                                  |
-| CurrencySettings                       | ✅      |                                                  |
-| CustomAddressFieldSettings             | ✅      |                                                  |
-| CustomApplication                      | ✅      |                                                  |
-| CustomApplicationComponent             | ✅      |                                                  |
-| CustomFeedFilter                       | ✅      |                                                  |
-| CustomField                            | ✅      |                                                  |
-| CustomHelpMenuSection                  | ✅      |                                                  |
-| CustomIndex                            | ✅      |                                                  |
-| CustomLabels                           | ✅      |                                                  |
-| CustomMetadata                         | ✅      |                                                  |
-| CustomNotificationType                 | ✅      |                                                  |
-| CustomObject                           | ✅      |                                                  |
-| CustomObjectTranslation                | ✅      |                                                  |
-| CustomPageWebLink                      | ✅      |                                                  |
-| CustomPermission                       | ✅      |                                                  |
-| CustomSite                             | ✅      |                                                  |
-| CustomTab                              | ✅      |                                                  |
-| CustomValue                            | ❌      | Not supported, but support could be added        |
-| CustomerDataPlatformSettings           | ✅      |                                                  |
-| CustomizablePropensityScoringSettings  | ✅      |                                                  |
-| Dashboard                              | ✅      |                                                  |
-| DashboardFolder                        | ✅      |                                                  |
-| DataCalcInsightTemplate                | ✅      |                                                  |
-| DataCategoryGroup                      | ✅      |                                                  |
-| DataConnectionParamTmpl                | ❌      | Not supported, but support could be added        |
-| DataConnectorIngestApi                 | ✅      |                                                  |
-| DataConnectorS3                        | ✅      |                                                  |
-| DataDotComSettings                     | ✅      |                                                  |
-| DataImportManagementSettings           | ✅      |                                                  |
-| DataKitObjectDependency                | ✅      |                                                  |
-| DataKitObjectTemplate                  | ✅      |                                                  |
-| DataPackageKitDefinition               | ✅      |                                                  |
-| DataPackageKitObject                   | ✅      |                                                  |
-| DataSource                             | ✅      |                                                  |
-| DataSourceBundleDefinition             | ✅      |                                                  |
-| DataSourceObject                       | ✅      |                                                  |
-| DataSourceTenant                       | ✅      |                                                  |
-| DataSrcDataModelFieldMap               | ✅      |                                                  |
-| DataStreamDefinition                   | ✅      |                                                  |
-| DataStreamTemplate                     | ✅      |                                                  |
-| DataWeaveResource                      | ✅      |                                                  |
-| DecisionMatrixDefinition               | ✅      |                                                  |
-| DecisionMatrixDefinitionVersion        | ✅      |                                                  |
-| DecisionTable                          | ✅      |                                                  |
-| DecisionTableDatasetLink               | ✅      |                                                  |
-| DelegateGroup                          | ✅      |                                                  |
-| DeploymentSettings                     | ✅      |                                                  |
-| DevHubSettings                         | ✅      |                                                  |
-| DigitalExperience                      | ✅      |                                                  |
-| DigitalExperienceBundle                | ✅      |                                                  |
-| DigitalExperienceConfig                | ✅      |                                                  |
-| DisclosureDefinition                   | ✅      |                                                  |
-| DisclosureDefinitionVersion            | ✅      |                                                  |
-| DisclosureType                         | ✅      |                                                  |
-| DiscoveryAIModel                       | ✅      |                                                  |
-| DiscoveryGoal                          | ✅      |                                                  |
-| DiscoverySettings                      | ✅      |                                                  |
-| DiscoveryStory                         | ✅      |                                                  |
-| Document                               | ✅      |                                                  |
-| DocumentCategory                       | ✅      |                                                  |
-| DocumentCategoryDocumentType           | ✅      |                                                  |
-| DocumentChecklistSettings              | ✅      |                                                  |
-| DocumentFolder                         | ✅      |                                                  |
-| DocumentGenerationSetting              | ✅      |                                                  |
-| DocumentTemplate                       | ⚠️      | Supports deploy/retrieve but not source tracking |
-| DocumentType                           | ✅      |                                                  |
-| DuplicateRule                          | ✅      |                                                  |
-| DynamicFormsSettings                   | ✅      |                                                  |
-| DynamicFulfillmentOrchestratorSettings | ✅      |                                                  |
-| EACSettings                            | ✅      |                                                  |
-| ESignatureConfig                       | ✅      |                                                  |
-| ESignatureEnvelopeConfig               | ✅      |                                                  |
-| EclairGeoData                          | ✅      |                                                  |
-| EinsteinAISettings                     | ✅      |                                                  |
-| EinsteinAgentSettings                  | ✅      |                                                  |
-| EinsteinAssistantSettings              | ✅      |                                                  |
-| EinsteinCopilotSettings                | ✅      |                                                  |
-| EinsteinDealInsightsSettings           | ✅      |                                                  |
-| EinsteinDocumentCaptureSettings        | ✅      |                                                  |
-| EinsteinGptSettings                    | ✅      |                                                  |
-| EmailAdministrationSettings            | ✅      |                                                  |
-| EmailFolder                            | ✅      |                                                  |
-| EmailIntegrationSettings               | ✅      |                                                  |
-| EmailServicesFunction                  | ✅      |                                                  |
-| EmailTemplate                          | ✅      |                                                  |
-| EmailTemplateFolder                    | ✅      |                                                  |
-| EmailTemplateSettings                  | ✅      |                                                  |
-| EmbeddedServiceBranding                | ✅      |                                                  |
-| EmbeddedServiceConfig                  | ✅      |                                                  |
-| EmbeddedServiceFlowConfig              | ✅      |                                                  |
-| EmbeddedServiceLiveAgent               | ✅      |                                                  |
-| EmbeddedServiceMenuSettings            | ✅      |                                                  |
-| EmployeeDataSyncProfile                | ✅      |                                                  |
-| EmployeeFieldAccessSettings            | ✅      |                                                  |
-| EmployeeUserSettings                   | ✅      |                                                  |
-| EnablementMeasureDefinition            | ⚠️      | Supports deploy/retrieve but not source tracking |
-| EnablementProgramDefinition            | ⚠️      | Supports deploy/retrieve but not source tracking |
-| EnhancedNotesSettings                  | ✅      |                                                  |
-| EntitlementProcess                     | ✅      |                                                  |
-| EntitlementSettings                    | ✅      |                                                  |
-| EntitlementTemplate                    | ✅      |                                                  |
-| EscalationRules                        | ✅      |                                                  |
-| EssentialsSettings                     | ✅      |                                                  |
-| EventLogObjectSettings                 | ✅      |                                                  |
-| EventSettings                          | ✅      |                                                  |
-| ExperienceBundle                       | ✅      |                                                  |
-| ExperienceBundleSettings               | ✅      |                                                  |
-| ExperiencePropertyTypeBundle           | ✅      |                                                  |
-| ExplainabilityActionDefinition         | ✅      |                                                  |
-| ExplainabilityActionVersion            | ✅      |                                                  |
-| ExplainabilityMsgTemplate              | ✅      |                                                  |
-| ExpressionSetDefinition                | ✅      |                                                  |
-| ExpressionSetDefinitionVersion         | ✅      |                                                  |
-| ExpressionSetObjectAlias               | ✅      |                                                  |
-| ExtDataTranFieldTemplate               | ❌      | Not supported, but support could be added        |
-| ExtDataTranObjectTemplate              | ✅      |                                                  |
-| ExternalAIModel                        | ✅      |                                                  |
-| ExternalAuthIdentityProvider           | ✅      |                                                  |
-| ExternalClientAppSettings              | ✅      |                                                  |
-| ExternalClientApplication              | ✅      |                                                  |
-| ExternalCredential                     | ✅      |                                                  |
-| ExternalDataConnector                  | ✅      |                                                  |
-| ExternalDataSource                     | ✅      |                                                  |
-| ExternalDataSrcDescriptor              | ❌      | Not supported, but support could be added        |
-| ExternalDataTranField                  | ❌      | Not supported, but support could be added        |
-| ExternalDataTranObject                 | ✅      |                                                  |
-| ExternalDocStorageConfig               | ✅      |                                                  |
-| ExternalServiceRegistration            | ✅      |                                                  |
-| ExtlClntAppConfigurablePolicies        | ✅      |                                                  |
-| ExtlClntAppGlobalOauthSettings         | ✅      |                                                  |
-| ExtlClntAppMobileConfigurablePolicies  | ✅      |                                                  |
-| ExtlClntAppMobileSettings              | ✅      |                                                  |
-| ExtlClntAppNotificationSettings        | ✅      |                                                  |
-| ExtlClntAppOauthConfigurablePolicies   | ✅      |                                                  |
-| ExtlClntAppOauthSettings               | ✅      |                                                  |
-| FeatureParameterBoolean                | ✅      |                                                  |
-| FeatureParameterDate                   | ✅      |                                                  |
-| FeatureParameterInteger                | ✅      |                                                  |
-| FieldRestrictionRule                   | ✅      |                                                  |
-| FieldServiceMobileExtension            | ✅      |                                                  |
-| FieldServiceSettings                   | ✅      |                                                  |
-| FieldSet                               | ✅      |                                                  |
-| FieldSrcTrgtRelationship               | ✅      |                                                  |
-| FileUploadAndDownloadSecuritySettings  | ✅      |                                                  |
-| FilesConnectSettings                   | ✅      |                                                  |
-| FlexiPage                              | ✅      |                                                  |
-| Flow                                   | ✅      |                                                  |
-| FlowCategory                           | ✅      |                                                  |
-| FlowDefinition                         | ⚠️      | Supports deploy/retrieve but not source tracking |
-| FlowSettings                           | ✅      |                                                  |
-| FlowTest                               | ✅      |                                                  |
-| ForecastingFilter                      | ✅      |                                                  |
-| ForecastingFilterCondition             | ✅      |                                                  |
-| ForecastingGroup                       | ✅      |                                                  |
-| ForecastingObjectListSettings          | ✅      |                                                  |
-| ForecastingSettings                    | ✅      |                                                  |
-| ForecastingSourceDefinition            | ✅      |                                                  |
-| ForecastingType                        | ✅      |                                                  |
-| ForecastingTypeSource                  | ✅      |                                                  |
-| FormulaSettings                        | ✅      |                                                  |
-| FuelType                               | ✅      |                                                  |
-| FuelTypeSustnUom                       | ✅      |                                                  |
-| FunctionReference                      | ⚠️      | Supports deploy/retrieve but not source tracking |
-| FundraisingConfig                      | ✅      |                                                  |
-| GatewayProviderPaymentMethodType       | ✅      |                                                  |
-| GenAiFunction                          | ✅      |                                                  |
-| GenAiPlanner                           | ✅      |                                                  |
-| GenAiPlugin                            | ✅      |                                                  |
-| GenAiPluginInstructionDef              | ❌      | Not supported, but support could be added        |
-| GlobalValueSet                         | ✅      |                                                  |
-| GlobalValueSetTranslation              | ✅      |                                                  |
-| GoogleAppsSettings                     | ✅      |                                                  |
-| Group                                  | ✅      |                                                  |
-| HighVelocitySalesSettings              | ✅      |                                                  |
-| HomePageComponent                      | ✅      |                                                  |
-| HomePageLayout                         | ✅      |                                                  |
-| IPAddressRange                         | ✅      |                                                  |
-| Icon                                   | ✅      |                                                  |
-| IdeasSettings                          | ✅      |                                                  |
-| IdentityProviderSettings               | ✅      |                                                  |
-| IdentityVerificationProcDef            | ✅      |                                                  |
-| IframeWhiteListUrlSettings             | ✅      |                                                  |
-| InboundCertificate                     | ✅      |                                                  |
-| InboundNetworkConnection               | ✅      |                                                  |
-| IncidentMgmtSettings                   | ✅      |                                                  |
-| IncludeEstTaxInQuoteCPQSettings        | ✅      |                                                  |
-| IncludeEstTaxInQuoteSettings           | ✅      |                                                  |
-| Index                                  | ⚠️      | Supports deploy/retrieve but not source tracking |
-| IndustriesAutomotiveSettings           | ✅      |                                                  |
-| IndustriesContextSettings              | ✅      |                                                  |
-| IndustriesEinsteinFeatureSettings      | ✅      |                                                  |
-| IndustriesEventOrchSettings            | ✅      |                                                  |
-| IndustriesFieldServiceSettings         | ✅      |                                                  |
-| IndustriesGamificationSettings         | ✅      |                                                  |
-| IndustriesLoyaltySettings              | ✅      |                                                  |
-| IndustriesManufacturingSettings        | ✅      |                                                  |
-| IndustriesPricingSettings              | ✅      |                                                  |
-| IndustriesSettings                     | ✅      |                                                  |
-| IndustriesUnifiedPromotionsSettings    | ✅      |                                                  |
-| InstalledPackage                       | ⚠️      | Supports deploy/retrieve but not source tracking |
-| IntegrationProviderDef                 | ✅      |                                                  |
-| InterestTaggingSettings                | ✅      |                                                  |
-| InternalDataConnector                  | ✅      |                                                  |
-| InvLatePymntRiskCalcSettings           | ✅      |                                                  |
-| InventorySettings                      | ✅      |                                                  |
-| InvocableActionSettings                | ✅      |                                                  |
-| IoTSettings                            | ✅      |                                                  |
-| KeywordList                            | ✅      |                                                  |
-| KnowledgeGenerationSettings            | ✅      |                                                  |
-| KnowledgeSettings                      | ✅      |                                                  |
-| LanguageSettings                       | ✅      |                                                  |
-| LargeQuotesandOrdersForRlmSettings     | ✅      |                                                  |
-| Layout                                 | ✅      |                                                  |
-| LeadConfigSettings                     | ✅      |                                                  |
-| LeadConvertSettings                    | ✅      |                                                  |
-| LearningAchievementConfig              | ✅      |                                                  |
-| Letterhead                             | ✅      |                                                  |
-| LicensingSettings                      | ✅      |                                                  |
-| LightningBolt                          | ✅      |                                                  |
-| LightningComponentBundle               | ✅      |                                                  |
-| LightningExperienceSettings            | ✅      |                                                  |
-| LightningExperienceTheme               | ✅      |                                                  |
-| LightningMessageChannel                | ✅      |                                                  |
-| LightningOnboardingConfig              | ✅      |                                                  |
-| ListView                               | ✅      |                                                  |
-| LiveAgentSettings                      | ✅      |                                                  |
-| LiveChatAgentConfig                    | ✅      |                                                  |
-| LiveChatButton                         | ✅      |                                                  |
-| LiveChatDeployment                     | ✅      |                                                  |
-| LiveChatSensitiveDataRule              | ✅      |                                                  |
-| LiveMessageSettings                    | ✅      |                                                  |
-| LocationUse                            | ✅      |                                                  |
-| LoyaltyProgramSetup                    | ⚠️      | Supports deploy/retrieve but not source tracking |
-| MacroSettings                          | ✅      |                                                  |
-| MailMergeSettings                      | ✅      |                                                  |
-| ManagedContentType                     | ⚠️      | Supports deploy/retrieve but not source tracking |
-| ManagedEventSubscription               | ✅      |                                                  |
-| ManagedTopics                          | ✅      |                                                  |
-| MapsAndLocationSettings                | ✅      |                                                  |
-| MarketSegmentDefinition                | ✅      |                                                  |
-| MarketingAppExtActivity                | ❌      | Not supported, but support could be added        |
-| MarketingAppExtension                  | ✅      |                                                  |
-| MatchingRules                          | ✅      |                                                  |
-| MediaAdSalesSettings                   | ✅      |                                                  |
-| MeetingsSettings                       | ✅      |                                                  |
-| MessagingChannel                       | ⚠️      | Supports deploy/retrieve but not source tracking |
-| MfgProgramTemplate                     | ✅      |                                                  |
-| MfgServiceConsoleSettings              | ✅      |                                                  |
-| MilestoneType                          | ✅      |                                                  |
-| MktCalcInsightObjectDef                | ✅      |                                                  |
-| MktDataConnection                      | ✅      |                                                  |
-| MktDataConnectionCred                  | ❌      | Not supported, but support could be added        |
-| MktDataConnectionParam                 | ❌      | Not supported, but support could be added        |
-| MktDataConnectionSrcParam              | ✅      |                                                  |
-| MktDataTranObject                      | ✅      |                                                  |
-| MlDomain                               | ✅      |                                                  |
-| MobSecurityCertPinConfig               | ✅      |                                                  |
-| MobileApplicationDetail                | ✅      |                                                  |
-| MobileSecurityAssignment               | ✅      |                                                  |
-| MobileSecurityPolicy                   | ✅      |                                                  |
-| MobileSettings                         | ✅      |                                                  |
-| ModerationRule                         | ✅      |                                                  |
-| MutingPermissionSet                    | ✅      |                                                  |
-| MyDomainDiscoverableLogin              | ✅      |                                                  |
-| MyDomainSettings                       | ✅      |                                                  |
-| NameSettings                           | ✅      |                                                  |
-| NamedCredential                        | ✅      |                                                  |
-| NavigationMenu                         | ✅      |                                                  |
-| Network                                | ✅      |                                                  |
-| NetworkBranding                        | ✅      |                                                  |
-| NotificationTypeConfig                 | ✅      |                                                  |
-| NotificationsSettings                  | ✅      |                                                  |
-| OauthCustomScope                       | ✅      |                                                  |
-| OauthOidcSettings                      | ✅      |                                                  |
-| OauthTokenExchangeHandler              | ✅      |                                                  |
-| ObjectHierarchyRelationship            | ✅      |                                                  |
-| ObjectLinkingSettings                  | ✅      |                                                  |
-| ObjectSourceTargetMap                  | ✅      |                                                  |
-| OcrSampleDocument                      | ✅      |                                                  |
-| OcrTemplate                            | ✅      |                                                  |
-| OmniChannelPricingSettings             | ✅      |                                                  |
-| OmniChannelSettings                    | ✅      |                                                  |
-| OmniDataTransform                      | ⚠️      | Supports deploy/retrieve but not source tracking |
-| OmniExtTrackingDef                     | ⚠️      | Supports deploy/retrieve but not source tracking |
-| OmniIntegrationProcedure               | ⚠️      | Supports deploy/retrieve but not source tracking |
-| OmniInteractionAccessConfig            | ⚠️      | Supports deploy/retrieve but not source tracking |
-| OmniInteractionConfig                  | ⚠️      | Supports deploy/retrieve but not source tracking |
-| OmniScript                             | ⚠️      | Supports deploy/retrieve but not source tracking |
-| OmniSupervisorConfig                   | ✅      |                                                  |
-| OmniTrackingGroup                      | ⚠️      | Supports deploy/retrieve but not source tracking |
-| OmniUiCard                             | ⚠️      | Supports deploy/retrieve but not source tracking |
-| OnlineSalesSettings                    | ✅      |                                                  |
-| OpportunityScoreSettings               | ✅      |                                                  |
-| OpportunitySettings                    | ✅      |                                                  |
-| OrderManagementSettings                | ✅      |                                                  |
-| OrderSettings                          | ✅      |                                                  |
-| OrgSettings                            | ✅      |                                                  |
-| OutboundNetworkConnection              | ✅      |                                                  |
-| PardotEinsteinSettings                 | ✅      |                                                  |
-| PardotSettings                         | ✅      |                                                  |
-| ParticipantRole                        | ✅      |                                                  |
-| PartyDataModelSettings                 | ✅      |                                                  |
-| PathAssistant                          | ✅      |                                                  |
-| PathAssistantSettings                  | ✅      |                                                  |
-| PaymentGatewayProvider                 | ✅      |                                                  |
-| PaymentsManagementEnabledSettings      | ✅      |                                                  |
-| PaymentsSettings                       | ✅      |                                                  |
-| PermissionSet                          | ✅      |                                                  |
-| PermissionSetGroup                     | ✅      |                                                  |
-| PermissionSetLicenseDefinition         | ✅      |                                                  |
-| PersonAccountOwnerPowerUser            | ✅      |                                                  |
-| PicklistSettings                       | ✅      |                                                  |
-| PicklistValue                          | ❌      | Not supported, but support could be added        |
-| PipelineInspMetricConfig               | ✅      |                                                  |
-| PlatformCachePartition                 | ✅      |                                                  |
-| PlatformEventChannel                   | ✅      |                                                  |
-| PlatformEventChannelMember             | ✅      |                                                  |
-| PlatformEventSettings                  | ✅      |                                                  |
-| PlatformEventSubscriberConfig          | ✅      |                                                  |
-| PlatformSlackSettings                  | ✅      |                                                  |
-| PortalDelegablePermissionSet           | ✅      |                                                  |
-| PortalsSettings                        | ✅      |                                                  |
-| PostTemplate                           | ✅      |                                                  |
-| PredictionBuilderSettings              | ✅      |                                                  |
-| PresenceDeclineReason                  | ✅      |                                                  |
-| PresenceUserConfig                     | ✅      |                                                  |
-| PricingActionParameters                | ⚠️      | Supports deploy/retrieve but not source tracking |
-| PricingRecipe                          | ✅      |                                                  |
-| PrivacySettings                        | ✅      |                                                  |
-| ProcessFlowMigration                   | ✅      |                                                  |
-| ProductAttrDisplayConfig               | ✅      |                                                  |
-| ProductAttributeSet                    | ✅      |                                                  |
-| ProductConfiguratorSettings            | ✅      |                                                  |
-| ProductSettings                        | ✅      |                                                  |
-| ProductSpecificationRecType            | ✅      |                                                  |
-| ProductSpecificationType               | ✅      |                                                  |
-| Profile                                | ✅      |                                                  |
-| ProfilePasswordPolicy                  | ✅      |                                                  |
-| ProfileSessionSetting                  | ✅      |                                                  |
-| Prompt                                 | ✅      |                                                  |
-| Queue                                  | ✅      |                                                  |
-| QueueRoutingConfig                     | ✅      |                                                  |
-| QuickAction                            | ✅      |                                                  |
-| QuickTextSettings                      | ✅      |                                                  |
-| QuoteSettings                          | ✅      |                                                  |
-| RealTimeEventSettings                  | ✅      |                                                  |
-| RecAlrtDataSrcExpSetDef                | ✅      |                                                  |
-| RecommendationBuilderSettings          | ✅      |                                                  |
-| RecommendationStrategy                 | ✅      |                                                  |
-| RecordActionDeployment                 | ✅      |                                                  |
-| RecordAggregationDefinition            | ✅      |                                                  |
-| RecordAlertCategory                    | ✅      |                                                  |
-| RecordAlertDataSource                  | ✅      |                                                  |
-| RecordAlertTemplate                    | ✅      |                                                  |
-| RecordPageSettings                     | ✅      |                                                  |
-| RecordType                             | ✅      |                                                  |
-| RedirectWhitelistUrl                   | ✅      |                                                  |
-| ReferencedDashboard                    | ✅      |                                                  |
-| ReferralMarketingSettings              | ✅      |                                                  |
-| RegisteredExternalService              | ✅      |                                                  |
-| RelatedRecordAssocCriteria             | ✅      |                                                  |
-| RelationshipGraphDefinition            | ✅      |                                                  |
-| RemoteSiteSetting                      | ✅      |                                                  |
-| Report                                 | ✅      |                                                  |
-| ReportFolder                           | ✅      |                                                  |
-| ReportType                             | ✅      |                                                  |
-| RestrictionRule                        | ✅      |                                                  |
-| RetailExecutionSettings                | ✅      |                                                  |
-| RetrievalSummaryDefinition             | ✅      |                                                  |
-| RevenueManagementSettings              | ✅      |                                                  |
-| Role                                   | ✅      |                                                  |
-| SalesAgreementSettings                 | ✅      |                                                  |
-| SalesWorkQueueSettings                 | ✅      |                                                  |
-| SamlSsoConfig                          | ✅      |                                                  |
-| SandboxSettings                        | ✅      |                                                  |
-| SceGlobalModelOptOutSettings           | ✅      |                                                  |
-| SchedulingObjective                    | ✅      |                                                  |
-| SchedulingRule                         | ✅      |                                                  |
-| SchemaSettings                         | ✅      |                                                  |
-| ScoreCategory                          | ✅      |                                                  |
-| SearchCustomization                    | ⚠️      | Supports deploy/retrieve but not source tracking |
-| SearchOrgWideObjectConfig              | ⚠️      | Supports deploy/retrieve but not source tracking |
-| SearchSettings                         | ✅      |                                                  |
-| SecuritySettings                       | ✅      |                                                  |
-| ServiceAISetupDefinition               | ✅      |                                                  |
-| ServiceAISetupField                    | ✅      |                                                  |
-| ServiceChannel                         | ✅      |                                                  |
-| ServiceCloudVoiceSettings              | ✅      |                                                  |
-| ServicePresenceStatus                  | ✅      |                                                  |
-| ServiceProcess                         | ✅      |                                                  |
-| ServiceSetupAssistantSettings          | ✅      |                                                  |
-| SharingCriteriaRule                    | ✅      |                                                  |
-| SharingGuestRule                       | ✅      |                                                  |
-| SharingOwnerRule                       | ✅      |                                                  |
-| SharingReason                          | ✅      |                                                  |
-| SharingRules                           | ⚠️      | Supports deploy/retrieve but not source tracking |
-| SharingSet                             | ✅      |                                                  |
-| SharingSettings                        | ✅      |                                                  |
-| SharingTerritoryRule                   | ✅      |                                                  |
-| SiteDotCom                             | ✅      |                                                  |
-| SiteSettings                           | ✅      |                                                  |
-| Skill                                  | ✅      |                                                  |
-| SkillType                              | ✅      |                                                  |
-| SlackApp                               | ✅      |                                                  |
-| SocialCustomerServiceSettings          | ✅      |                                                  |
-| SourceTrackingSettings                 | ✅      |                                                  |
-| StandardValue                          | ❌      | Not supported, but support could be added        |
-| StandardValueSet                       | ✅      |                                                  |
-| StandardValueSetTranslation            | ✅      |                                                  |
-| StaticResource                         | ✅      |                                                  |
-| StnryAssetEnvSrcCnfg                   | ✅      |                                                  |
-| StreamingAppDataConnector              | ✅      |                                                  |
-| SubscriptionManagementSettings         | ✅      |                                                  |
-| SurveySettings                         | ✅      |                                                  |
-| SustainabilityUom                      | ✅      |                                                  |
-| SustnUomConversion                     | ✅      |                                                  |
-| SvcCatalogCategory                     | ✅      |                                                  |
-| SvcCatalogFilterCriteria               | ✅      |                                                  |
-| SvcCatalogFulfillmentFlow              | ✅      |                                                  |
-| SvcCatalogItemDef                      | ✅      |                                                  |
-| SynonymDictionary                      | ✅      |                                                  |
-| SystemNotificationSettings             | ✅      |                                                  |
-| Territory                              | ✅      |                                                  |
-| Territory2                             | ✅      |                                                  |
-| Territory2Model                        | ✅      |                                                  |
-| Territory2Rule                         | ✅      |                                                  |
-| Territory2Settings                     | ✅      |                                                  |
-| Territory2Type                         | ✅      |                                                  |
-| TimeSheetTemplate                      | ✅      |                                                  |
-| TimelineObjectDefinition               | ✅      |                                                  |
-| TopicsForObjects                       | ✅      |                                                  |
-| TrailheadSettings                      | ✅      |                                                  |
-| TransactionSecurityPolicy              | ✅      |                                                  |
-| Translations                           | ✅      |                                                  |
-| TrialOrgSettings                       | ✅      |                                                  |
-| UIObjectRelationConfig                 | ✅      |                                                  |
-| UiPlugin                               | ✅      |                                                  |
-| UserAccessPolicy                       | ✅      |                                                  |
-| UserAuthCertificate                    | ✅      |                                                  |
-| UserCriteria                           | ✅      |                                                  |
-| UserEngagementSettings                 | ✅      |                                                  |
-| UserInterfaceSettings                  | ✅      |                                                  |
-| UserManagementSettings                 | ✅      |                                                  |
-| UserProfileSearchScope                 | ✅      |                                                  |
-| UserProvisioningConfig                 | ✅      |                                                  |
-| ValidationRule                         | ✅      |                                                  |
-| VehicleAssetEmssnSrcCnfg               | ✅      |                                                  |
-| ViewDefinition                         | ✅      |                                                  |
-| VirtualVisitConfig                     | ✅      |                                                  |
-| VoiceSettings                          | ✅      |                                                  |
-| WarrantyLifecycleMgmtSettings          | ✅      |                                                  |
-| WaveAnalyticAssetCollection            | ✅      |                                                  |
-| WaveApplication                        | ✅      |                                                  |
-| WaveComponent                          | ✅      |                                                  |
-| WaveDashboard                          | ✅      |                                                  |
-| WaveDataflow                           | ✅      |                                                  |
-| WaveDataset                            | ✅      |                                                  |
-| WaveLens                               | ✅      |                                                  |
-| WaveRecipe                             | ✅      |                                                  |
-| WaveTemplateBundle                     | ✅      |                                                  |
-| WaveXmd                                | ✅      |                                                  |
-| Web3Settings                           | ✅      |                                                  |
-| WebLink                                | ✅      |                                                  |
-| WebStoreBundle                         | ✅      |                                                  |
-| WebStoreTemplate                       | ✅      |                                                  |
-| WebToXSettings                         | ✅      |                                                  |
-| WorkDotComSettings                     | ✅      |                                                  |
-| WorkSkillRouting                       | ✅      |                                                  |
-| Workflow                               | ✅      |                                                  |
-| WorkflowAlert                          | ✅      |                                                  |
-| WorkflowFieldUpdate                    | ✅      |                                                  |
-| WorkflowFlowAction                     | ❌      | Not supported, but support could be added        |
-| WorkflowKnowledgePublish               | ✅      |                                                  |
-| WorkflowOutboundMessage                | ✅      |                                                  |
-| WorkflowRule                           | ✅      |                                                  |
-| WorkflowSend                           | ✅      |                                                  |
-| WorkflowTask                           | ✅      |                                                  |
-| WorkforceEngagementSettings            | ✅      |                                                  |
+|Metadata Type|Support|Notes|
+|:---|:---|:---|
+|AIApplication|✅||
+|AIApplicationConfig|✅||
+|AIReplyRecommendationsSettings|✅||
+|AIScoringModelDefVersion|✅||
+|AIScoringModelDefinition|✅||
+|AIUsecaseDefinition|⚠️|Supports deploy/retrieve but not source tracking|
+|AccountForecastSettings|✅||
+|AccountIntelligenceSettings|✅||
+|AccountRelationshipShareRule|✅||
+|AccountSettings|✅||
+|AccountingFieldMapping|✅||
+|AccountingModelConfig|✅||
+|AccountingSettings|✅||
+|AcctMgrTargetSettings|✅||
+|ActionLauncherItemDef|✅||
+|ActionLinkGroupTemplate|✅||
+|ActionPlanTemplate|✅||
+|ActionableEventOrchDef|✅||
+|ActionableEventTypeDef|✅||
+|ActionableListDefinition|✅||
+|ActionsSettings|✅||
+|ActivationPlatform|✅||
+|ActivitiesSettings|✅||
+|ActnblListKeyPrfmIndDef|✅||
+|AddressSettings|✅||
+|AdvAccountForecastSet|✅||
+|AdvAcctForecastDimSource|✅||
+|AdvAcctForecastPeriodGroup|✅||
+|AffinityScoreDefinition|✅||
+|Ai4mSettings|✅||
+|AnalyticSnapshot|✅||
+|AnalyticsSettings|✅||
+|AnimationRule|✅||
+|ApexClass|✅||
+|ApexComponent|✅||
+|ApexEmailNotifications|✅||
+|ApexPage|✅||
+|ApexSettings|✅||
+|ApexTestSuite|✅||
+|ApexTrigger|✅||
+|AppAnalyticsSettings|✅||
+|AppExperienceSettings|✅||
+|AppMenu|✅||
+|ApplicationRecordTypeConfig|✅||
+|ApplicationSubtypeDefinition|✅||
+|AppointmentAssignmentPolicy|✅||
+|AppointmentSchedulingPolicy|✅||
+|ApprovalProcess|✅||
+|AssessmentConfiguration|✅||
+|AssessmentQuestion|✅||
+|AssessmentQuestionSet|✅||
+|AssignmentRules|✅||
+|AssistantContextItem|✅||
+|AssistantDefinition|✅||
+|AssistantSkillQuickAction|✅||
+|AssistantSkillSobjectAction|✅||
+|AssistantVersion|✅||
+|AssociationEngineSettings|✅||
+|Audience|✅||
+|AuraDefinitionBundle|✅||
+|AuthProvider|✅||
+|AutoResponseRules|✅||
+|AutomatedContactsSettings|✅||
+|BatchCalcJobDefinition|✅||
+|BatchProcessJobDefinition|✅||
+|BenefitAction|✅||
+|BlacklistedConsumer|✅||
+|BldgEnrgyIntensityCnfg|✅||
+|BlockchainSettings|✅||
+|Bot|✅||
+|BotBlock|✅||
+|BotBlockVersion|❌|Not supported, but support could be added|
+|BotSettings|✅||
+|BotTemplate|✅||
+|BotVersion|✅||
+|BranchManagementSettings|✅||
+|BrandingSet|✅||
+|BriefcaseDefinition|✅||
+|BusinessHoursSettings|✅||
+|BusinessProcess|✅||
+|BusinessProcessGroup|✅||
+|BusinessProcessTypeDefinition|✅||
+|CMSConnectSource|✅||
+|CallCenter|✅||
+|CallCenterRoutingMap|✅||
+|CallCoachingMediaProvider|⚠️|Supports deploy/retrieve but not source tracking|
+|CampaignInfluenceModel|✅||
+|CampaignSettings|✅||
+|CanvasMetadata|✅||
+|CareBenefitVerifySettings|✅||
+|CareLimitType|✅||
+|CareProviderAfflRoleConfig|✅||
+|CareProviderSearchConfig|✅||
+|CareRequestConfiguration|✅||
+|CareSystemFieldMapping|✅||
+|CaseSettings|✅||
+|CaseSubjectParticle|✅||
+|Certificate|✅||
+|ChannelLayout|✅||
+|ChannelObjectLinkingRule|✅||
+|ChatterAnswersSettings|✅||
+|ChatterEmailsMDSettings|✅||
+|ChatterExtension|✅||
+|ChatterSettings|✅||
+|ClaimFinancialSettings|✅||
+|ClaimMgmtFoundationEnabledSettings|✅||
+|ClauseCatgConfiguration|✅||
+|CleanDataService|✅||
+|CodeBuilderSettings|✅||
+|CollectionsDashboardSettings|✅||
+|CommandAction|✅||
+|CommerceSettings|✅||
+|CommsServiceConsoleSettings|✅||
+|CommunitiesSettings|✅||
+|Community|✅||
+|CommunityTemplateDefinition|✅||
+|CommunityThemeDefinition|✅||
+|CompactLayout|✅||
+|CompanySettings|✅||
+|ConnectedApp|✅||
+|ConnectedAppSettings|✅||
+|ContentAsset|✅||
+|ContentSettings|✅||
+|ContextDefinition|⚠️|Supports deploy/retrieve but not source tracking|
+|ContextUseCaseMapping|✅||
+|ContractSettings|✅||
+|ContractType|✅||
+|ConversationChannelDefinition|✅||
+|ConversationServiceIntegrationSettings|✅||
+|ConversationVendorInfo|✅||
+|ConversationalIntelligenceSettings|✅||
+|CorsWhitelistOrigin|✅||
+|CspTrustedSite|✅||
+|CurrencySettings|✅||
+|CustomAddressFieldSettings|✅||
+|CustomApplication|✅||
+|CustomApplicationComponent|✅||
+|CustomFeedFilter|✅||
+|CustomField|✅||
+|CustomHelpMenuSection|✅||
+|CustomIndex|✅||
+|CustomLabels|✅||
+|CustomMetadata|✅||
+|CustomNotificationType|✅||
+|CustomObject|✅||
+|CustomObjectTranslation|✅||
+|CustomPageWebLink|✅||
+|CustomPermission|✅||
+|CustomSite|✅||
+|CustomTab|✅||
+|CustomValue|❌|Not supported, but support could be added|
+|CustomerDataPlatformSettings|✅||
+|CustomizablePropensityScoringSettings|✅||
+|Dashboard|✅||
+|DashboardFolder|✅||
+|DataCalcInsightTemplate|✅||
+|DataCategoryGroup|✅||
+|DataConnectionParamTmpl|❌|Not supported, but support could be added|
+|DataConnectorIngestApi|✅||
+|DataConnectorS3|✅||
+|DataDotComSettings|✅||
+|DataImportManagementSettings|✅||
+|DataKitObjectDependency|✅||
+|DataKitObjectTemplate|✅||
+|DataPackageKitDefinition|✅||
+|DataPackageKitObject|✅||
+|DataSource|✅||
+|DataSourceBundleDefinition|✅||
+|DataSourceObject|✅||
+|DataSourceTenant|✅||
+|DataSrcDataModelFieldMap|✅||
+|DataStreamDefinition|✅||
+|DataStreamTemplate|✅||
+|DataWeaveResource|✅||
+|DecisionMatrixDefinition|✅||
+|DecisionMatrixDefinitionVersion|✅||
+|DecisionTable|✅||
+|DecisionTableDatasetLink|✅||
+|DelegateGroup|✅||
+|DeploymentSettings|✅||
+|DevHubSettings|✅||
+|DigitalExperience|✅||
+|DigitalExperienceBundle|✅||
+|DigitalExperienceConfig|✅||
+|DisclosureDefinition|✅||
+|DisclosureDefinitionVersion|✅||
+|DisclosureType|✅||
+|DiscoveryAIModel|✅||
+|DiscoveryGoal|✅||
+|DiscoverySettings|✅||
+|DiscoveryStory|✅||
+|Document|✅||
+|DocumentCategory|✅||
+|DocumentCategoryDocumentType|✅||
+|DocumentChecklistSettings|✅||
+|DocumentFolder|✅||
+|DocumentGenerationSetting|✅||
+|DocumentTemplate|⚠️|Supports deploy/retrieve but not source tracking|
+|DocumentType|✅||
+|DuplicateRule|✅||
+|DynamicFormsSettings|✅||
+|DynamicFulfillmentOrchestratorSettings|✅||
+|EACSettings|✅||
+|ESignatureConfig|✅||
+|ESignatureEnvelopeConfig|✅||
+|EclairGeoData|✅||
+|EinsteinAISettings|✅||
+|EinsteinAgentSettings|✅||
+|EinsteinAssistantSettings|✅||
+|EinsteinCopilotSettings|✅||
+|EinsteinDealInsightsSettings|✅||
+|EinsteinDocumentCaptureSettings|✅||
+|EinsteinGptSettings|✅||
+|EmailAdministrationSettings|✅||
+|EmailFolder|✅||
+|EmailIntegrationSettings|✅||
+|EmailServicesFunction|✅||
+|EmailTemplate|✅||
+|EmailTemplateFolder|✅||
+|EmailTemplateSettings|✅||
+|EmbeddedServiceBranding|✅||
+|EmbeddedServiceConfig|✅||
+|EmbeddedServiceFlowConfig|✅||
+|EmbeddedServiceLiveAgent|✅||
+|EmbeddedServiceMenuSettings|✅||
+|EmployeeDataSyncProfile|✅||
+|EmployeeFieldAccessSettings|✅||
+|EmployeeUserSettings|✅||
+|EnablementMeasureDefinition|⚠️|Supports deploy/retrieve but not source tracking|
+|EnablementProgramDefinition|⚠️|Supports deploy/retrieve but not source tracking|
+|EnhancedNotesSettings|✅||
+|EntitlementProcess|✅||
+|EntitlementSettings|✅||
+|EntitlementTemplate|✅||
+|EscalationRules|✅||
+|EssentialsSettings|✅||
+|EventLogObjectSettings|✅||
+|EventSettings|✅||
+|ExperienceBundle|✅||
+|ExperienceBundleSettings|✅||
+|ExperiencePropertyTypeBundle|✅||
+|ExplainabilityActionDefinition|✅||
+|ExplainabilityActionVersion|✅||
+|ExplainabilityMsgTemplate|✅||
+|ExpressionSetDefinition|✅||
+|ExpressionSetDefinitionVersion|✅||
+|ExpressionSetObjectAlias|✅||
+|ExtDataTranFieldTemplate|❌|Not supported, but support could be added|
+|ExtDataTranObjectTemplate|✅||
+|ExternalAIModel|✅||
+|ExternalAuthIdentityProvider|✅||
+|ExternalClientAppSettings|✅||
+|ExternalClientApplication|✅||
+|ExternalCredential|✅||
+|ExternalDataConnector|✅||
+|ExternalDataSource|✅||
+|ExternalDataSrcDescriptor|❌|Not supported, but support could be added|
+|ExternalDataTranField|❌|Not supported, but support could be added|
+|ExternalDataTranObject|✅||
+|ExternalDocStorageConfig|✅||
+|ExternalServiceRegistration|✅||
+|ExtlClntAppConfigurablePolicies|✅||
+|ExtlClntAppGlobalOauthSettings|✅||
+|ExtlClntAppMobileConfigurablePolicies|✅||
+|ExtlClntAppMobileSettings|✅||
+|ExtlClntAppNotificationSettings|✅||
+|ExtlClntAppOauthConfigurablePolicies|✅||
+|ExtlClntAppOauthSettings|✅||
+|FeatureParameterBoolean|✅||
+|FeatureParameterDate|✅||
+|FeatureParameterInteger|✅||
+|FieldRestrictionRule|✅||
+|FieldServiceMobileExtension|✅||
+|FieldServiceSettings|✅||
+|FieldSet|✅||
+|FieldSrcTrgtRelationship|✅||
+|FileUploadAndDownloadSecuritySettings|✅||
+|FilesConnectSettings|✅||
+|FlexiPage|✅||
+|Flow|✅||
+|FlowCategory|✅||
+|FlowDefinition|⚠️|Supports deploy/retrieve but not source tracking|
+|FlowSettings|✅||
+|FlowTest|✅||
+|ForecastingFilter|✅||
+|ForecastingFilterCondition|✅||
+|ForecastingGroup|✅||
+|ForecastingObjectListSettings|✅||
+|ForecastingSettings|✅||
+|ForecastingSourceDefinition|✅||
+|ForecastingType|✅||
+|ForecastingTypeSource|✅||
+|FormulaSettings|✅||
+|FuelType|✅||
+|FuelTypeSustnUom|✅||
+|FunctionReference|⚠️|Supports deploy/retrieve but not source tracking|
+|FundraisingConfig|✅||
+|GatewayProviderPaymentMethodType|✅||
+|GenAiFunction|✅||
+|GenAiPlanner|✅||
+|GenAiPlugin|✅||
+|GenAiPluginInstructionDef|❌|Not supported, but support could be added|
+|GlobalValueSet|✅||
+|GlobalValueSetTranslation|✅||
+|GoogleAppsSettings|✅||
+|Group|✅||
+|HighVelocitySalesSettings|✅||
+|HomePageComponent|✅||
+|HomePageLayout|✅||
+|IPAddressRange|✅||
+|Icon|✅||
+|IdeasSettings|✅||
+|IdentityProviderSettings|✅||
+|IdentityVerificationProcDef|✅||
+|IframeWhiteListUrlSettings|✅||
+|InboundCertificate|✅||
+|InboundNetworkConnection|✅||
+|IncidentMgmtSettings|✅||
+|IncludeEstTaxInQuoteCPQSettings|✅||
+|IncludeEstTaxInQuoteSettings|✅||
+|Index|⚠️|Supports deploy/retrieve but not source tracking|
+|IndustriesAutomotiveSettings|✅||
+|IndustriesContextSettings|✅||
+|IndustriesEinsteinFeatureSettings|✅||
+|IndustriesEventOrchSettings|✅||
+|IndustriesFieldServiceSettings|✅||
+|IndustriesGamificationSettings|✅||
+|IndustriesLoyaltySettings|✅||
+|IndustriesManufacturingSettings|✅||
+|IndustriesPricingSettings|✅||
+|IndustriesSettings|✅||
+|IndustriesUnifiedPromotionsSettings|✅||
+|InstalledPackage|⚠️|Supports deploy/retrieve but not source tracking|
+|IntegrationProviderDef|✅||
+|InterestTaggingSettings|✅||
+|InternalDataConnector|✅||
+|InvLatePymntRiskCalcSettings|✅||
+|InventorySettings|✅||
+|InvocableActionSettings|✅||
+|IoTSettings|✅||
+|KeywordList|✅||
+|KnowledgeGenerationSettings|✅||
+|KnowledgeSettings|✅||
+|LanguageSettings|✅||
+|LargeQuotesandOrdersForRlmSettings|✅||
+|Layout|✅||
+|LeadConfigSettings|✅||
+|LeadConvertSettings|✅||
+|LearningAchievementConfig|✅||
+|Letterhead|✅||
+|LicensingSettings|✅||
+|LightningBolt|✅||
+|LightningComponentBundle|✅||
+|LightningExperienceSettings|✅||
+|LightningExperienceTheme|✅||
+|LightningMessageChannel|✅||
+|LightningOnboardingConfig|✅||
+|ListView|✅||
+|LiveAgentSettings|✅||
+|LiveChatAgentConfig|✅||
+|LiveChatButton|✅||
+|LiveChatDeployment|✅||
+|LiveChatSensitiveDataRule|✅||
+|LiveMessageSettings|✅||
+|LocationUse|✅||
+|LoyaltyProgramSetup|⚠️|Supports deploy/retrieve but not source tracking|
+|MacroSettings|✅||
+|MailMergeSettings|✅||
+|ManagedContentType|⚠️|Supports deploy/retrieve but not source tracking|
+|ManagedEventSubscription|✅||
+|ManagedTopics|✅||
+|MapsAndLocationSettings|✅||
+|MarketSegmentDefinition|✅||
+|MarketingAppExtActivity|❌|Not supported, but support could be added|
+|MarketingAppExtension|✅||
+|MatchingRules|✅||
+|MediaAdSalesSettings|✅||
+|MeetingsSettings|✅||
+|MessagingChannel|⚠️|Supports deploy/retrieve but not source tracking|
+|MfgProgramTemplate|✅||
+|MfgServiceConsoleSettings|✅||
+|MilestoneType|✅||
+|MktCalcInsightObjectDef|✅||
+|MktDataConnection|✅||
+|MktDataConnectionCred|❌|Not supported, but support could be added|
+|MktDataConnectionParam|❌|Not supported, but support could be added|
+|MktDataConnectionSrcParam|✅||
+|MktDataTranObject|✅||
+|MlDomain|✅||
+|MobSecurityCertPinConfig|✅||
+|MobileApplicationDetail|✅||
+|MobileSecurityAssignment|✅||
+|MobileSecurityPolicy|✅||
+|MobileSettings|✅||
+|ModerationRule|✅||
+|MutingPermissionSet|✅||
+|MyDomainDiscoverableLogin|✅||
+|MyDomainSettings|✅||
+|NameSettings|✅||
+|NamedCredential|✅||
+|NavigationMenu|✅||
+|Network|✅||
+|NetworkBranding|✅||
+|NotificationTypeConfig|✅||
+|NotificationsSettings|✅||
+|OauthCustomScope|✅||
+|OauthOidcSettings|✅||
+|OauthTokenExchangeHandler|✅||
+|ObjectHierarchyRelationship|✅||
+|ObjectLinkingSettings|✅||
+|ObjectSourceTargetMap|✅||
+|OcrSampleDocument|✅||
+|OcrTemplate|✅||
+|OmniChannelPricingSettings|✅||
+|OmniChannelSettings|✅||
+|OmniDataTransform|⚠️|Supports deploy/retrieve but not source tracking|
+|OmniExtTrackingDef|⚠️|Supports deploy/retrieve but not source tracking|
+|OmniIntegrationProcedure|⚠️|Supports deploy/retrieve but not source tracking|
+|OmniInteractionAccessConfig|⚠️|Supports deploy/retrieve but not source tracking|
+|OmniInteractionConfig|⚠️|Supports deploy/retrieve but not source tracking|
+|OmniScript|⚠️|Supports deploy/retrieve but not source tracking|
+|OmniSupervisorConfig|✅||
+|OmniTrackingGroup|⚠️|Supports deploy/retrieve but not source tracking|
+|OmniUiCard|⚠️|Supports deploy/retrieve but not source tracking|
+|OnlineSalesSettings|✅||
+|OpportunityScoreSettings|✅||
+|OpportunitySettings|✅||
+|OrderManagementSettings|✅||
+|OrderSettings|✅||
+|OrgSettings|✅||
+|OutboundNetworkConnection|✅||
+|PardotEinsteinSettings|✅||
+|PardotSettings|✅||
+|ParticipantRole|✅||
+|PartyDataModelSettings|✅||
+|PathAssistant|✅||
+|PathAssistantSettings|✅||
+|PaymentGatewayProvider|✅||
+|PaymentsManagementEnabledSettings|✅||
+|PaymentsSettings|✅||
+|PermissionSet|✅||
+|PermissionSetGroup|✅||
+|PermissionSetLicenseDefinition|✅||
+|PersonAccountOwnerPowerUser|✅||
+|PicklistSettings|✅||
+|PicklistValue|❌|Not supported, but support could be added|
+|PipelineInspMetricConfig|✅||
+|PlatformCachePartition|✅||
+|PlatformEventChannel|✅||
+|PlatformEventChannelMember|✅||
+|PlatformEventSettings|✅||
+|PlatformEventSubscriberConfig|✅||
+|PlatformSlackSettings|✅||
+|PortalDelegablePermissionSet|✅||
+|PortalsSettings|✅||
+|PostTemplate|✅||
+|PredictionBuilderSettings|✅||
+|PresenceDeclineReason|✅||
+|PresenceUserConfig|✅||
+|PricingActionParameters|⚠️|Supports deploy/retrieve but not source tracking|
+|PricingRecipe|✅||
+|PrivacySettings|✅||
+|ProcessFlowMigration|✅||
+|ProductAttrDisplayConfig|✅||
+|ProductAttributeSet|✅||
+|ProductConfiguratorSettings|✅||
+|ProductSettings|✅||
+|ProductSpecificationRecType|✅||
+|ProductSpecificationType|✅||
+|Profile|✅||
+|ProfilePasswordPolicy|✅||
+|ProfileSessionSetting|✅||
+|Prompt|✅||
+|Queue|✅||
+|QueueRoutingConfig|✅||
+|QuickAction|✅||
+|QuickTextSettings|✅||
+|QuoteSettings|✅||
+|RealTimeEventSettings|✅||
+|RecAlrtDataSrcExpSetDef|✅||
+|RecommendationBuilderSettings|✅||
+|RecommendationStrategy|✅||
+|RecordActionDeployment|✅||
+|RecordAggregationDefinition|✅||
+|RecordAlertCategory|✅||
+|RecordAlertDataSource|✅||
+|RecordAlertTemplate|✅||
+|RecordPageSettings|✅||
+|RecordType|✅||
+|RedirectWhitelistUrl|✅||
+|ReferencedDashboard|✅||
+|ReferralMarketingSettings|✅||
+|RegisteredExternalService|✅||
+|RelatedRecordAssocCriteria|✅||
+|RelationshipGraphDefinition|✅||
+|RemoteSiteSetting|✅||
+|Report|✅||
+|ReportFolder|✅||
+|ReportType|✅||
+|RestrictionRule|✅||
+|RetailExecutionSettings|✅||
+|RetrievalSummaryDefinition|✅||
+|RevenueManagementSettings|✅||
+|Role|✅||
+|SalesAgreementSettings|✅||
+|SalesWorkQueueSettings|✅||
+|SamlSsoConfig|✅||
+|SandboxSettings|✅||
+|SceGlobalModelOptOutSettings|✅||
+|SchedulingObjective|✅||
+|SchedulingRule|✅||
+|SchemaSettings|✅||
+|ScoreCategory|✅||
+|SearchCustomization|⚠️|Supports deploy/retrieve but not source tracking|
+|SearchOrgWideObjectConfig|⚠️|Supports deploy/retrieve but not source tracking|
+|SearchSettings|✅||
+|SecuritySettings|✅||
+|ServiceAISetupDefinition|✅||
+|ServiceAISetupField|✅||
+|ServiceChannel|✅||
+|ServiceCloudVoiceSettings|✅||
+|ServicePresenceStatus|✅||
+|ServiceProcess|✅||
+|ServiceSetupAssistantSettings|✅||
+|SharingCriteriaRule|✅||
+|SharingGuestRule|✅||
+|SharingOwnerRule|✅||
+|SharingReason|✅||
+|SharingRules|⚠️|Supports deploy/retrieve but not source tracking|
+|SharingSet|✅||
+|SharingSettings|✅||
+|SharingTerritoryRule|✅||
+|SiteDotCom|✅||
+|SiteSettings|✅||
+|Skill|✅||
+|SkillType|✅||
+|SlackApp|✅||
+|SocialCustomerServiceSettings|✅||
+|SourceTrackingSettings|✅||
+|StandardValue|❌|Not supported, but support could be added|
+|StandardValueSet|✅||
+|StandardValueSetTranslation|✅||
+|StaticResource|✅||
+|StnryAssetEnvSrcCnfg|✅||
+|StreamingAppDataConnector|✅||
+|SubscriptionManagementSettings|✅||
+|SurveySettings|✅||
+|SustainabilityUom|✅||
+|SustnUomConversion|✅||
+|SvcCatalogCategory|✅||
+|SvcCatalogFilterCriteria|✅||
+|SvcCatalogFulfillmentFlow|✅||
+|SvcCatalogItemDef|✅||
+|SynonymDictionary|✅||
+|SystemNotificationSettings|✅||
+|Territory|✅||
+|Territory2|✅||
+|Territory2Model|✅||
+|Territory2Rule|✅||
+|Territory2Settings|✅||
+|Territory2Type|✅||
+|TimeSheetTemplate|✅||
+|TimelineObjectDefinition|✅||
+|TopicsForObjects|✅||
+|TrailheadSettings|✅||
+|TransactionSecurityPolicy|✅||
+|Translations|✅||
+|TrialOrgSettings|✅||
+|UIObjectRelationConfig|✅||
+|UiPlugin|✅||
+|UserAccessPolicy|✅||
+|UserAuthCertificate|✅||
+|UserCriteria|✅||
+|UserEngagementSettings|✅||
+|UserInterfaceSettings|✅||
+|UserManagementSettings|✅||
+|UserProfileSearchScope|✅||
+|UserProvisioningConfig|✅||
+|ValidationRule|✅||
+|VehicleAssetEmssnSrcCnfg|✅||
+|ViewDefinition|✅||
+|VirtualVisitConfig|✅||
+|VoiceSettings|✅||
+|WarrantyLifecycleMgmtSettings|✅||
+|WaveAnalyticAssetCollection|✅||
+|WaveApplication|✅||
+|WaveComponent|✅||
+|WaveDashboard|✅||
+|WaveDataflow|✅||
+|WaveDataset|✅||
+|WaveLens|✅||
+|WaveRecipe|✅||
+|WaveTemplateBundle|✅||
+|WaveXmd|✅||
+|Web3Settings|✅||
+|WebLink|✅||
+|WebStoreBundle|✅||
+|WebStoreTemplate|✅||
+|WebToXSettings|✅||
+|WorkDotComSettings|✅||
+|WorkSkillRouting|✅||
+|Workflow|✅||
+|WorkflowAlert|✅||
+|WorkflowFieldUpdate|✅||
+|WorkflowFlowAction|❌|Not supported, but support could be added|
+|WorkflowKnowledgePublish|✅||
+|WorkflowOutboundMessage|✅||
+|WorkflowRule|✅||
+|WorkflowSend|✅||
+|WorkflowTask|✅||
+|WorkforceEngagementSettings|✅||
+
+
 
 ## Next Release (v62)
 
-v62 introduces the following new types. Here's their current level of support
-
-<<<<<<< HEAD
-| Metadata Type                       | Support | Notes                                                            |
-| :---------------------------------- | :------ | :--------------------------------------------------------------- |
-| AccountPlanSettings                 | ✅      |                                                                  |
-| BillingSettings                     | ✅      |                                                                  |
-| ChannelRevMgmtSettings              | ✅      |                                                                  |
-| ChoiceList                          | ❌      | Not supported, but support could be added (but not for tracking) |
-| ConvIntelligenceSignalRule          | ❌      | Not supported, but support could be added                        |
-| ConversationMessageDefinition       | ✅      |                                                                  |
-| EnblProgramTaskSubCategory          | ✅      |                                                                  |
-| ExtlClntAppPushConfigurablePolicies | ❌      | Not supported, but support could be added (but not for tracking) |
-| ExtlClntAppPushSettings             | ✅      |                                                                  |
-| HerokuIntegrationSettings           | ✅      |                                                                  |
-| IndustriesRatingSettings            | ✅      |                                                                  |
-| IndustriesUsageSettings             | ✅      |                                                                  |
-| LearningItemType                    | ✅      |                                                                  |
-| ProductDiscoverySettings            | ✅      |                                                                  |
-| PublicKeyCertificate                | ❌      | Not supported, but support could be added (but not for tracking) |
-| PublicKeyCertificateSet             | ❌      | Not supported, but support could be added (but not for tracking) |
-| StageDefinition                     | ✅      |                                                                  |
-| UiFormatSpecificationSet            | ✅      |                                                                  |
-| WorkflowFlowAutomation              | ❌      | Not supported, but support could be added                        |
-=======
+v62 introduces the following new types.  Here's their current level of support
+
 |Metadata Type|Support|Notes|
 |:---|:---|:---|
 |AccountPlanSettings|✅||
@@ -671,11 +650,10 @@
 |StageDefinition|✅||
 |UiFormatSpecificationSet|✅||
 |WorkflowFlowAutomation|❌|Not supported, but support could be added|
->>>>>>> 5f819ec4
 
 ## Additional Types
 
-> The following types are supported by this library but not in the coverage reports for either version. These are typically
+> The following types are supported by this library but not in the coverage reports for either version.  These are typically
 >
 > 1. types that have been removed from the metadata API but were supported in previous versions
 > 1. types that are available for pilots but not officially part of the metadata API (use with caution)
