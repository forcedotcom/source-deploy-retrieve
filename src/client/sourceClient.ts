/*
 * Copyright (c) 2020, salesforce.com, inc.
 * All rights reserved.
 * Licensed under the BSD 3-Clause license.
 * For full license text, see LICENSE.txt file in the repo root or https://opensource.org/licenses/BSD-3-Clause
 */
import { Connection } from '@salesforce/core';
import { ToolingApi } from './toolingApi';
import { MetadataResolver } from '../metadata-registry';
import { MetadataApi } from './metadataApi';

/**
 * Transfer SFDX source to and from a Salesforce org.
 */
export class SourceClient {
  public readonly connection: Connection;
  /**
   * Perform operations using the tooling api.
   */
  public readonly tooling: ToolingApi;
  public readonly metadata: MetadataApi;

<<<<<<< HEAD
  constructor(connection: Connection, registry = new MetadataResolver()) {
=======
  constructor(connection: Connection, resolver = new MetadataResolver()) {
>>>>>>> c00bc471
    this.connection = connection;
    this.tooling = new ToolingApi(connection, resolver);
    this.metadata = new MetadataApi(connection, resolver);
  }
}<|MERGE_RESOLUTION|>--- conflicted
+++ resolved
@@ -20,11 +20,7 @@
   public readonly tooling: ToolingApi;
   public readonly metadata: MetadataApi;
 
-<<<<<<< HEAD
-  constructor(connection: Connection, registry = new MetadataResolver()) {
-=======
   constructor(connection: Connection, resolver = new MetadataResolver()) {
->>>>>>> c00bc471
     this.connection = connection;
     this.tooling = new ToolingApi(connection, resolver);
     this.metadata = new MetadataApi(connection, resolver);
