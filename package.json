{
  "name": "@salesforce/source-deploy-retrieve",
  "version": "8.0.0",
  "description": "JavaScript library to run Salesforce metadata deploys and retrieves",
  "main": "lib/src/index.js",
  "author": "Salesforce",
  "license": "BSD-3-Clause",
  "homepage": "https://github.com/forcedotcom/source-deploy-retrieve#readme",
  "repository": "forcedotcom/source-deploy-retrieve",
  "bugs": {
    "url": "https://github.com/forcedotcom/source-deploy-retrieve/issues"
  },
  "keywords": [
    "Salesforce",
    "SalesforceDX",
    "metadata",
    "deploy",
    "retrieve"
  ],
  "files": [
    "lib/src",
    "messages"
  ],
  "engines": {
    "node": ">=14.0.0"
  },
  "dependencies": {
    "@salesforce/core": "^3.34.6",
    "@salesforce/kit": "^1.9.2",
    "@salesforce/ts-types": "^1.7.2",
    "archiver": "^5.3.1",
    "fast-xml-parser": "^3.21.1",
    "got": "^11.8.6",
    "graceful-fs": "^4.2.11",
    "ignore": "^5.2.4",
    "mime": "2.6.0",
    "minimatch": "^5.1.6",
    "proxy-agent": "^5.0.0",
    "proxy-from-env": "^1.1.0",
    "unzipper": "0.10.11"
  },
  "devDependencies": {
    "@salesforce/cli-plugins-testkit": "^3.3.1",
    "@salesforce/dev-config": "^3.1.0",
    "@salesforce/dev-scripts": "^4.3.0",
    "@salesforce/prettier-config": "^0.0.2",
    "@salesforce/ts-sinon": "^1.4.6",
    "@types/archiver": "^5.3.1",
    "@types/deep-equal-in-any-order": "^1.0.1",
    "@types/mime": "2.0.3",
    "@types/minimatch": "^5.1.2",
    "@types/proxy-from-env": "^1.0.1",
    "@types/shelljs": "^0.8.11",
    "@types/unzipper": "^0.10.5",
    "@typescript-eslint/eslint-plugin": "^5.44.0",
    "@typescript-eslint/parser": "^5.56.0",
    "chai": "^4.3.7",
    "deep-equal-in-any-order": "^1.1.19",
    "deepmerge": "^4.3.1",
    "eslint": "^8.37.0",
    "eslint-config-prettier": "^8.7.0",
    "eslint-config-salesforce": "^1.1.1",
    "eslint-config-salesforce-license": "^0.2.0",
    "eslint-config-salesforce-typescript": "^1.1.1",
    "eslint-plugin-header": "^3.1.1",
    "eslint-plugin-import": "^2.27.5",
    "eslint-plugin-jsdoc": "^39.9.1",
<<<<<<< HEAD
    "eslint-plugin-sf-plugin": "^1.14.0",
=======
    "eslint-plugin-sf-plugin": "^1.11.1",
>>>>>>> 9512be84
    "husky": "^7.0.4",
    "jsforce": "^2.0.0-beta.20",
    "mocha": "^9.2.2",
    "mocha-junit-reporter": "^1.23.3",
    "nyc": "^15.1.0",
    "prettier": "^2.8.7",
    "pretty-quick": "^3.1.3",
    "shelljs": "0.8.5",
    "shx": "^0.3.4",
    "sinon": "10.0.0",
    "ts-node": "^10.9.1",
    "typescript": "^4.9.5",
    "wireit": "^0.9.5"
  },
  "scripts": {
    "build": "wireit",
    "ci-docs": "yarn sf-ci-docs",
    "clean": "sf-clean",
    "clean-all": "sf-clean all",
    "compile": "wireit",
    "coverage": "nyc report --reporter=lcov",
    "docs": "sf-docs",
    "format": "wireit",
    "lint": "wireit",
    "local:install": "./scripts/localInstall.js install",
    "local:link": "./scripts/localInstall.js link",
    "local:unlink": "./scripts/localInstall.js unlink",
    "metadata:preview": "npx ts-node scripts/update-registry/preview.ts",
    "prepack": "sf-prepack",
    "prepare": "sf-install",
    "repl": "node --inspect ./scripts/repl.js",
    "test": "wireit",
    "test:nuts": "mocha \"test/nuts/local/**/*.nut.ts\" --timeout 500000",
    "test:nuts:scale": "mocha \"test/nuts/scale/eda.nut.ts\" --timeout 500000; mocha \"test/nuts/scale/lotsOfClasses.nut.ts\" --timeout 500000; mocha \"test/nuts/scale/lotsOfClassesOneDir.nut.ts\" --timeout 500000",
    "test:only": "wireit",
    "test:registry": "mocha ./test/registry/registryCompleteness.test.ts --timeout 50000",
    "update-registry": "npx ts-node scripts/update-registry/update2.ts",
    "update-supported-metadata": "npx ts-node scripts/update-registry/update-supported-metadata.ts"
  },
  "lint-staged": {
    "./{src,test}/**/*.{ts,js}": [
      "eslint -c .eslintrc.json --fix"
    ]
  },
  "volta": {
    "node": "16.16.0",
    "yarn": "1.22.4"
  },
  "config": {},
  "wireit": {
    "build": {
      "dependencies": [
        "compile",
        "lint"
      ]
    },
    "compile": {
      "command": "tsc -p . --pretty --incremental",
      "files": [
        "src/**/*.ts",
        "**/tsconfig.json",
        "messages/**"
      ],
      "output": [
        "lib/**",
        "*.tsbuildinfo"
      ],
      "clean": "if-file-deleted"
    },
    "format": {
      "command": "prettier --write \"+(src|test|schemas)/**/*.+(ts|js|json)|command-snapshot.json\"",
      "files": [
        "src/**/*.ts",
        "test/**/*.ts",
        "schemas/**/*.json",
        "command-snapshot.json",
        ".prettier*"
      ],
      "output": []
    },
    "lint": {
      "command": "eslint src test --color --cache --cache-location .eslintcache",
      "files": [
        "src/**/*.ts",
        "test/**/*.ts",
        "messages/**",
        "**/.eslint*",
        "**/tsconfig.json"
      ],
      "output": []
    },
    "test:compile": {
      "command": "tsc -p \"./test\" --pretty",
      "files": [
        "test/**/*.ts",
        "**/tsconfig.json"
      ],
      "output": []
    },
    "test": {
      "dependencies": [
        "test:only",
        "test:compile"
      ]
    },
    "test:only": {
      "command": "nyc mocha \"test/**/*.test.ts\"",
      "env": {
        "FORCE_COLOR": "2"
      },
      "files": [
        "test/**/*.ts",
        "src/**/*.ts",
        "**/tsconfig.json",
        ".mocha*",
        "!*.nut.ts",
        ".nycrc"
      ],
      "output": []
    }
  }
}<|MERGE_RESOLUTION|>--- conflicted
+++ resolved
@@ -65,11 +65,7 @@
     "eslint-plugin-header": "^3.1.1",
     "eslint-plugin-import": "^2.27.5",
     "eslint-plugin-jsdoc": "^39.9.1",
-<<<<<<< HEAD
     "eslint-plugin-sf-plugin": "^1.14.0",
-=======
-    "eslint-plugin-sf-plugin": "^1.11.1",
->>>>>>> 9512be84
     "husky": "^7.0.4",
     "jsforce": "^2.0.0-beta.20",
     "mocha": "^9.2.2",
