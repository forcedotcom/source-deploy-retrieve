[
  {
    "name": "componentSetCreate",
<<<<<<< HEAD
    "duration": 402.4377370000002
  },
  {
    "name": "sourceToMdapi",
    "duration": 7953.675813999987
  },
  {
    "name": "sourceToZip",
    "duration": 6505.835978999996
  },
  {
    "name": "mdapiToSource",
    "duration": 4109.450435000006
=======
    "duration": 423.05887099998654
  },
  {
    "name": "sourceToMdapi",
    "duration": 7163.629501999996
  },
  {
    "name": "sourceToZip",
    "duration": 7302.745194999996
  },
  {
    "name": "mdapiToSource",
    "duration": 4091.7455520000076
>>>>>>> ffa74074
  }
]<|MERGE_RESOLUTION|>--- conflicted
+++ resolved
@@ -1,21 +1,6 @@
 [
   {
     "name": "componentSetCreate",
-<<<<<<< HEAD
-    "duration": 402.4377370000002
-  },
-  {
-    "name": "sourceToMdapi",
-    "duration": 7953.675813999987
-  },
-  {
-    "name": "sourceToZip",
-    "duration": 6505.835978999996
-  },
-  {
-    "name": "mdapiToSource",
-    "duration": 4109.450435000006
-=======
     "duration": 423.05887099998654
   },
   {
@@ -29,6 +14,5 @@
   {
     "name": "mdapiToSource",
     "duration": 4091.7455520000076
->>>>>>> ffa74074
   }
 ]