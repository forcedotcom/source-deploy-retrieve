/*
 * Copyright (c) 2020, salesforce.com, inc.
 * All rights reserved.
 * Licensed under the BSD 3-Clause license.
 * For full license text, see LICENSE.txt file in the repo root or https://opensource.org/licenses/BSD-3-Clause
 */
import { basename, dirname, join, sep } from 'path';
import { MetadataRegistry, TreeContainer } from './types';
import { TypeInferenceError } from '../errors';
<<<<<<< HEAD
=======
import { MetadataTransformer } from '../convert';
>>>>>>> a355e7fd
import { extName, parentName } from '../utils/path';
import { deepFreeze, parseMetadataXml } from '../utils/registry';
import { MixedContentSourceAdapter } from './adapters/mixedContentSourceAdapter';
import { SourceAdapterFactory } from './adapters/sourceAdapterFactory';
import { ForceIgnore } from './forceIgnore';
import { SourceComponent } from './sourceComponent';
import { MetadataType, SourcePath } from '../common';
import { NodeFSTreeContainer } from './treeContainers';
import { registryData } from '.';

/**
 * Resolver for metadata type and component objects.
 */
export class RegistryAccess {
  public readonly registry: MetadataRegistry;
  private forceIgnore: ForceIgnore;
  private sourceAdapterFactory: SourceAdapterFactory;
  private tree: TreeContainer;

  /**
   * @param registry Custom registry data
   * @param tree `TreeContainer` to traverse with
   */
  constructor(registry?: MetadataRegistry, tree: TreeContainer = new NodeFSTreeContainer()) {
    this.registry = registry
      ? // deep freeze a copy, not the original object
        deepFreeze(JSON.parse(JSON.stringify(registry)) as MetadataRegistry)
      : // registryData is already frozen
        registryData;
    this.tree = tree;
    this.sourceAdapterFactory = new SourceAdapterFactory(this.registry, tree);
  }

  public getApiVersion(): string {
    return this.registry.apiVersion;
  }

  /**
   * Get a metadata type definition.
   *
   * @param name Name of the metadata type
   */
  public getTypeFromName(name: string): MetadataType {
    const lower = name.toLowerCase().replace(/ /g, '');
    if (!this.registry.types[lower]) {
      throw new TypeInferenceError('error_missing_type_definition', lower);
    }
    return this.registry.types[lower];
  }

  /**
   * Get the metadata component(s) from a file path.
   *
   * @param fsPath File path for a piece of metadata
   */
  public getComponentsFromPath(fsPath: string): SourceComponent[] {
    if (!this.tree.exists(fsPath)) {
      throw new TypeInferenceError('error_path_not_found', fsPath);
    }

    let pathForFetch = fsPath;
    this.forceIgnore = ForceIgnore.findAndCreate(fsPath);

    if (this.tree.isDirectory(fsPath)) {
      // If we can determine a type from a directory path, and the end part of the path isn't
      // the directoryName of the type itself, we know the path is part of a mixedContent component
      const type = this.resolveType(fsPath);
      if (type) {
        const { directoryName, inFolder } = type;
        const parts = fsPath.split(sep);
        const folderOffset = inFolder ? 2 : 1;
        if (parts[parts.length - folderOffset] !== directoryName) {
          pathForFetch =
            MixedContentSourceAdapter.findMetadataFromContent(fsPath, type, this.tree) || fsPath;
        }
      }
      if (pathForFetch === fsPath) {
        return this.getComponentsFromPathRecursive(fsPath);
      }
    }

    const component = this.resolveComponent(pathForFetch, true);
    return component ? [component] : [];
  }

  private getComponentsFromPathRecursive(dir: SourcePath): SourceComponent[] {
    const dirQueue: SourcePath[] = [];
    const components: SourceComponent[] = [];

    if (this.forceIgnore.denies(dir)) {
      return components;
    }

    for (const file of this.tree.readDirectory(dir)) {
      const fsPath = join(dir, file);
      if (this.tree.isDirectory(fsPath)) {
        dirQueue.push(fsPath);
      } else if (parseMetadataXml(fsPath) || this.parseAsContentMetadataXml(fsPath)) {
        const component = this.resolveComponent(fsPath, false);
        if (component) {
          components.push(component);
          // don't traverse further if not in a root type directory. performance optimization
          // for mixed content types and ensures we don't add duplicates of the component.
          const isMixedContent = !!this.registry.mixedContent[component.type.directoryName];
          const typeDir = basename(dirname(component.type.inFolder ? dirname(fsPath) : fsPath));
          if (isMixedContent && typeDir !== component.type.directoryName) {
            return components;
          }
        }
      }
    }

    for (const dir of dirQueue) {
      components.push(...this.getComponentsFromPathRecursive(dir));
    }

    return components;
  }

  /**
   * Any file with a registered suffix is potentially a content metadata file.
   *
   * @param path File path of a potential content metadata file
   */
  private parseAsContentMetadataXml(path: SourcePath): boolean {
    return this.registry.suffixes.hasOwnProperty(extName(path));
  }

  private resolveComponent(fsPath: SourcePath, isResolvingSource: boolean): SourceComponent {
    if (
      (parseMetadataXml(fsPath) || this.parseAsContentMetadataXml(fsPath)) &&
      this.forceIgnore.denies(fsPath)
    ) {
      // don't fetch the component if the metadata xml is denied
      return;
    }
    const type = this.resolveType(fsPath);
    if (type) {
      const adapter = this.sourceAdapterFactory.getAdapter(type, this.forceIgnore);
      // short circuit the component resolution unless this is a resolve for a
      // source path or allowed content-only path, otherwise the adapter
      // knows how to handle it
      const shouldResolve =
        isResolvingSource ||
        !this.parseAsContentMetadataXml(fsPath) ||
        !adapter.allowMetadataWithContent();
      return shouldResolve ? adapter.getComponent(fsPath) : undefined;
    }
    throw new TypeInferenceError('error_could_not_infer_type', fsPath);
  }

  private resolveType(fsPath: SourcePath): MetadataType | undefined {
    let typeId: string;

    // attempt 1 - check if the file is part of a mixed content type
    const pathParts = new Set(fsPath.split(sep));
    for (const directoryName of Object.keys(this.registry.mixedContent)) {
      if (pathParts.has(directoryName)) {
        typeId = this.registry.mixedContent[directoryName];
        // types with folders only have folder components living at the top level.
        // if the fsPath is a folder component, let a future strategy deal with it
        const isFolderType = this.getTypeFromName(typeId).inFolder;
        if (isFolderType && parentName(fsPath) === directoryName) {
          typeId = undefined;
        }
        break;
      }
    }
    // attempt 2 - check if it's a metadata xml file
    if (!typeId) {
      const parsedMetaXml = parseMetadataXml(fsPath);
      if (parsedMetaXml) {
        typeId = this.registry.suffixes[parsedMetaXml.suffix];
      }
    }
    // attempt 3 - try treating the file extension name as a suffix
    if (!typeId) {
      typeId = this.registry.suffixes[extName(fsPath)];
    }

    if (typeId) {
      return this.getTypeFromName(typeId);
    }
  }
}<|MERGE_RESOLUTION|>--- conflicted
+++ resolved
@@ -7,10 +7,6 @@
 import { basename, dirname, join, sep } from 'path';
 import { MetadataRegistry, TreeContainer } from './types';
 import { TypeInferenceError } from '../errors';
-<<<<<<< HEAD
-=======
-import { MetadataTransformer } from '../convert';
->>>>>>> a355e7fd
 import { extName, parentName } from '../utils/path';
 import { deepFreeze, parseMetadataXml } from '../utils/registry';
 import { MixedContentSourceAdapter } from './adapters/mixedContentSourceAdapter';
