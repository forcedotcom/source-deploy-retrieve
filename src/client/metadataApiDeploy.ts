--- conflicted
+++ resolved
@@ -279,11 +279,7 @@
     );
     const connection = await this.getConnection();
     await this.maybeSaveTempDirectory('metadata');
-<<<<<<< HEAD
     return connection.deploy(zipBuffer, this.options.apiOptions);
-=======
-    return connection.metadata.deploy(zipBuffer, this.options.apiOptions);
->>>>>>> f26da788
   }
 
   protected async post(result: MetadataApiDeployStatus): Promise<DeployResult> {
