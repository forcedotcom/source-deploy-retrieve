/*
 * Copyright (c) 2023, salesforce.com, inc.
 * All rights reserved.
 * Licensed under the BSD 3-Clause license.
 * For full license text, see LICENSE.txt file in the repo root or https://opensource.org/licenses/BSD-3-Clause
 */
import * as path from 'node:path';
import * as fs from 'node:fs';
import snap from 'mocha-snap';
<<<<<<< HEAD
import { expect, config, use } from 'chai';
import * as deepEqualInAnyOrder from 'deep-equal-in-any-order';
import { XMLParser } from 'fast-xml-parser';

import { RegistryAccess } from '../../../src/registry/registryAccess';
=======
import { expect } from 'chai';
import { Dirent } from 'graceful-fs';
>>>>>>> da4b97f4
import { MetadataConverter } from '../../../src/convert/metadataConverter';
import { ComponentSetBuilder } from '../../../src/collections/componentSetBuilder';

export const MDAPI_OUT = 'mdapiOutput';
export const FORCE_APP = 'force-app';

use(deepEqualInAnyOrder);
config.truncateThreshold = 0;

/**
 * Common function to standardize snapshot behavior
 *
 * @param file the file to snapshot (full path)
 * @param testDir the directory where the snapshot will be stored
 * @param projectDir the root of the project.  This is usually the testDir by default, but they may not match if you have to copy the testDir to a new location during your test setup (to avoid mutating the original files)
 *
 */
export const fileSnap = async (file: string, testDir: string, projectDir?: string) =>
  shouldIgnore(file)
    ? void 0
    : snap(await fs.promises.readFile(file, 'utf8'), {
        dir: testDir,
        file: simplifyFilePath(getRelative(projectDir ?? testDir)(file)),
      });

/**
 * converts a project's `originalMdapi` directory to source format
 * returns a list of all the files in the converted project
 */
export const mdapiToSource = async (testDir: string): Promise<string[]> => {
  const cs = await ComponentSetBuilder.build({
    sourcepath: [path.join(testDir, 'originalMdapi')],
    projectDir: testDir,
  });
  const registry = new RegistryAccess(undefined, testDir);
  const converter = new MetadataConverter(registry);

  // loads custom registry if there is one
  await converter.convert(
    cs,
    'source', // loads custom registry if there is one
    {
      type: 'directory',
      outputDirectory: path.resolve(path.join(testDir, FORCE_APP)),
      genUniqueDir: false,
    }
  );
  const dirEnts = await fs.promises.readdir(path.join(testDir, FORCE_APP), {
    recursive: true,
    withFileTypes: true,
  });

  return dirEntsToPaths(dirEnts);
};

export const sourceToMdapi = async (testDir: string): Promise<string[]> => {
  // cs from the entire project
  const cs = await ComponentSetBuilder.build({
    sourcepath: [path.join(testDir, FORCE_APP)],
    projectDir: testDir,
  });

  // loads custom registry if there is one
  const registry = new RegistryAccess(undefined, testDir);
  const converter = new MetadataConverter(registry);

  await converter.convert(cs, 'metadata', {
    type: 'directory',
    outputDirectory: path.join(testDir, MDAPI_OUT),
    genUniqueDir: false,
  });
  const dirEnts = await fs.promises.readdir(path.join(testDir, MDAPI_OUT), {
    recursive: true,
    withFileTypes: true,
  });

  return dirEntsToPaths(dirEnts);
};

<<<<<<< HEAD
/** checks that the two xml bodies have the same equivalent json (handles out-of-order things, etc) */
export const compareTwoXml = (file1: string, file2: string): Chai.Assertion => {
  const parser = new XMLParser({
    ignoreAttributes: false,
    parseTagValue: false,
    parseAttributeValue: false,
    cdataPropName: '__cdata',
    ignoreDeclaration: true,
    numberParseOptions: { leadingZeros: false, hex: false },
  });

  return expect(parser.parse(file1)).to.deep.equalInAnyOrder(parser.parse(file2));
};

/** catches missing files by asserting that two directories have the exact same children */
=======
/**
 * catches missing files by asserting that two directories have the exact same children
 * will throw if either directory doesn't exist
 */
>>>>>>> da4b97f4
export const dirsAreIdentical = async (dir1: string, dir2: string): Promise<Chai.Assertion> => {
  const dirs = [dir1, dir2].map(exists);

  const [files1, files2] = (await Promise.all(dirs.map(getAllDirents))).map(dirEntsToPaths).map(resolveRelative(dirs));

  return expect(files1).to.deep.equal(files2);
};

const exists = (dir: string) => {
  expect(fs.existsSync(dir), `${dir} does not exist`).to.be.true;
  return dir;
};

const getAllDirents = (dir: string): Dirent[] => fs.readdirSync(dir, { recursive: true, withFileTypes: true });

const resolveRelative = (parentDirs: string[]) => (subArray: string[], index: number) =>
  subArray.map(getRelative(parentDirs[index]));

const getRelative = (parent: string) => (child: string) => path.relative(parent, child);

const isFile = (file: fs.Dirent) => file.isFile();
const getFullPath = (file: fs.Dirent) => path.join(file.path, file.name);

/** dirEnts are sometimes folder, we don't want those.  And we need the full paths */
export const dirEntsToPaths = (dirEnts: fs.Dirent[]): string[] => dirEnts.filter(isFile).map(getFullPath);

const shouldIgnore = (file: string): boolean => {
  // binary zip/unzip isn't exactly the same, so we "skip" that one
  if (file.includes('leafletjs.resource')) return true;
  return false;
};

<<<<<<< HEAD
/** rather than the full path, gets the "project relative" parts based on format */
=======
// will leave paths alone if they contain neither string {}
>>>>>>> da4b97f4
const simplifyFilePath = (filePath: string): string =>
  filePath.includes(FORCE_APP) ? getPartsFromForceAppOnwards(filePath) : pathPartsAfter(filePath, MDAPI_OUT);

// handle MPD scenarios where force-app is 1 among several
const getPartsFromForceAppOnwards = (file: string): string => {
  const parts = file.split(path.sep);
  return parts.slice(parts.indexOf(FORCE_APP)).join(path.sep);
};

const pathPartsAfter = (file: string, after: string): string => {
  const parts = file.split(path.sep);
  return parts.slice(parts.indexOf(after) + 1).join(path.sep);
};

/** Wrap a function with it or pass it to map, and it will log the contents */
// @ts-ignore - keep this around for use when debugging.
// eslint-disable-next-line @typescript-eslint/no-unused-vars
const logArgs = <T>(args: T): T => {
  // eslint-disable-next-line no-console
  typeof args === 'string' ? console.log(args) : JSON.stringify(args, null, 2);
  return args;
};<|MERGE_RESOLUTION|>--- conflicted
+++ resolved
@@ -7,16 +7,12 @@
 import * as path from 'node:path';
 import * as fs from 'node:fs';
 import snap from 'mocha-snap';
-<<<<<<< HEAD
 import { expect, config, use } from 'chai';
 import * as deepEqualInAnyOrder from 'deep-equal-in-any-order';
 import { XMLParser } from 'fast-xml-parser';
 
+import { Dirent } from 'graceful-fs';
 import { RegistryAccess } from '../../../src/registry/registryAccess';
-=======
-import { expect } from 'chai';
-import { Dirent } from 'graceful-fs';
->>>>>>> da4b97f4
 import { MetadataConverter } from '../../../src/convert/metadataConverter';
 import { ComponentSetBuilder } from '../../../src/collections/componentSetBuilder';
 
@@ -96,7 +92,6 @@
   return dirEntsToPaths(dirEnts);
 };
 
-<<<<<<< HEAD
 /** checks that the two xml bodies have the same equivalent json (handles out-of-order things, etc) */
 export const compareTwoXml = (file1: string, file2: string): Chai.Assertion => {
   const parser = new XMLParser({
@@ -111,13 +106,10 @@
   return expect(parser.parse(file1)).to.deep.equalInAnyOrder(parser.parse(file2));
 };
 
-/** catches missing files by asserting that two directories have the exact same children */
-=======
 /**
  * catches missing files by asserting that two directories have the exact same children
  * will throw if either directory doesn't exist
  */
->>>>>>> da4b97f4
 export const dirsAreIdentical = async (dir1: string, dir2: string): Promise<Chai.Assertion> => {
   const dirs = [dir1, dir2].map(exists);
 
@@ -150,11 +142,10 @@
   return false;
 };
 
-<<<<<<< HEAD
-/** rather than the full path, gets the "project relative" parts based on format */
-=======
-// will leave paths alone if they contain neither string {}
->>>>>>> da4b97f4
+/**
+ * rather than the full path, gets the "project relative" parts based on format
+ * will leave paths alone if they contain neither FORCE_APP/MDAPI_OUT
+ */
 const simplifyFilePath = (filePath: string): string =>
   filePath.includes(FORCE_APP) ? getPartsFromForceAppOnwards(filePath) : pathPartsAfter(filePath, MDAPI_OUT);
 
