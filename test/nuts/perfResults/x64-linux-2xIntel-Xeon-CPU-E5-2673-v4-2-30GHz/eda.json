--- conflicted
+++ resolved
@@ -1,21 +1,6 @@
 [
   {
     "name": "componentSetCreate",
-<<<<<<< HEAD
-    "duration": 354.0581139999849
-  },
-  {
-    "name": "sourceToMdapi",
-    "duration": 7385.309710000001
-  },
-  {
-    "name": "sourceToZip",
-    "duration": 5958.228781999991
-  },
-  {
-    "name": "mdapiToSource",
-    "duration": 6027.179148999974
-=======
     "duration": 352.11771600000793
   },
   {
@@ -29,6 +14,5 @@
   {
     "name": "mdapiToSource",
     "duration": 6195.506093000004
->>>>>>> 2cf1ccd5
   }
 ]