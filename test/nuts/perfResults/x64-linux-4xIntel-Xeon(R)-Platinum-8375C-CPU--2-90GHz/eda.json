[
  {
    "name": "componentSetCreate",
<<<<<<< HEAD
    "duration": 143.16474900001776
  },
  {
    "name": "sourceToMdapi",
    "duration": 4331.651068999985
  },
  {
    "name": "sourceToZip",
    "duration": 3679.885353999998
  },
  {
    "name": "mdapiToSource",
    "duration": 5419.142703999998
=======
    "duration": 132.92988599999808
  },
  {
    "name": "sourceToMdapi",
    "duration": 4082.1833299999853
  },
  {
    "name": "sourceToZip",
    "duration": 3380.790216000023
  },
  {
    "name": "mdapiToSource",
    "duration": 4491.012659
>>>>>>> a3ea5ab9
  }
]<|MERGE_RESOLUTION|>--- conflicted
+++ resolved
@@ -1,21 +1,6 @@
 [
   {
     "name": "componentSetCreate",
-<<<<<<< HEAD
-    "duration": 143.16474900001776
-  },
-  {
-    "name": "sourceToMdapi",
-    "duration": 4331.651068999985
-  },
-  {
-    "name": "sourceToZip",
-    "duration": 3679.885353999998
-  },
-  {
-    "name": "mdapiToSource",
-    "duration": 5419.142703999998
-=======
     "duration": 132.92988599999808
   },
   {
@@ -29,6 +14,5 @@
   {
     "name": "mdapiToSource",
     "duration": 4491.012659
->>>>>>> a3ea5ab9
   }
 ]