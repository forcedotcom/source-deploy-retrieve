{
  "name": "@salesforce/source-deploy-retrieve",
  "version": "1.0.0",
  "description": "JavaScript library to run Salesforce metadata deploys and retrieves",
  "main": "index.js",
  "author": "Salesforce",
  "license": "BSD-3-Clause",
  "homepage": "https://github.com/forcedotcom/deploy-and-retrieve#readme",
  "repository": {
    "type": "git",
    "url": "git+https://github.com/forcedotcom/deploy-and-retrieve.git"
  },
  "bugs": {
    "url": "https://github.com/forcedotcom/deploy-and-retrieve/issues"
  },
  "keywords": [
    "Salesforce",
    "SalesforceDX",
    "metadata",
    "deploy",
    "retrieve"
  ],
  "engines": {
    "node": ">=10.5.0"
  },
  "dependencies": {
    "@salesforce/core": "2.2.0"
  },
  "devDependencies": {
    "@types/chai": "^4",
    "@types/mocha": "^5",
    "@types/node": "^10",
    "@types/sinon": "^7.5.2",
<<<<<<< HEAD
=======
    "@typescript-eslint/eslint-plugin": "^2.22.0",
    "@typescript-eslint/parser": "^2.22.0",
>>>>>>> 664ed728
    "chai": "^4",
    "eslint": "^6.8.0",
    "eslint-plugin-jsdoc": "^19.1.0",
    "mocha": "^5",
    "nyc": "^14.1.1",
    "prettier": "1.16.4",
    "sinon": "^7.3.1",
    "typescript": "~3.3"
  },
  "scripts": {
    "build": "rm -rf lib && tsc -b",
    "format": "prettier --config ../../.prettierrc --write './**/*.{js,json}'",
<<<<<<< HEAD
    "lint": "echo 'no lint'",
    "test": "mocha --recursive \"lib/test/**/*.test.js\""
=======
    "lint": "eslint -c .eslintrc.json --ext .ts ./src ./test",
    "test": "mocha --recursive lib/test/*.test.js lib/test/**/*.test.js"
>>>>>>> 664ed728
  }
}<|MERGE_RESOLUTION|>--- conflicted
+++ resolved
@@ -31,11 +31,8 @@
     "@types/mocha": "^5",
     "@types/node": "^10",
     "@types/sinon": "^7.5.2",
-<<<<<<< HEAD
-=======
     "@typescript-eslint/eslint-plugin": "^2.22.0",
     "@typescript-eslint/parser": "^2.22.0",
->>>>>>> 664ed728
     "chai": "^4",
     "eslint": "^6.8.0",
     "eslint-plugin-jsdoc": "^19.1.0",
@@ -48,12 +45,7 @@
   "scripts": {
     "build": "rm -rf lib && tsc -b",
     "format": "prettier --config ../../.prettierrc --write './**/*.{js,json}'",
-<<<<<<< HEAD
     "lint": "echo 'no lint'",
     "test": "mocha --recursive \"lib/test/**/*.test.js\""
-=======
-    "lint": "eslint -c .eslintrc.json --ext .ts ./src ./test",
-    "test": "mocha --recursive lib/test/*.test.js lib/test/**/*.test.js"
->>>>>>> 664ed728
   }
 }