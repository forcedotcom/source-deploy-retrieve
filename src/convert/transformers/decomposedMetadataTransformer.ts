--- conflicted
+++ resolved
@@ -59,10 +59,7 @@
       writeInfos: [
         {
           source: new JsToXml(xmlObject),
-          relativeDestination: join(
-            trigger.type.directoryName,
-            `${trigger.fullName}.${trigger.type.suffix}`
-          ),
+          output: join(trigger.type.directoryName, `${trigger.fullName}.${trigger.type.suffix}`),
         },
       ],
     };
@@ -139,39 +136,4 @@
 
     return { component, writeInfos };
   }
-<<<<<<< HEAD
-
-  public static async recompose(
-    children: SourceComponent[],
-    baseXmlObj: XmlJson = {}
-  ): Promise<JsonMap> {
-    for (const child of children) {
-      const { directoryName: groupNode } = child.type;
-      const { name: parentName } = child.parent.type;
-      const childContents = (await child.parseXml())[child.type.name];
-      if (!baseXmlObj[parentName]) {
-        baseXmlObj[parentName] = { '@_xmlns': XML_NS };
-      }
-
-      if (!baseXmlObj[parentName][groupNode]) {
-        baseXmlObj[parentName][groupNode] = [];
-      }
-      (baseXmlObj[parentName][groupNode] as JsonArray).push(childContents);
-    }
-    return baseXmlObj;
-  }
-
-  public static createWriterFormat(trigger: SourceComponent, xmlObject: JsonMap): WriterFormat {
-    return {
-      component: trigger,
-      writeInfos: [
-        {
-          source: new JsToXml(xmlObject),
-          output: join(trigger.type.directoryName, `${trigger.fullName}.${trigger.type.suffix}`),
-        },
-      ],
-    };
-  }
-=======
->>>>>>> 6d79fa8a
 }