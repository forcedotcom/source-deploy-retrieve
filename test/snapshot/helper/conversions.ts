/*
 * Copyright (c) 2023, salesforce.com, inc.
 * All rights reserved.
 * Licensed under the BSD 3-Clause license.
 * For full license text, see LICENSE.txt file in the repo root or https://opensource.org/licenses/BSD-3-Clause
 */
import * as path from 'node:path';
import * as fs from 'node:fs';
import snap from 'mocha-snap';
import { expect } from 'chai';
import { XMLParser } from 'fast-xml-parser';

import { RegistryAccess } from '../../../src/registry/registryAccess';
import { MetadataConverter } from '../../../src/convert/metadataConverter';
import { ComponentSetBuilder } from '../../../src/collections/componentSetBuilder';

export const MDAPI_OUT = 'mdapiOutput';
const FORCE_APP = 'force-app';

/** common function to standardize snapshot behavior */
export const fileSnap = async (file: string, testDir: string) =>
  shouldIgnore(file)
    ? void 0
    : snap(await fs.promises.readFile(file, 'utf8'), { dir: testDir, file: simplifyFilePath(file) });

/**
 * converts a project's `originalMdapi` directory to source format
 * returns a list of all the files in the converted project
 */
export const mdapiToSource = async (testDir: string): Promise<string[]> => {
  const cs = await ComponentSetBuilder.build({
    sourcepath: [path.join(testDir, 'originalMdapi')],
    projectDir: testDir,
  });
<<<<<<< HEAD
  const registry = new RegistryAccess(undefined, testDir);
  const converter = new MetadataConverter(registry);

  // loads custom registry if there is one
  await converter.convert(
    cs,
    'source', // loads custom registry if there is one
    {
      type: 'directory',
      outputDirectory: path.join(testDir, 'force-app'),
      genUniqueDir: false,
    }
  );
=======
  await converter.convert(cs, 'source', {
    type: 'directory',
    outputDirectory: path.resolve(path.join(testDir, 'force-app')),
    genUniqueDir: false,
  });
>>>>>>> d8c782cc
  const dirEnts = await fs.promises.readdir(path.join(testDir, 'force-app'), {
    recursive: true,
    withFileTypes: true,
  });

  return dirEntsToPaths(dirEnts);
};

export const sourceToMdapi = async (testDir: string): Promise<string[]> => {
  // cs from the entire project
  const cs = await ComponentSetBuilder.build({
    sourcepath: [path.join(testDir, 'force-app')],
    projectDir: testDir,
  });

  // loads custom registry if there is one
  const registry = new RegistryAccess(undefined, testDir);
  const converter = new MetadataConverter(registry);

  await converter.convert(cs, 'metadata', {
    type: 'directory',
    outputDirectory: path.join(testDir, 'mdapiOutput'),
    genUniqueDir: false,
  });
  const dirEnts = await fs.promises.readdir(path.join(testDir, 'mdapiOutput'), {
    recursive: true,
    withFileTypes: true,
  });

  return dirEntsToPaths(dirEnts);
};

/** checks that the two xml bodies have the same equivalent json (handles out-of-order things, etc) */
export const compareTwoXml = (file1: string, file2: string): Chai.Assertion => {
  const parser = new XMLParser({
    ignoreAttributes: false,
    parseTagValue: false,
    parseAttributeValue: false,
    cdataPropName: '__cdata',
    ignoreDeclaration: true,
    numberParseOptions: { leadingZeros: false, hex: false },
  });
  return expect(parser.parse(file1)).to.deep.equal(parser.parse(file2));
};

/** dirEnts are sometimes folder, we don't want those.  And we need the full paths */
const dirEntsToPaths = (dirEnts: fs.Dirent[]): string[] =>
  dirEnts.filter((file) => file.isFile()).map((file) => path.join(file.path, file.name));

const shouldIgnore = (file: string): boolean => {
  // binary zip/unzip isn't exactly the same, so we "skip" that one
  if (file.includes('leafletjs.resource')) return true;
  return false;
};

/** rather than the full path, gets the "project relative" parts based on format */
const simplifyFilePath = (filePath: string): string =>
  filePath.includes(FORCE_APP) ? getPartsFromBeforeForceApp(filePath) : pathPartsAfter(filePath, MDAPI_OUT);
// will leave paths alone if they contain neither string

// handle MPD scenarios where force-app is 1 among several
const getPartsFromBeforeForceApp = (file: string): string => {
  const parts = file.split(path.sep);
  return parts.slice(parts.indexOf(FORCE_APP)).join(path.sep);
};
const pathPartsAfter = (file: string, after: string): string => {
  const parts = file.split(path.sep);
  return parts.slice(parts.indexOf(after) + 1).join(path.sep);
};<|MERGE_RESOLUTION|>--- conflicted
+++ resolved
@@ -32,7 +32,6 @@
     sourcepath: [path.join(testDir, 'originalMdapi')],
     projectDir: testDir,
   });
-<<<<<<< HEAD
   const registry = new RegistryAccess(undefined, testDir);
   const converter = new MetadataConverter(registry);
 
@@ -42,17 +41,10 @@
     'source', // loads custom registry if there is one
     {
       type: 'directory',
-      outputDirectory: path.join(testDir, 'force-app'),
+      outputDirectory: path.resolve(path.join(testDir, 'force-app')),
       genUniqueDir: false,
     }
   );
-=======
-  await converter.convert(cs, 'source', {
-    type: 'directory',
-    outputDirectory: path.resolve(path.join(testDir, 'force-app')),
-    genUniqueDir: false,
-  });
->>>>>>> d8c782cc
   const dirEnts = await fs.promises.readdir(path.join(testDir, 'force-app'), {
     recursive: true,
     withFileTypes: true,
