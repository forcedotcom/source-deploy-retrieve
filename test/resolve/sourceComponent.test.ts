/*
 * Copyright (c) 2020, salesforce.com, inc.
 * All rights reserved.
 * Licensed under the BSD 3-Clause license.
 * For full license text, see LICENSE.txt file in the repo root or https://opensource.org/licenses/BSD-3-Clause
 */
<<<<<<< HEAD
import { join } from 'path';
import { assert, expect } from 'chai';
import { createSandbox } from 'sinon';
=======
import {
  DestructiveChangesType,
  MetadataType,
  RegistryAccess,
  SourceComponent,
  VirtualTreeContainer,
} from '../../src';
import { RegistryTestUtil } from './registryTestUtil';
>>>>>>> f2219347
import {
  decomposed,
  matchingContentFile,
  mixedContentDirectory,
  mockRegistry,
  mockRegistryData,
  xmlInFolder,
} from '../mock/registry';
import { DECOMPOSED_COMPONENT } from '../mock/registry/type-constants/decomposedConstants';
import { COMPONENT } from '../mock/registry/type-constants/matchingContentFileConstants';
import {
  CHILD_1_NAME,
  CHILD_1_XML,
  VIRTUAL_DIR,
  COMPONENT_1_XML,
  COMPONENT_1_XML_PATH,
  CHILD_2_NAME,
  COMPONENT_1,
  MATCHING_RULES_COMPONENT_XML_PATH,
  MATCHING_RULES_TYPE,
  TREE,
} from '../mock/registry/type-constants/nonDecomposedConstants';
import { SourceComponent, VirtualTreeContainer } from '../../src/resolve';
import { DecomposedSourceAdapter } from '../../src/resolve/adapters';
import { TypeInferenceError } from '../../src/errors';
import { nls } from '../../src/i18n';
<<<<<<< HEAD
import { MetadataType, RegistryAccess } from '../../src';
import { RegistryTestUtil } from './registryTestUtil';
=======
>>>>>>> f2219347

const env = createSandbox();

describe('SourceComponent', () => {
  it('should return correct fullName for components without a parent', () => {
    expect(DECOMPOSED_COMPONENT.fullName).to.equal(DECOMPOSED_COMPONENT.name);
  });

  it('should return whether the type is addressable', () => {
    const type: MetadataType = {
      id: 'customfieldtranslation',
      name: 'CustomFieldTranslation',
      directoryName: 'fields',
      suffix: 'fieldTranslation',
    };
    expect(new SourceComponent({ name: type.name, type }).isAddressable).to.equal(true);
    type.isAddressable = false;
    expect(new SourceComponent({ name: type.name, type }).isAddressable).to.equal(false);
    type.isAddressable = true;
    expect(new SourceComponent({ name: type.name, type }).isAddressable).to.equal(true);
    type.isAddressable = undefined;
    expect(new SourceComponent({ name: type.name, type }).isAddressable).to.equal(true);
  });

  it('should return correct markedForDelete status', () => {
    const comp = new SourceComponent({ name: 'test', type: undefined });
    expect(comp.isMarkedForDelete()).to.be.false;
    expect(comp.getDestructiveChangesType()).to.equal(undefined);

    comp.setMarkedForDelete();
    expect(comp.isMarkedForDelete()).to.be.true;
    expect(comp.getDestructiveChangesType()).to.equal(DestructiveChangesType.POST);

    comp.setMarkedForDelete(DestructiveChangesType.PRE);
    expect(comp.isMarkedForDelete()).to.be.true;
    expect(comp.getDestructiveChangesType()).to.equal(DestructiveChangesType.PRE);

    comp.setMarkedForDelete(false);
    expect(comp.isMarkedForDelete()).to.be.false;
    expect(comp.getDestructiveChangesType()).to.equal(undefined);

    comp.setMarkedForDelete(true);
    expect(comp.isMarkedForDelete()).to.be.true;
    expect(comp.getDestructiveChangesType()).to.equal(DestructiveChangesType.POST);
  });

  it('should return correct relative path for a nested component', () => {
    const registry = new RegistryAccess();
    const inFolderType = registry.getTypeBySuffix('report');
    const folderContentType = registry.getTypeByName('ReportFolder');
    expect(inFolderType.inFolder).to.be.true;
    expect(folderContentType.folderContentType).to.equal('report');
    const inFolderComp = new SourceComponent({ name: inFolderType.name, type: inFolderType });
    const folderContentComp = new SourceComponent({
      name: folderContentType.name,
      type: folderContentType,
    });
    const inFolderPath = join('my', 'pkg', 'reports', 'foo', 'bar', 'baz.report-meta.xml');
    const expectedPath1 = join('reports', 'foo', 'bar', 'baz.report-meta.xml');
    const relPath1 = inFolderComp.getPackageRelativePath(inFolderPath, 'metadata');
    expect(relPath1).to.equal(expectedPath1);

    const folderContentPath = join('my', 'pkg', 'reports', 'foo', 'bar.reportFolder-meta.xml');
    const expectedPath2 = join('reports', 'foo', 'bar.reportFolder-meta.xml');
    const relPath2 = folderContentComp.getPackageRelativePath(folderContentPath, 'metadata');
    expect(relPath2).to.equal(expectedPath2);
  });

  describe('parseXml', () => {
    afterEach(() => env.restore());

    it('should parse the components xml file to js object', async () => {
      const component = COMPONENT;
      env
        .stub(component.tree, 'readFile')
        .resolves(Buffer.from('<MatchingContentFile><test>something</test></MatchingContentFile>'));
      expect(await component.parseXml()).to.deep.equal({
        MatchingContentFile: {
          test: 'something',
        },
      });
    });

    it('should parse the child components xml content to js object', async () => {
      const component = new SourceComponent({
        name: 'nondecomposedchild',
        type: mockRegistryData.types.nondecomposed.children.types.nondecomposedchild,
        xml: COMPONENT_1_XML_PATH,
        parent: new SourceComponent({
          name: 'nondecomposed',
          type: mockRegistryData.types.nondecomposed,
        }),
      });
      env
        .stub(component.tree, 'readFile')
        .resolves(
          Buffer.from(
            '<nondecomposedparent><nondecomposed><id>nondecomposedchild</id><content>something</content></nondecomposed></nondecomposedparent>'
          )
        );
      expect(await component.parseXml()).to.deep.equal({
        content: 'something',
        id: 'nondecomposedchild',
      });
    });

    it('should return empty object if component does not have an xml', async () => {
      const component = new SourceComponent({
        name: 'a',
        type: mockRegistryData.types.matchingcontentfile,
      });
      expect(await component.parseXml()).to.deep.equal({});
    });

    it('should preserve leading zeroes in node values', async () => {
      const component = COMPONENT;
      env
        .stub(component.tree, 'readFile')
        .resolves(Buffer.from('<MatchingContentFile><test>001</test></MatchingContentFile>'));

      const result = await component.parseXml();
      const expected = {
        MatchingContentFile: {
          test: '001',
        },
      };

      expect(result).to.deep.equal(expected);
    });

    it('should parse attributes of nodes', async () => {
      const component = COMPONENT;
      env
        .stub(component.tree, 'readFile')
        .resolves(Buffer.from('<MatchingContentFile a="test"><test>something</test></MatchingContentFile>'));

      const result = await component.parseXml();
      const expected = {
        MatchingContentFile: {
          '@_a': 'test',
          test: 'something',
        },
      };

      expect(result).to.deep.equal(expected);
    });
  });

  describe('walkContent', () => {
    it('should return empty array if no content is set', () => {
      const component = new SourceComponent({
        name: 'a',
        type: mockRegistryData.types.xmlinfolder,
        xml: xmlInFolder.XML_PATHS[0],
      });
      expect(component.walkContent()).to.be.empty;
    });

    it('should return content if content is a file', () => {
      const component = SourceComponent.createVirtualComponent(matchingContentFile.COMPONENT, [
        {
          dirPath: matchingContentFile.TYPE_DIRECTORY,
          children: [matchingContentFile.CONTENT_NAMES[0]],
        },
      ]);
      expect(component.walkContent()).to.deep.equal([matchingContentFile.CONTENT_PATHS[0]]);
    });

    it('should collect all files if content is directory', () => {
      const component = SourceComponent.createVirtualComponent(
        {
          name: 'a',
          type: mockRegistryData.types.mixedcontentdirectory,
          xml: mixedContentDirectory.MIXED_CONTENT_DIRECTORY_XML_PATHS[0],
          content: mixedContentDirectory.MIXED_CONTENT_DIRECTORY_CONTENT_PATH,
        },
        mixedContentDirectory.MIXED_CONTENT_DIRECTORY_VIRTUAL_FS
      );
      expect(component.walkContent()).to.deep.equal(mixedContentDirectory.MIXED_CONTENT_DIRECTORY_SOURCE_PATHS);
    });

    it('Should not include source paths that are forceignored', () => {
      const testUtil = new RegistryTestUtil();
      const path = mixedContentDirectory.MIXED_CONTENT_DIRECTORY_SOURCE_PATHS[0];
      const forceIgnore = testUtil.stubForceIgnore({
        seed: path,
        accept: [mixedContentDirectory.MIXED_CONTENT_DIRECTORY_SOURCE_PATHS[1]],
        deny: [
          mixedContentDirectory.MIXED_CONTENT_DIRECTORY_SOURCE_PATHS[0],
          mixedContentDirectory.MIXED_CONTENT_DIRECTORY_SOURCE_PATHS[2],
        ],
      });
      const component = SourceComponent.createVirtualComponent(
        mixedContentDirectory.MIXED_CONTENT_DIRECTORY_COMPONENT,
        mixedContentDirectory.MIXED_CONTENT_DIRECTORY_VIRTUAL_FS,
        forceIgnore
      );
      expect(component.walkContent()).to.deep.equal([mixedContentDirectory.MIXED_CONTENT_DIRECTORY_SOURCE_PATHS[1]]);
      testUtil.restore();
    });
  });

  describe('Child Components', () => {
    const type = mockRegistryData.types.decomposed;
    const expectedChild = SourceComponent.createVirtualComponent(
      {
        name: 'z',
        type: type.children.types.y,
        xml: decomposed.DECOMPOSED_CHILD_XML_PATH_1,
        parent: decomposed.DECOMPOSED_COMPONENT,
      },
      decomposed.DECOMPOSED_VIRTUAL_FS
    );
    const expectedChild2 = SourceComponent.createVirtualComponent(
      {
        name: 'w',
        type: type.children.types.x,
        xml: decomposed.DECOMPOSED_CHILD_XML_PATH_2,
        parent: decomposed.DECOMPOSED_COMPONENT,
      },
      decomposed.DECOMPOSED_VIRTUAL_FS
    );

    it('should return child components for a component', () => {
      expect(decomposed.DECOMPOSED_COMPONENT.getChildren()).to.deep.equal([expectedChild, expectedChild2]);
    });

    it('should not include children that are forceignored', () => {
      const testUtil = new RegistryTestUtil();
      const forceIgnore = testUtil.stubForceIgnore({
        seed: decomposed.DECOMPOSED_XML_PATH,
        deny: [decomposed.DECOMPOSED_CHILD_XML_PATH_2],
      });
      const component = SourceComponent.createVirtualComponent(
        decomposed.DECOMPOSED_COMPONENT,
        decomposed.DECOMPOSED_VIRTUAL_FS,
        forceIgnore
      );
      expect(component.getChildren()).to.deep.equal([expectedChild]);
      testUtil.restore();
    });

    it('should return correct fullName for components with a parent', () => {
      expect(expectedChild.fullName).to.equal(`${decomposed.DECOMPOSED_COMPONENT.name}.${expectedChild.name}`);
    });

    it('should return empty array if there is no metadata xml', () => {
      const noXml = SourceComponent.createVirtualComponent(
        {
          name: 'noXml',
          type: mockRegistryData.types.mixedcontentinfolder,
        },
        []
      );
      expect(noXml.getChildren()).to.be.empty;
    });

    it('should throw an Error when unexpected child type found in parent folder - regardless of metadata type category', () => {
      // This is most likely an odd project structure such as metadata found within a CustomObject
      // folder that is not a child type of CustomObject. E.g., Layout, SharingRules, ApexClass.
      // This test adds an ApexClass to the equivalent of here:
      // .../main/default/objects/MyObject/classes/MyApexClass.cls-meta.xml
      // The actual ApexClass file path for the test is:
      // path/to/decomposeds/a/classes/a.mcf-meta.xml
      const { CONTENT_NAMES, XML_NAMES } = matchingContentFile;
      const fsUnexpectedChild = [
        {
          dirPath: decomposed.DECOMPOSED_PATH,
          children: [decomposed.DECOMPOSED_CHILD_XML_NAME_1, decomposed.DECOMPOSED_CHILD_DIR, 'classes'],
        },
        {
          dirPath: decomposed.DECOMPOSED_CHILD_DIR_PATH,
          children: [decomposed.DECOMPOSED_CHILD_XML_NAME_2],
        },
        {
          dirPath: join(decomposed.DECOMPOSED_PATH, 'classes'),
          children: [CONTENT_NAMES[0], XML_NAMES[0]],
        },
      ];
      const tree = new VirtualTreeContainer(fsUnexpectedChild);
      const adapter = new DecomposedSourceAdapter(type, mockRegistry, undefined, tree);
      const fsPath = join(decomposed.DECOMPOSED_PATH, 'classes', XML_NAMES[0]);

      assert.throws(
        () => adapter.getComponent(fsPath, false),
        TypeInferenceError,
        nls.localize('error_unexpected_child_type', [fsPath, type.name])
      );
    });
  });

  describe('Nondecomposed Child Components', () => {
    const type = mockRegistryData.types.nondecomposed;
    const expectedChild = SourceComponent.createVirtualComponent(
      {
        name: CHILD_1_NAME,
        type: type.children.types.nondecomposedchild,
        xml: COMPONENT_1_XML_PATH,
        parent: COMPONENT_1,
      },
      VIRTUAL_DIR
    );
    const expectedChild2 = SourceComponent.createVirtualComponent(
      {
        name: CHILD_2_NAME,
        type: type.children.types.nondecomposedchild,
        xml: COMPONENT_1_XML_PATH,
        parent: COMPONENT_1,
      },
      VIRTUAL_DIR
    );

    it('should return child components for a component', () => {
      expect(COMPONENT_1.getChildren()).to.deep.equal([expectedChild, expectedChild2]);
    });

    it('should return correct fullName', () => {
      expect(expectedChild.fullName).to.equal(expectedChild.name);
    });

    it('should parse child xml from parent xml', () => {
      const childXml = expectedChild.parseFromParentXml(COMPONENT_1_XML);
      expect(childXml).to.deep.equal(CHILD_1_XML);
      expect(COMPONENT_1.parseFromParentXml(COMPONENT_1_XML)).to.deep.equal(COMPONENT_1_XML);
    });

    // https://github.com/forcedotcom/salesforcedx-vscode/issues/3210
    it('should return empty children for types that do not have uniqueIdElement but xmlPathToChildren returns elements', () => {
      const noUniqueIdElementType: MetadataType = JSON.parse(JSON.stringify(MATCHING_RULES_TYPE));
      // remove the uniqueElementType for this test
      delete noUniqueIdElementType.children.types.matchingrule.uniqueIdElement;
      const noUniqueIdElementComponent = new SourceComponent(
        {
          name: noUniqueIdElementType.name,
          type: noUniqueIdElementType,
          xml: MATCHING_RULES_COMPONENT_XML_PATH,
        },
        TREE
      );
      expect(noUniqueIdElementComponent.getChildren()).to.deep.equal([]);
    });
  });
});<|MERGE_RESOLUTION|>--- conflicted
+++ resolved
@@ -4,20 +4,13 @@
  * Licensed under the BSD 3-Clause license.
  * For full license text, see LICENSE.txt file in the repo root or https://opensource.org/licenses/BSD-3-Clause
  */
-<<<<<<< HEAD
+
 import { join } from 'path';
 import { assert, expect } from 'chai';
 import { createSandbox } from 'sinon';
-=======
-import {
-  DestructiveChangesType,
-  MetadataType,
-  RegistryAccess,
-  SourceComponent,
-  VirtualTreeContainer,
-} from '../../src';
-import { RegistryTestUtil } from './registryTestUtil';
->>>>>>> f2219347
+
+import { DestructiveChangesType, MetadataType, RegistryAccess } from '../../src';
+
 import {
   decomposed,
   matchingContentFile,
@@ -31,24 +24,20 @@
 import {
   CHILD_1_NAME,
   CHILD_1_XML,
-  VIRTUAL_DIR,
+  CHILD_2_NAME,
+  COMPONENT_1,
   COMPONENT_1_XML,
   COMPONENT_1_XML_PATH,
-  CHILD_2_NAME,
-  COMPONENT_1,
   MATCHING_RULES_COMPONENT_XML_PATH,
   MATCHING_RULES_TYPE,
   TREE,
+  VIRTUAL_DIR,
 } from '../mock/registry/type-constants/nonDecomposedConstants';
 import { SourceComponent, VirtualTreeContainer } from '../../src/resolve';
 import { DecomposedSourceAdapter } from '../../src/resolve/adapters';
 import { TypeInferenceError } from '../../src/errors';
 import { nls } from '../../src/i18n';
-<<<<<<< HEAD
-import { MetadataType, RegistryAccess } from '../../src';
 import { RegistryTestUtil } from './registryTestUtil';
-=======
->>>>>>> f2219347
 
 const env = createSandbox();
 
