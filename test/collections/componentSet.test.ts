/*
 * Copyright (c) 2020, salesforce.com, inc.
 * All rights reserved.
 * Licensed under the BSD 3-Clause license.
 * For full license text, see LICENSE.txt file in the repo root or https://opensource.org/licenses/BSD-3-Clause
 */
import { AuthInfo, Connection } from '@salesforce/core';
import { fail } from 'assert';
import { expect } from 'chai';
import { join } from 'path';
import { createSandbox, stub } from 'sinon';
import {
  VirtualDirectory,
  VirtualTreeContainer,
  ComponentSet,
  MetadataResolver,
  SourceComponent,
} from '../../src';
import { MetadataApi } from '../../src/client/metadataApi';
import {
  DeployStatus,
  RetrieveStatus,
  SourceDeployResult,
  SourceRetrieveResult,
} from '../../src/client/types';
import { MetadataComponent, MetadataMember } from '../../src/common/types';
import { ComponentSetError } from '../../src/errors';
import { nls } from '../../src/i18n';
import { VirtualFile } from '../../src/metadata-registry/types';
import { mockRegistry, mockRegistryData } from '../mock/registry';

const env = createSandbox();

const subsetXml: VirtualFile = {
  name: 'subset.xml',
  data: Buffer.from(`<?xml version="1.0" encoding="UTF-8"?>
<Package xmlns="http://soap.sforce.com/2006/04/metadata">
    <types>
        <members>a</members>
        <name>DecomposedTopLevel</name>
    </types>
    <types>
        <members>b</members>
        <name>MixedContentSingleFile</name>
    </types>
    <version>${mockRegistry.apiVersion}</version>
</Package>\n`),
};

const completeXml: VirtualFile = {
  name: 'complete.xml',
  data: Buffer.from(`<?xml version="1.0" encoding="UTF-8"?>
<Package xmlns="http://soap.sforce.com/2006/04/metadata">
    <types>
        <members>a</members>
        <name>DecomposedTopLevel</name>
    </types>
    <types>
        <members>b</members>
        <members>c</members>
        <name>MixedContentSingleFile</name>
    </types>
    <version>${mockRegistry.apiVersion}</version>
</Package>\n`),
};

const wildcardXml: VirtualFile = {
  name: 'wildcard.xml',
  data: Buffer.from(`<?xml version="1.0" encoding="UTF-8"?>
<Package xmlns="http://soap.sforce.com/2006/04/metadata">
    <types>
        <members>*</members>
        <name>MixedContentSingleFile</name>
    </types>
    <version>${mockRegistry.apiVersion}</version>
</Package>\n`),
};

const singleMemberXml: VirtualFile = {
  name: 'singleMember.xml',
  data: Buffer.from(`<?xml version="1.0" encoding="UTF-8"?>
<Package xmlns="http://soap.sforce.com/2006/04/metadata">
    <types>
        <members>Test</members>
        <name>MixedContentSingleFile</name>
    </types>
    <version>${mockRegistry.apiVersion}</version>
</Package>\n`),
};

const folderComponentXml: VirtualFile = {
  name: 'folderComponent.xml',
  data: Buffer.from(`<?xml version="1.0" encoding="UTF-8"?>
<Package xmlns="http://soap.sforce.com/2006/04/metadata">
    <types>
        <members>Test_Folder</members>
        <name>TinaFey</name>
    </types>
    <version>${mockRegistry.apiVersion}</version>
</Package>\n`),
};

const virtualPackageFiles: VirtualDirectory[] = [
  {
    dirPath: '.',
    children: [
      'decomposedTopLevels',
      'mixedSingleFiles',
      subsetXml,
      wildcardXml,
      singleMemberXml,
      folderComponentXml,
    ],
  },
  {
    dirPath: 'decomposedTopLevels',
    children: ['a'],
  },
  {
    dirPath: join('decomposedTopLevels', 'a'),
    children: ['a.dtl-meta.xml', 'child1.g-meta.xml', 'child2.g-meta.xml'],
  },
  {
    dirPath: 'mixedSingleFiles',
    children: ['b.foo', 'b.mixedSingleFile-meta.xml', 'c.bar', 'c.mixedSingleFile-meta.xml'],
  },
];

const tree = new VirtualTreeContainer(virtualPackageFiles);

describe('ComponentSet', () => {
  afterEach(() => env.restore());

  describe('Initializers', () => {
    describe('fromSource', () => {
      it('should initialize with source backed components', () => {
        const set = ComponentSet.fromSource('.', { registry: mockRegistry, tree });
        const expected = new MetadataResolver(mockRegistry, tree).getComponentsFromPath('.');
        expect(Array.from(set)).to.deep.equal(expected);
      });
    });

    describe('fromManifestFile', () => {
      it('should not initialize with source backed components by default', async () => {
        const set = await ComponentSet.fromManifestFile('subset.xml', {
          registry: mockRegistry,
          tree,
        });
        expect(Array.from(set)).to.deep.equal([
          {
            fullName: 'a',
            type: mockRegistryData.types.decomposedtoplevel,
          },
          {
            fullName: 'b',
            type: mockRegistryData.types.mixedcontentsinglefile,
          },
        ]);
      });

      /**
       * xml parsing library returns string | string[] for entries, tests that this is handled
       */
      it('should handle types with one member properly', async () => {
        const set = await ComponentSet.fromManifestFile('singleMember.xml', {
          registry: mockRegistry,
          tree,
        });
        expect(Array.from(set)).to.deep.equal([
          {
            fullName: 'Test',
            type: mockRegistryData.types.mixedcontentsinglefile,
          },
        ]);
      });

      it('should interpret a member of a type in folders with no delimeter as its corresponding folder type', async () => {
        const set = await ComponentSet.fromManifestFile('folderComponent.xml', {
          registry: mockRegistry,
          tree,
        });
        expect(Array.from(set)).to.deep.equal([
          {
            fullName: 'Test_Folder',
            type: mockRegistryData.types.tinafeyfolder,
          },
        ]);
      });

      it('should initialize with source backed components when specifying string resolve option', async () => {
        const set = await ComponentSet.fromManifestFile('subset.xml', {
          registry: mockRegistry,
          tree,
          resolve: '.',
        });

        const expected = new MetadataResolver(mockRegistry, tree).getComponentsFromPath('.');
        const missingIndex = expected.findIndex((c) => c.fullName === 'c');
        expected.splice(missingIndex, 1);

        expect(Array.from(set)).to.deep.equal(expected);
      });

      it('should initialize with source backed components when specifying non-string iterable resolve option', async () => {
        const set = await ComponentSet.fromManifestFile('subset.xml', {
          registry: mockRegistry,
          tree,
          resolve: ['decomposedTopLevels', 'mixedSingleFiles'],
        });

        const expected = new MetadataResolver(mockRegistry, tree).getComponentsFromPath('.');
        const missingIndex = expected.findIndex((c) => c.fullName === 'c');
        expected.splice(missingIndex, 1);

        expect(Array.from(set)).to.deep.equal(expected);
      });

      it('should interpret wildcard members literally by default', async () => {
        const set = await ComponentSet.fromManifestFile('wildcard.xml', {
          registry: mockRegistry,
          tree,
        });

        expect(set.has({ fullName: '*', type: 'MixedContentSingleFile' })).to.be.true;
      });

      it('should interpret wildcard members literally when literalWildcard = true', async () => {
        const set = await ComponentSet.fromManifestFile('wildcard.xml', {
          registry: mockRegistry,
          tree,
          literalWildcard: true,
        });

        expect(set.has({ fullName: '*', type: 'MixedContentSingleFile' }));
      });

      it('should resolve components when literalWildcard = false and wildcard is encountered', async () => {
        const set = await ComponentSet.fromManifestFile('wildcard.xml', {
          registry: mockRegistry,
          tree,
          resolve: '.',
          literalWildcard: false,
        });
        const expected = new MetadataResolver(mockRegistry, tree).getComponentsFromPath(
          'mixedSingleFiles'
        );

        expect(Array.from(set)).to.deep.equal(expected);
      });

      it('should resolve components and add literal wildcard component when literalWildcard = true and resolve != undefined', async () => {
        const set = await ComponentSet.fromManifestFile('wildcard.xml', {
          registry: mockRegistry,
          tree,
          resolve: '.',
          literalWildcard: true,
        });
        const sourceComponents = new MetadataResolver(mockRegistry, tree).getComponentsFromPath(
          'mixedSingleFiles'
        );

        expect(Array.from(set)).to.deep.equal([
          { fullName: '*', type: mockRegistryData.types.mixedcontentsinglefile },
          ...sourceComponents,
        ]);
      });
    });

    describe('fromComponents', () => {
      it('should initialize non-source backed components from members', () => {
        const set = new ComponentSet(
          [
            {
              fullName: 'Test1',
              type: 'DecomposedTopLevel',
            },
            {
              fullName: 'Test2',
              type: 'MixedContentSingleFile',
            },
          ],
          mockRegistry
        );

        expect(Array.from(set)).to.deep.equal([
          {
            fullName: 'Test1',
            type: mockRegistryData.types.decomposedtoplevel,
          },
          {
            fullName: 'Test2',
            type: mockRegistryData.types.mixedcontentsinglefile,
          },
        ]);
      });
    });
  });

  describe('getObject', () => {
    it('should return an object representing the package manifest', () => {
      const set = ComponentSet.fromSource('.', { registry: mockRegistry, tree });
      expect(set.getObject()).to.deep.equal({
        Package: {
          types: [
            {
              name: 'DecomposedTopLevel',
              members: ['a'],
            },
            {
              name: 'MixedContentSingleFile',
              members: ['b', 'c'],
            },
          ],
          version: mockRegistry.apiVersion,
        },
      });
    });

    it('should interpret folder components as members of the type they are a container for', () => {
      const member = { fullName: 'Test_Folder', type: 'TinaFeyFolder' };
      const set = new ComponentSet([member], mockRegistry);

      expect(set.has(member)).to.be.true;
      expect(set.getObject().Package.types).to.deep.equal([
        {
          name: 'TinaFey',
          members: ['Test_Folder'],
        },
      ]);
    });
  });

  describe('resolveSourceComponents', () => {
    it('should resolve components and add to package', () => {
      const set = new ComponentSet(undefined, mockRegistry);
      const expected = new MetadataResolver(mockRegistry, tree).getComponentsFromPath('.');
      const result = set.resolveSourceComponents('.', { tree });

      expect(Array.from(result)).to.deep.equal(expected);
      expect(Array.from(set)).to.deep.equal(expected);
    });

    it('should resolve components and filter', async () => {
      const set = new ComponentSet(undefined, mockRegistry);
      const filter = [{ fullName: 'b', type: mockRegistryData.types.mixedcontentsinglefile }];

      const expected = new MetadataResolver(mockRegistry, tree).getComponentsFromPath('.');
      expected.splice(
        expected.findIndex((c) => c.fullName === 'a'),
        1
      );
      expected.splice(
        expected.findIndex((c) => c.fullName === 'c'),
        1
      );

      const result = set.resolveSourceComponents('.', { tree, filter });

      expect(Array.from(result)).to.deep.equal(expected);
      expect(Array.from(set)).to.deep.equal(expected);
    });

    it('should only resolve child components when present in filter even if parent source exists', () => {
      const filter = [
        {
          fullName: 'a.child1',
          type: mockRegistryData.types.decomposedtoplevel.children.types.g,
        },
        {
          fullName: 'a.child2',
          type: mockRegistryData.types.decomposedtoplevel.children.types.g,
        },
      ];
      const set = new ComponentSet(undefined, mockRegistry);
      const result = set.resolveSourceComponents('.', { tree, filter });
      const expected = new MetadataResolver(mockRegistry, tree)
        .getComponentsFromPath('decomposedTopLevels')[0]
        .getChildren();

      expect(Array.from(result)).to.deep.equal(expected);
      expect(Array.from(set)).to.deep.equal(expected);
    });
  });

  describe('getPackageXml', () => {
    it('should return manifest string when initialized from manifest file', async () => {
      const set = await ComponentSet.fromManifestFile('subset.xml', {
        registry: mockRegistry,
        tree,
      });

      expect(set.getPackageXml()).to.equal(subsetXml.data.toString());
    });

    it('should return manifest string when initialized from source', () => {
      const set = ComponentSet.fromSource('.', { registry: mockRegistry, tree });
      expect(set.getPackageXml(4)).to.equal(completeXml.data.toString());
    });
  });

  describe('getSourceComponents', () => {
    it('should return source-backed components in the set', () => {
      const set = ComponentSet.fromSource('mixedSingleFiles', { registry: mockRegistry, tree });
      set.add({ fullName: 'Test', type: 'decomposedtoplevel' });
      const expected = new MetadataResolver(mockRegistry, tree).getComponentsFromPath(
        'mixedSingleFiles'
      );

      expect(Array.from(set.getSourceComponents())).to.deep.equal(expected);
    });

    it('should return source-backed components that match the given metadata member', () => {
      const set = ComponentSet.fromSource('.', { registry: mockRegistry, tree });
      const expected = new MetadataResolver(mockRegistry, tree).getComponentsFromPath(
        join('mixedSingleFiles', 'b.foo')
      );

      expect(set.size).to.equal(3);
      expect(
        Array.from(set.getSourceComponents({ fullName: 'b', type: 'mixedcontentsinglefile' }))
      ).to.deep.equal(expected);
    });
  });

  describe('deploy', () => {
    const mockResult: SourceDeployResult = {
      id: '1234',
      status: DeployStatus.Succeeded,
      success: true,
      components: [],
    };

    it('should deploy package components when given a connection', async () => {
      const mockConnection = await Connection.create({
        authInfo: await AuthInfo.create({
          username: 'test@foobar.com',
        }),
      });
      const set = ComponentSet.fromSource('.', { registry: mockRegistry, tree });
      const deployStub = env.stub(MetadataApi.prototype, 'deploy');
      deployStub.withArgs(Array.from(set) as SourceComponent[]).resolves(mockResult);

      const result = await set.deploy(mockConnection);

      expect(result).to.deep.equal(mockResult);
    });

<<<<<<< HEAD
    it('should warn when some components are missing source', async () => {
      stub(MetadataApi.prototype, 'deploy');
      const warnStub = env.stub(console, 'warn').callsFake(() => true);
      const set = ComponentSet.fromSource('.', { registry: mockRegistry, tree });
      const missing = Array.from(set).map((c) => `${c.type.name}:${c.fullName}`);

      set.add({ fullName: 'NoSource', type: 'MixedContentSingleFile' });

      await set.deploy('test@foobar.com');

      expect(
        warnStub.calledOnceWith(
          nls.localize('warn_unresolved_source_for_components', missing.join(','))
        )
      );
    });

=======
>>>>>>> 598beb11
    it('should throw error if there are no source backed components when deploying', async () => {
      const set = await ComponentSet.fromManifestFile('subset.xml', {
        registry: mockRegistry,
        tree,
      });

      try {
        await set.deploy('test@foobar.com');
        fail('should have thrown an error');
      } catch (e) {
        expect(e.name).to.equal(ComponentSetError.name);
        expect(e.message).to.equal(nls.localize('error_no_source_to_deploy'));
      }
    });
<<<<<<< HEAD

    it('should throw error if attempting to deploy a wildcard literal component', async () => {
      const set = await ComponentSet.fromManifestFile('wildcard.xml', {
        registry: mockRegistry,
        tree,
      });

      try {
        await set.deploy('test@foobar.com');
        fail('should have thrown an error');
      } catch (e) {
        expect(e.name).to.equal(ComponentSetError.name);
        expect(e.message).to.equal(nls.localize('error_deploy_wildcard_literal'));
      }
    });
=======
>>>>>>> 598beb11
  });

  describe('retrieve', () => {
    const mockResult: SourceRetrieveResult = {
      id: '1234',
      status: RetrieveStatus.Succeeded,
      success: true,
      successes: [],
      failures: [],
    };

    it('should retrieve package components', async () => {
      const mockConnection = await Connection.create({
        authInfo: await AuthInfo.create({
          username: 'test@foobar.com',
        }),
      });
      const set = ComponentSet.fromSource('.', { registry: mockRegistry, tree });
      const retrieveStub = env.stub(MetadataApi.prototype, 'retrieve');
      retrieveStub
        .withArgs({
<<<<<<< HEAD
          components: set,
=======
          components: Array.from(set) as SourceComponent[],
>>>>>>> 598beb11
          merge: undefined,
          output: '/test/path',
          wait: undefined,
        })
        .resolves(mockResult);

      const result = await set.retrieve(mockConnection, '/test/path');

      expect(result).to.deep.equal(mockResult);
    });

    it('should handle options', async () => {
      const mockConnection = await Connection.create({
        authInfo: await AuthInfo.create({
          username: 'test@foobar.com',
        }),
      });
      const set = ComponentSet.fromSource('.', { registry: mockRegistry, tree });
      const retrieveStub = stub(MetadataApi.prototype, 'retrieve');

      await set.retrieve(mockConnection, '/test/path', {
        merge: true,
        wait: 1234,
      });

      expect(
        retrieveStub.calledWith({
<<<<<<< HEAD
          components: set,
=======
          components: Array.from(set) as SourceComponent[],
>>>>>>> 598beb11
          merge: true,
          output: '/test/path',
          wait: 1234,
        })
      ).to.be.true;
    });

    it('should throw error if there are no components when retrieving', async () => {
      const set = new ComponentSet(undefined, mockRegistry);
      try {
        await set.retrieve('test@foobar.com', '/test/path');
        fail('should have thrown an error');
      } catch (e) {
        expect(e.name).to.equal(ComponentSetError.name);
        expect(e.message).to.equal(nls.localize('error_no_components_to_retrieve'));
      }
    });
  });

  describe('add', () => {
    it('should add metadata member to package components', async () => {
      const set = new ComponentSet(undefined, mockRegistry);

      expect(set.size).to.equal(0);

      set.add({ fullName: 'foo', type: 'DecomposedTopLevel' });

      expect(Array.from(set)).to.deep.equal([
        {
          fullName: 'foo',
          type: mockRegistryData.types.decomposedtoplevel,
        },
      ]);
    });

    it('should add metadata component to package components', async () => {
      const set = new ComponentSet(undefined, mockRegistry);
      const component = { fullName: 'bar', type: mockRegistryData.types.mixedcontentsinglefile };

      expect(set.size).to.equal(0);

      set.add(component);

      expect(Array.from(set)).to.deep.equal([component]);
    });
  });

  describe('has', () => {
    it('should correctly identify membership when given a MetadataMember', () => {
      const set = new ComponentSet(undefined, mockRegistry);
      const member: MetadataMember = {
        fullName: 'a',
        type: 'MixedContentSingleFile',
      };

      expect(set.has(member)).to.be.false;

      set.add({
        fullName: 'a',
        type: mockRegistryData.types.mixedcontentsinglefile,
      });

      expect(set.has(member)).to.be.true;
    });

    it('should correctly identify membership when given a MetadataComponent', () => {
      const set = new ComponentSet(undefined, mockRegistry);
      const component: MetadataComponent = {
        fullName: 'a',
        type: mockRegistryData.types.mixedcontentsinglefile,
      };

      expect(set.has(component)).to.be.false;

      set.add({
        fullName: 'a',
        type: 'MixedContentSingleFile',
      });

      expect(set.has(component)).to.be.true;
    });
  });

  it('should calculate size correctly', () => {
    const set = ComponentSet.fromSource('.', { registry: mockRegistry, tree });
    expect(set.size).to.equal(3);
  });
});<|MERGE_RESOLUTION|>--- conflicted
+++ resolved
@@ -445,26 +445,6 @@
       expect(result).to.deep.equal(mockResult);
     });
 
-<<<<<<< HEAD
-    it('should warn when some components are missing source', async () => {
-      stub(MetadataApi.prototype, 'deploy');
-      const warnStub = env.stub(console, 'warn').callsFake(() => true);
-      const set = ComponentSet.fromSource('.', { registry: mockRegistry, tree });
-      const missing = Array.from(set).map((c) => `${c.type.name}:${c.fullName}`);
-
-      set.add({ fullName: 'NoSource', type: 'MixedContentSingleFile' });
-
-      await set.deploy('test@foobar.com');
-
-      expect(
-        warnStub.calledOnceWith(
-          nls.localize('warn_unresolved_source_for_components', missing.join(','))
-        )
-      );
-    });
-
-=======
->>>>>>> 598beb11
     it('should throw error if there are no source backed components when deploying', async () => {
       const set = await ComponentSet.fromManifestFile('subset.xml', {
         registry: mockRegistry,
@@ -479,24 +459,6 @@
         expect(e.message).to.equal(nls.localize('error_no_source_to_deploy'));
       }
     });
-<<<<<<< HEAD
-
-    it('should throw error if attempting to deploy a wildcard literal component', async () => {
-      const set = await ComponentSet.fromManifestFile('wildcard.xml', {
-        registry: mockRegistry,
-        tree,
-      });
-
-      try {
-        await set.deploy('test@foobar.com');
-        fail('should have thrown an error');
-      } catch (e) {
-        expect(e.name).to.equal(ComponentSetError.name);
-        expect(e.message).to.equal(nls.localize('error_deploy_wildcard_literal'));
-      }
-    });
-=======
->>>>>>> 598beb11
   });
 
   describe('retrieve', () => {
@@ -518,11 +480,7 @@
       const retrieveStub = env.stub(MetadataApi.prototype, 'retrieve');
       retrieveStub
         .withArgs({
-<<<<<<< HEAD
           components: set,
-=======
-          components: Array.from(set) as SourceComponent[],
->>>>>>> 598beb11
           merge: undefined,
           output: '/test/path',
           wait: undefined,
@@ -550,11 +508,7 @@
 
       expect(
         retrieveStub.calledWith({
-<<<<<<< HEAD
           components: set,
-=======
-          components: Array.from(set) as SourceComponent[],
->>>>>>> 598beb11
           merge: true,
           output: '/test/path',
           wait: 1234,
