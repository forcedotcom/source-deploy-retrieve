/*
 * Copyright (c) 2021, salesforce.com, inc.
 * All rights reserved.
 * Licensed under the BSD 3-Clause license.
 * For full license text, see LICENSE.txt file in the repo root or https://opensource.org/licenses/BSD-3-Clause
 */
import { fail } from 'assert';
import { expect } from 'chai';
import { createSandbox, match } from 'sinon';
import { ComponentSet, SourceComponent } from '../../src';
import { RetrieveResult } from '../../src/client/metadataApiRetrieve';
import { ComponentStatus, FileResponse, MetadataApiRetrieveStatus } from '../../src/client/types';
import { MetadataApiRetrieveError } from '../../src/errors';
import { nls } from '../../src/i18n';
import { MOCK_DEFAULT_OUTPUT, stubMetadataRetrieve } from '../mock/client/transferOperations';
import { matchingContentFile, mockRegistry, mockRegistryData, xmlInFolder } from '../mock/registry';
import { COMPONENT } from '../mock/registry/matchingContentFileConstants';
import { REGINA_COMPONENT } from '../mock/registry/reginaConstants';

const env = createSandbox();

describe('MetadataApiRetrieve', async () => {
  afterEach(() => env.restore());

  describe('Lifecycle', () => {
<<<<<<< HEAD
    it('should throw error if there are no components to retrieve', async () => {
      const toRetrieve = new ComponentSet([], mockRegistry);
      const { operation } = await stubMetadataRetrieve(env, {
        toRetrieve: toRetrieve,
        merge: true,
      });

      try {
        await operation.start();
        fail('should have thrown an error');
      } catch (e) {
        expect(e.name).to.equal(MetadataApiRetrieveError.name);
        expect(e.message).to.equal(nls.localize('error_no_components_to_retrieve'));
      }
    });

    it('should throw error if packageNames list is empty', async () => {
      const toRetrieve = new ComponentSet([], mockRegistry);
      const { operation } = await stubMetadataRetrieve(env, {
        toRetrieve: toRetrieve,
        merge: true,
        packageNames: [],
      });

      try {
        await operation.start();
        fail('should have thrown an error');
      } catch (e) {
        expect(e.name).to.equal(MetadataApiRetrieveError.name);
        expect(e.message).to.equal(nls.localize('error_no_components_to_retrieve'));
      }
    });

    it('should call retrieve with given options', async () => {
      const toRetrieve = new ComponentSet([COMPONENT], mockRegistry);
      const options = {
        toRetrieve,
        packageNames: ['MyPackage'],
        merge: true,
        successes: toRetrieve,
      };
      const { operation, retrieveStub } = await stubMetadataRetrieve(env, options);

      await operation.start();

      expect(retrieveStub.calledOnce).to.be.true;
      expect(retrieveStub.firstCall.args[0]).to.deep.equal({
        apiVersion: toRetrieve.apiVersion,
        packageNames: options.packageNames,
        unpackaged: toRetrieve.getObject().Package,
      });
    });

    it('should retrieve zip and extract to directory', async () => {
      const component = COMPONENT;
      const toRetrieve = new ComponentSet([component], mockRegistry);
      const { operation, convertStub } = await stubMetadataRetrieve(env, {
        toRetrieve,
        successes: toRetrieve,
      });

      await operation.start();

      expect(convertStub.calledOnce).to.be.true;
      expect(
        convertStub.calledWith(match.any, 'source', {
          type: 'directory',
          outputDirectory: MOCK_DEFAULT_OUTPUT,
        })
      ).to.be.true;
    });

    it('should retrieve zip and merge with existing components', async () => {
      const component = COMPONENT;
      const toRetrieve = new ComponentSet([component], mockRegistry);
      const { operation, convertStub } = await stubMetadataRetrieve(env, {
        toRetrieve,
        merge: true,
        successes: toRetrieve,
      });

      await operation.start();

      expect(convertStub.calledOnce).to.be.true;
      expect(
        convertStub.calledWith(match.any, 'source', {
          type: 'merge',
          mergeWith: toRetrieve.getSourceComponents(),
          defaultDirectory: MOCK_DEFAULT_OUTPUT,
        })
      ).to.be.true;
    });

    it('should construct a result object with retrieved components', async () => {
      const toRetrieve = new ComponentSet([COMPONENT], mockRegistry);
      const { operation, response } = await stubMetadataRetrieve(env, {
        toRetrieve,
        merge: true,
        successes: toRetrieve,
      });

      const result = await operation.start();
      const expected = new RetrieveResult(response, toRetrieve);

      expect(result).to.deep.equal(expected);
    });

    it('should construct a result object with no components when no components are retrieved', async () => {
      const toRetrieve = new ComponentSet([COMPONENT], mockRegistry);
      const { operation, response } = await stubMetadataRetrieve(env, {
        toRetrieve,
        merge: true,
        messages: [
          {
            problem: 'whoops!',
          },
        ],
      });

      const result = await operation.start();
      const expected = new RetrieveResult(response, new ComponentSet(undefined, mockRegistry));

      expect(result).to.deep.equal(expected);
    });
  });

  describe('Cancellation', () => {
    it('should immediately stop polling', async () => {
      const component = COMPONENT;
=======
    it('should retrieve zip and extract to directory', async () => {
      const component = matchingContentFile.COMPONENT;
      const components = new ComponentSet([component], mockRegistry);
      const { operation, convertStub } = await stubMetadataRetrieve(env, {
        components,
        fileProperties: {
          fullName: component.fullName,
          type: component.type.name,
          fileName: component.content,
        },
      });

      await operation.start();

      expect(convertStub.calledOnce).to.be.true;
      expect(
        convertStub.calledWith(match.any, 'source', {
          type: 'directory',
          outputDirectory: MOCK_DEFAULT_OUTPUT,
        })
      ).to.be.true;
    });

    it('should retrieve zip and merge with existing components', async () => {
      const component = matchingContentFile.COMPONENT;
      const components = new ComponentSet([component], mockRegistry);
      const { operation, convertStub } = await stubMetadataRetrieve(env, {
        components,
        merge: true,
        fileProperties: {
          fullName: component.fullName,
          type: component.type.name,
          fileName: component.content,
        },
      });

      await operation.start();

      expect(convertStub.calledOnce).to.be.true;
      expect(
        convertStub.calledWith(match.any, 'source', {
          type: 'merge',
          mergeWith: components.getSourceComponents(),
          defaultDirectory: MOCK_DEFAULT_OUTPUT,
        })
      ).to.be.true;
    });

    it('should construct a result object with retrieved components', async () => {
      const component = matchingContentFile.COMPONENT;
      const retrievedComponents = new ComponentSet([matchingContentFile.COMPONENT], mockRegistry);
      const fileProperties = {
        fullName: component.fullName,
        type: component.type.name,
        fileName: component.content,
      } as FileProperties;
      const { operation, response } = await stubMetadataRetrieve(env, {
        components: retrievedComponents,
        merge: true,
        fileProperties,
      });

      const result = await operation.start();
      const expected = new RetrieveResult(response, retrievedComponents);

      expect(result).to.deep.equal(expected);
    });

    it('should construct a result object with no components when no components are retrieved', async () => {
      const retrievedComponents = new ComponentSet();
      const { operation, response } = await stubMetadataRetrieve(env, {
        components: retrievedComponents,
        merge: true,
        messages: [
          {
            problem: 'whoops!',
          },
        ],
      });

      const result = await operation.start();
      const expected = new RetrieveResult(response, retrievedComponents);

      expect(result).to.deep.equal(expected);
    });

    it('should immediately stop polling on cancel', async () => {
      const component = matchingContentFile.COMPONENT;
>>>>>>> e8c24fd6
      const components = new ComponentSet([component], mockRegistry);
      const { operation, checkStatusStub } = await stubMetadataRetrieve(env, {
        toRetrieve: components,
      });

      operation.cancel();
      await operation.start();

      expect(checkStatusStub.notCalled).to.be.true;
    });
  });

  describe('RetrieveResult', () => {
    describe('getFileResponses', () => {
      it('should report all files of a component on success', () => {
        const component = COMPONENT;
        const retrievedSet = new ComponentSet([component]);
        const apiStatus = {};
        const result = new RetrieveResult(apiStatus as MetadataApiRetrieveStatus, retrievedSet);

        const responses = result.getFileResponses();
        const baseResponse: FileResponse = {
          state: ComponentStatus.Changed,
          fullName: component.fullName,
          type: component.type.name,
        };
        const expected: FileResponse[] = [
          Object.assign({}, baseResponse, { filePath: component.content }),
          Object.assign({}, baseResponse, { filePath: component.xml }),
        ];

        expect(responses).to.deep.equal(expected);
      });
    });

    it('should report one failure if component does not exist', () => {
      const component = COMPONENT;
      const retrievedSet = new ComponentSet();
      const apiStatus = {
        messages: [
          {
            problem: `Entity of type '${component.type.name}' named '${component.fullName}' cannot be found`,
          },
        ],
      };
      const result = new RetrieveResult(apiStatus as MetadataApiRetrieveStatus, retrievedSet);

      const responses = result.getFileResponses();
      const expected: FileResponse[] = [
        {
          state: ComponentStatus.Failed,
          error: apiStatus.messages[0].problem,
          fullName: component.fullName,
          type: component.type.name,
          problemType: 'Error',
        },
      ];

      expect(responses).to.deep.equal(expected);
    });

    it('should report files of successful component and one failure for an unsuccessful one', () => {
      const successComponent = xmlInFolder.COMPONENTS[0];
      const failComponent = COMPONENT;
      const retrievedSet = new ComponentSet([successComponent]);
      const apiStatus = {
        messages: [
          {
            problem: `Entity of type '${failComponent.type.name}' named '${failComponent.fullName}' cannot be found`,
          },
        ],
      };
      const result = new RetrieveResult(apiStatus as MetadataApiRetrieveStatus, retrievedSet);

      const responses = result.getFileResponses();
      const expected: FileResponse[] = [
        {
          state: ComponentStatus.Failed,
          error: apiStatus.messages[0].problem,
          fullName: failComponent.fullName,
          type: failComponent.type.name,
          problemType: 'Error',
        },
        {
          state: ComponentStatus.Changed,
          fullName: successComponent.fullName,
          type: successComponent.type.name,
          filePath: successComponent.xml,
        },
      ];

      expect(responses).to.deep.equal(expected);
    });

    it('should report unexpected failure message', () => {
      const retrievedSet = new ComponentSet();
      const apiStatus = {
        messages: [
          {
            problem: '\\_(ツ)_/¯ not sure what happened',
          },
        ],
      };
      const result = new RetrieveResult(apiStatus as MetadataApiRetrieveStatus, retrievedSet);

      const responses = result.getFileResponses();
      const expected: FileResponse[] = [
        {
          state: ComponentStatus.Failed,
          error: apiStatus.messages[0].problem,
          fullName: '',
          type: '',
          problemType: 'Error',
        },
      ];

      expect(responses).to.deep.equal(expected);
    });

    /**
     * This is tested on the assumption that the ComponentWriter result directly
     * includes children in the returned set, so we don't need to eagrly resolve
     * the children of a parent.
     */
    it('should not report content files if component type has children', () => {
      const component = REGINA_COMPONENT;
      const retrievedSet = new ComponentSet([component]);
      const apiStatus = {};
      const result = new RetrieveResult(apiStatus as MetadataApiRetrieveStatus, retrievedSet);

      const responses = result.getFileResponses();
      const expected: FileResponse[] = [
        {
          state: ComponentStatus.Changed,
          fullName: component.fullName,
          type: component.type.name,
          filePath: component.xml,
        },
      ];

      expect(responses).to.deep.equal(expected);
    });

    it('should only report xml file if the component has one', () => {
      const component = new SourceComponent(
        {
          name: 'OnlyContent',
          type: mockRegistryData.types.matchingcontentfile,
          content: COMPONENT.content,
        },
        COMPONENT.tree
      );
      const retrievedSet = new ComponentSet([component]);
      const apiStatus = {};
      const result = new RetrieveResult(apiStatus as MetadataApiRetrieveStatus, retrievedSet);

      const responses = result.getFileResponses();
      const expected: FileResponse[] = [
        {
          state: ComponentStatus.Changed,
          fullName: component.fullName,
          type: component.type.name,
          filePath: component.content,
        },
      ];

      expect(responses).to.deep.equal(expected);
    });
  });
});<|MERGE_RESOLUTION|>--- conflicted
+++ resolved
@@ -23,7 +23,6 @@
   afterEach(() => env.restore());
 
   describe('Lifecycle', () => {
-<<<<<<< HEAD
     it('should throw error if there are no components to retrieve', async () => {
       const toRetrieve = new ComponentSet([], mockRegistry);
       const { operation } = await stubMetadataRetrieve(env, {
@@ -153,96 +152,6 @@
   describe('Cancellation', () => {
     it('should immediately stop polling', async () => {
       const component = COMPONENT;
-=======
-    it('should retrieve zip and extract to directory', async () => {
-      const component = matchingContentFile.COMPONENT;
-      const components = new ComponentSet([component], mockRegistry);
-      const { operation, convertStub } = await stubMetadataRetrieve(env, {
-        components,
-        fileProperties: {
-          fullName: component.fullName,
-          type: component.type.name,
-          fileName: component.content,
-        },
-      });
-
-      await operation.start();
-
-      expect(convertStub.calledOnce).to.be.true;
-      expect(
-        convertStub.calledWith(match.any, 'source', {
-          type: 'directory',
-          outputDirectory: MOCK_DEFAULT_OUTPUT,
-        })
-      ).to.be.true;
-    });
-
-    it('should retrieve zip and merge with existing components', async () => {
-      const component = matchingContentFile.COMPONENT;
-      const components = new ComponentSet([component], mockRegistry);
-      const { operation, convertStub } = await stubMetadataRetrieve(env, {
-        components,
-        merge: true,
-        fileProperties: {
-          fullName: component.fullName,
-          type: component.type.name,
-          fileName: component.content,
-        },
-      });
-
-      await operation.start();
-
-      expect(convertStub.calledOnce).to.be.true;
-      expect(
-        convertStub.calledWith(match.any, 'source', {
-          type: 'merge',
-          mergeWith: components.getSourceComponents(),
-          defaultDirectory: MOCK_DEFAULT_OUTPUT,
-        })
-      ).to.be.true;
-    });
-
-    it('should construct a result object with retrieved components', async () => {
-      const component = matchingContentFile.COMPONENT;
-      const retrievedComponents = new ComponentSet([matchingContentFile.COMPONENT], mockRegistry);
-      const fileProperties = {
-        fullName: component.fullName,
-        type: component.type.name,
-        fileName: component.content,
-      } as FileProperties;
-      const { operation, response } = await stubMetadataRetrieve(env, {
-        components: retrievedComponents,
-        merge: true,
-        fileProperties,
-      });
-
-      const result = await operation.start();
-      const expected = new RetrieveResult(response, retrievedComponents);
-
-      expect(result).to.deep.equal(expected);
-    });
-
-    it('should construct a result object with no components when no components are retrieved', async () => {
-      const retrievedComponents = new ComponentSet();
-      const { operation, response } = await stubMetadataRetrieve(env, {
-        components: retrievedComponents,
-        merge: true,
-        messages: [
-          {
-            problem: 'whoops!',
-          },
-        ],
-      });
-
-      const result = await operation.start();
-      const expected = new RetrieveResult(response, retrievedComponents);
-
-      expect(result).to.deep.equal(expected);
-    });
-
-    it('should immediately stop polling on cancel', async () => {
-      const component = matchingContentFile.COMPONENT;
->>>>>>> e8c24fd6
       const components = new ComponentSet([component], mockRegistry);
       const { operation, checkStatusStub } = await stubMetadataRetrieve(env, {
         toRetrieve: components,
