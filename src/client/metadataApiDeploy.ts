/*
 * Copyright (c) 2021, salesforce.com, inc.
 * All rights reserved.
 * Licensed under the BSD 3-Clause license.
 * For full license text, see LICENSE.txt file in the repo root or https://opensource.org/licenses/BSD-3-Clause
 */
import { basename, dirname, extname, join, posix, sep } from 'path';
import { isString } from '@salesforce/ts-types';
import { create as createArchive } from 'archiver';
import * as fs from 'graceful-fs';
import { MetadataConverter } from '../convert';
import { ComponentLike, SourceComponent } from '../resolve';
import { normalizeToArray } from '../utils';
import { ComponentSet } from '../collections';
import { registry } from '../registry';
import { MissingJobIdError } from '../errors';
import { stream2buffer } from '../convert/streams';
import { MetadataTransfer, MetadataTransferOptions } from './metadataTransfer';
import {
  AsyncResult,
  ComponentStatus,
  DeployMessage,
  FileResponse,
  MetadataApiDeployOptions as ApiOptions,
  MetadataApiDeployStatus,
  MetadataTransferResult,
} from './types';
import { DiagnosticUtil } from './diagnosticUtil';
export class DeployResult implements MetadataTransferResult {
  public readonly response: MetadataApiDeployStatus;
  public readonly components: ComponentSet;
  private readonly diagnosticUtil = new DiagnosticUtil('metadata');
<<<<<<< HEAD
  private fileResponses: FileResponse[];
=======
  private readonly shouldConvertPaths = sep !== posix.sep;
>>>>>>> 6b7ac715

  public constructor(response: MetadataApiDeployStatus, components: ComponentSet) {
    this.response = response;
    this.components = components;
  }

  public getFileResponses(): FileResponse[] {
    // this involves FS operations, so only perform once!
    if (!this.fileResponses) {
      // TODO: Log when messages can't be mapped to components
      const messages = this.getDeployMessages(this.response);
      const fileResponses: FileResponse[] = [];

      for (const deployedComponent of this.components.getSourceComponents()) {
        if (deployedComponent.type.children) {
          for (const child of deployedComponent.getChildren()) {
            const childMessages = messages.get(this.key(child));
            if (childMessages) {
              fileResponses.push(...this.createResponses(child, childMessages));
            }
          }
        }
        const componentMessages = messages.get(this.key(deployedComponent));
        if (componentMessages) {
          fileResponses.push(...this.createResponses(deployedComponent, componentMessages));
        }
      }

      this.fileResponses = fileResponses.concat(this.deleteNotFoundToFileResponses(messages));
    }
    return this.fileResponses;
  }

  private createResponses(component: SourceComponent, messages: DeployMessage[]): FileResponse[] {
    const { fullName, type, xml, content } = component;
    const responses: FileResponse[] = [];

    for (const message of messages) {
      const baseResponse: Partial<FileResponse> = {
        fullName,
        type: type.name,
        state: this.getState(message),
      };

      if (baseResponse.state === ComponentStatus.Failed) {
        const diagnostic = this.diagnosticUtil.parseDeployDiagnostic(component, message);
        const response = Object.assign(baseResponse, diagnostic) as FileResponse;
        responses.push(response);
      } else {
        // components with children are already taken care of through the messages,
        // so don't walk their content directories.
        if (content && !type.children) {
          for (const filePath of component.walkContent()) {
            const response = Object.assign({}, baseResponse, { filePath }) as FileResponse;
            responses.push(response);
          }
        }

        if (xml) {
          const response = Object.assign({}, baseResponse, { filePath: xml }) as FileResponse;
          responses.push(response);
        }
      }
    }

    return responses;
  }

  private getState(message: DeployMessage): ComponentStatus {
    if (message.created === 'true') {
      return ComponentStatus.Created;
    } else if (message.changed === 'true') {
      return ComponentStatus.Changed;
    } else if (message.deleted === 'true') {
      return ComponentStatus.Deleted;
    } else if (message.success === 'false') {
      return ComponentStatus.Failed;
    }
    return ComponentStatus.Unchanged;
  }

  /**
   * Groups messages from the deploy result by component fullName and type
   */
  private getDeployMessages(result: MetadataApiDeployStatus): Map<string, DeployMessage[]> {
    const messageMap = new Map<string, DeployMessage[]>();

    const failedComponents = new ComponentSet();
    const failureMessages = normalizeToArray(result.details.componentFailures);
    const successMessages = normalizeToArray(result.details.componentSuccesses);

    for (const failure of failureMessages) {
      const sanitized = this.sanitizeDeployMessage(failure);
      const componentLike: ComponentLike = {
        fullName: sanitized.fullName,
        type: sanitized.componentType,
      };
      const key = this.key(componentLike);
      if (!messageMap.has(key)) {
        messageMap.set(key, []);
      }
      messageMap.get(key).push(sanitized);
      failedComponents.add(componentLike);
    }

    for (const success of successMessages) {
      const sanitized = this.sanitizeDeployMessage(success);
      const componentLike: ComponentLike = {
        fullName: sanitized.fullName,
        type: sanitized.componentType,
      };
      const key = this.key(componentLike);
      // this will ensure successes aren't reported if there is a failure for
      // the same component. e.g. lwc returns failures and successes
      if (!failedComponents.has(componentLike)) {
        messageMap.set(key, [sanitized]);
      }
    }

    return messageMap;
  }

  /**
   * If a components fails to delete because it doesn't exist in the org, you get a message like
   * key: 'ApexClass#destructiveChanges.xml'
   * value:[{
   * fullName: 'destructiveChanges.xml',
   * fileName: 'destructiveChanges.xml',
   * componentType: 'ApexClass',
   * problem: 'No ApexClass named: test1 found',
   * problemType: 'Warning'
   * }]
   */
  private deleteNotFoundToFileResponses(messageMap: Map<string, DeployMessage[]>): FileResponse[] {
    const fileResponses: FileResponse[] = [];
    messageMap.forEach((messages, key) => {
      if (key.includes('destructiveChanges') && key.endsWith('.xml')) {
        messages.forEach((message) => {
          if (message.problemType === 'Warning' && message.problem.startsWith(`No ${message.componentType} named: `)) {
            const fullName = message.problem.replace(`No ${message.componentType} named: `, '').replace(' found', '');
            this.components
              .getComponentFilenamesByNameAndType({ fullName, type: message.componentType })
              .forEach((fileName) => {
                fileResponses.push({
                  fullName,
                  type: message.componentType,
                  filePath: fileName,
                  state: ComponentStatus.Deleted,
                });
              });
          }
        });
      }
    });
    return fileResponses;
  }

  /**
   * Fix any issues with the deploy message returned by the api.
   * TODO: remove cases if fixes are made in the api.
   */
  private sanitizeDeployMessage(message: DeployMessage): DeployMessage {
    // mdapi error messages have the type as "FooSettings" but SDR only recognizes "Settings"
    if (message.componentType.endsWith('Settings') && message.fileName.endsWith('.settings')) {
      return {
        ...message,
        componentType: 'Settings',
      };
    }
    switch (message.componentType) {
      case registry.types.lightningcomponentbundle.name:
        // remove the markup scheme from fullName
        message.fullName = message.fullName.replace(/markup:\/\/c:/, '');
        break;
      case registry.types.document.name:
        // strip document extension from fullName
        message.fullName = join(dirname(message.fullName), basename(message.fullName, extname(message.fullName)));
        break;
      // Treat emailTemplateFolder as EmailFolder
      case registry.types.emailtemplatefolder.name:
        message.componentType = registry.types.emailfolder.name;
        break;
      default:
    }
    return message;
  }

  private key(component: ComponentLike): string {
    const type = typeof component.type === 'string' ? component.type : component.type.name;
    return `${type}#${this.shouldConvertPaths ? component.fullName.split(sep).join(posix.sep) : component.fullName}`;
  }
}

export interface MetadataApiDeployOptions extends MetadataTransferOptions {
  apiOptions?: ApiOptions;
  /**
   * Path to a zip file containing mdapi-formatted code and a package.xml
   */
  zipPath?: string;
  /**
   * Path to a directory containing mdapi-formatted code and a package.xml
   */
  mdapiPath?: string;
}

export class MetadataApiDeploy extends MetadataTransfer<MetadataApiDeployStatus, DeployResult> {
  public static readonly DEFAULT_OPTIONS: Partial<MetadataApiDeployOptions> = {
    apiOptions: {
      rollbackOnError: true,
      ignoreWarnings: false,
      checkOnly: false,
      singlePackage: true,
      rest: false,
    },
  };
  private options: MetadataApiDeployOptions;

  public constructor(options: MetadataApiDeployOptions) {
    super(options);
    options.apiOptions = { ...MetadataApiDeploy.DEFAULT_OPTIONS.apiOptions, ...options.apiOptions };
    this.options = Object.assign({}, options);
  }

  /**
   * Deploy recently validated components without running Apex tests. Requires the operation to have been
   * created with the `{ checkOnly: true }` API option.
   *
   * Ensure that the following requirements are met before deploying a recent validation:
   * - The components have been validated successfully for the target environment within the last 10 days.
   * - As part of the validation, Apex tests in the target org have passed.
   * - Code coverage requirements are met.
   * - If all tests in the org or all local tests are run, overall code coverage is at least 75%, and Apex triggers have some coverage.
   * - If specific tests are run with the RunSpecifiedTests test level, each class and trigger that was deployed is covered by at least 75% individually.
   *
   * See [deployRecentValidation()](https://developer.salesforce.com/docs/atlas.en-us.api_meta.meta/api_meta/meta_deployRecentValidation.htm)
   *
   * @param rest - Set to `true` to use the REST API, otherwise defaults to using SOAP
   * @returns The ID of the quick deployment
   */
  public async deployRecentValidation(rest = false): Promise<string> {
    if (!this.id) {
      throw new MissingJobIdError('deploy');
    }
    const conn = await this.getConnection();
    const response = (await conn.deployRecentValidation({
      id: this.id,
      rest,
    })) as unknown as AsyncResult | string;
    return isString(response) ? response : response.id;
  }

  /**
   * Check the status of the deploy operation.
   *
   * @returns Status of the deploy
   */
  public async checkStatus(): Promise<MetadataApiDeployStatus> {
    if (!this.id) {
      throw new MissingJobIdError('deploy');
    }
    const connection = await this.getConnection();
    // Recasting to use the project's version of the type
    return connection.metadata.checkDeployStatus(this.id, true) as unknown as MetadataApiDeployStatus;
  }

  /**
   * Cancel the deploy operation.
   *
   * Deploys are asynchronously canceled. Once the cancel request is made to the org,
   * check the status of the cancellation with `checkStatus`.
   */
  public async cancel(): Promise<void> {
    if (!this.id) {
      throw new MissingJobIdError('deploy');
    }

    const connection = await this.getConnection();

    await new Promise((resolve, reject) => {
      // eslint-disable-next-line @typescript-eslint/no-unsafe-call,@typescript-eslint/no-unsafe-member-access,no-underscore-dangle
      connection.metadata
        // eslint-disable-next-line @typescript-eslint/ban-ts-comment
        // @ts-ignore _invoke is private on the jsforce metadata object, and cancelDeploy is not an exposed method
        ._invoke('cancelDeploy', { id: this.id })
        .thenCall((result: unknown) => {
          // this does not return CancelDeployResult as documented in the API.
          // a null result seems to indicate the request was successful
          if (result) {
            reject(result);
          } else {
            resolve(result);
          }
        });
    });
  }

  protected async pre(): Promise<AsyncResult> {
    const zipBuffer = await this.getZipBuffer();
    const connection = await this.getConnection();
    await this.maybeSaveTempDirectory('metadata');
    return connection.deploy(zipBuffer, this.options.apiOptions);
  }

  // eslint-disable-next-line @typescript-eslint/require-await
  protected async post(result: MetadataApiDeployStatus): Promise<DeployResult> {
    return new DeployResult(result, this.components);
  }

  private async getZipBuffer(): Promise<Buffer> {
    if (this.options.mdapiPath) {
      if (!fs.existsSync(this.options.mdapiPath) || !fs.lstatSync(this.options.mdapiPath).isDirectory()) {
        throw new Error(`Deploy directory ${this.options.mdapiPath} does not exist or is not a directory`);
      }
      // make a zip from the given directory
      const zip = createArchive('zip', { zlib: { level: 9 } });
      // anywhere not at the root level is fine
      zip.directory(this.options.mdapiPath, 'zip');
      await zip.finalize();
      return stream2buffer(zip);
    }
    // read the zip into a buffer
    if (this.options.zipPath) {
      if (!fs.existsSync(this.options.zipPath)) {
        throw new Error(`Zip file ${this.options.zipPath} does not exist`);
      }
      // does encoding matter for zip files? I don't know
      return fs.promises.readFile(this.options.zipPath);
    }
    if (this.options.components) {
      const converter = new MetadataConverter();
      const { zipBuffer } = await converter.convert(this.components, 'metadata', { type: 'zip' });
      return zipBuffer;
    }
    throw new Error('Options should include components, zipPath, or mdapiPath');
  }
}<|MERGE_RESOLUTION|>--- conflicted
+++ resolved
@@ -30,11 +30,8 @@
   public readonly response: MetadataApiDeployStatus;
   public readonly components: ComponentSet;
   private readonly diagnosticUtil = new DiagnosticUtil('metadata');
-<<<<<<< HEAD
   private fileResponses: FileResponse[];
-=======
   private readonly shouldConvertPaths = sep !== posix.sep;
->>>>>>> 6b7ac715
 
   public constructor(response: MetadataApiDeployStatus, components: ComponentSet) {
     this.response = response;
