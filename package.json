{
  "name": "@salesforce/source-deploy-retrieve",
  "version": "9.8.0",
  "description": "JavaScript library to run Salesforce metadata deploys and retrieves",
  "main": "lib/src/index.js",
  "author": "Salesforce",
  "license": "BSD-3-Clause",
  "homepage": "https://github.com/forcedotcom/source-deploy-retrieve#readme",
  "repository": "forcedotcom/source-deploy-retrieve",
  "bugs": {
    "url": "https://github.com/forcedotcom/source-deploy-retrieve/issues"
  },
  "keywords": [
    "Salesforce",
    "SalesforceDX",
    "metadata",
    "deploy",
    "retrieve"
  ],
  "files": [
    "lib/src",
    "messages"
  ],
  "engines": {
    "node": ">=16.0.0"
  },
  "dependencies": {
<<<<<<< HEAD
    "@salesforce/core": "^5.3.16",
    "@salesforce/kit": "^3.0.15",
=======
    "@salesforce/core": "^5.3.10",
    "@salesforce/kit": "^3.0.13",
>>>>>>> 4540dd00
    "@salesforce/ts-types": "^2.0.9",
    "fast-levenshtein": "^3.0.0",
    "fast-xml-parser": "^4.3.2",
    "got": "^11.8.6",
    "graceful-fs": "^4.2.11",
    "ignore": "^5.2.4",
    "jszip": "^3.10.1",
    "mime": "2.6.0",
    "minimatch": "^5.1.6",
    "proxy-agent": "^6.3.1"
  },
  "devDependencies": {
    "@salesforce/cli-plugins-testkit": "^4.4.10",
<<<<<<< HEAD
    "@salesforce/dev-scripts": "^6.0.3",
=======
    "@salesforce/dev-config": "^4.1.0",
    "@salesforce/dev-scripts": "^5.11.0",
    "@salesforce/prettier-config": "^0.0.3",
>>>>>>> 4540dd00
    "@salesforce/ts-sinon": "^1.4.18",
    "@types/deep-equal-in-any-order": "^1.0.1",
    "@types/fast-levenshtein": "^0.0.3",
    "@types/graceful-fs": "^4.1.7",
    "@types/mime": "2.0.3",
    "@types/minimatch": "^5.1.2",
    "@types/proxy-from-env": "^1.0.3",
    "@types/shelljs": "^0.8.13",
<<<<<<< HEAD
    "@types/unzipper": "^0.10.7",
=======
    "@typescript-eslint/eslint-plugin": "^5.62.0",
    "@typescript-eslint/parser": "^5.62.0",
    "chai": "^4.3.8",
>>>>>>> 4540dd00
    "deep-equal-in-any-order": "^1.1.19",
    "deepmerge": "^4.3.1",
    "eslint-plugin-sf-plugin": "^1.16.13",
    "jsforce": "^2.0.0-beta.28",
    "mocha-junit-reporter": "^1.23.3",
    "shelljs": "0.8.5",
    "shx": "^0.3.4",
    "ts-node": "^10.9.1",
    "ts-patch": "^3.0.2",
    "typescript": "^5.2.2"
  },
  "scripts": {
    "build": "wireit",
    "ci-docs": "yarn sf-ci-docs",
    "clean": "sf-clean",
    "clean-all": "sf-clean all",
    "compile": "wireit",
    "coverage": "nyc report --reporter=lcov",
    "docs": "sf-docs",
    "format": "wireit",
    "lint": "wireit",
    "local:install": "./scripts/localInstall.js install",
    "local:link": "./scripts/localInstall.js link",
    "local:unlink": "./scripts/localInstall.js unlink",
    "metadata:preview": "npx ts-node scripts/update-registry/preview.ts",
    "prepack": "sf-prepack",
    "prepare": "sf-install",
    "repl": "node --inspect ./scripts/repl.js",
    "test": "wireit",
    "test:nuts": "mocha \"test/nuts/local/**/*.nut.ts\" --timeout 500000",
    "test:nuts:suggest": "mocha \"test/nuts/suggestType/suggestType.nut.ts\" --timeout 10000",
    "test:only": "wireit",
    "test:registry": "mocha ./test/registry/registryCompleteness.test.ts --timeout 50000",
    "update-registry": "npx ts-node scripts/update-registry/update2.ts",
    "update-supported-metadata": "npx ts-node scripts/update-registry/update-supported-metadata.ts"
  },
  "lint-staged": {
    "./{src,test}/**/*.{ts,js}": [
      "eslint -c .eslintrc.json --fix"
    ]
  },
  "volta": {
    "node": "16.16.0",
    "yarn": "1.22.4"
  },
  "config": {},
  "wireit": {
    "build": {
      "dependencies": [
        "compile",
        "lint"
      ]
    },
    "compile": {
      "command": "tspc -p . --pretty --incremental",
      "files": [
        "src/**/*.ts",
        "src/registry/*.json",
        "**/tsconfig.json",
        "messages/**"
      ],
      "output": [
        "lib/**",
        "*.tsbuildinfo"
      ],
      "clean": "if-file-deleted"
    },
    "format": {
      "command": "prettier --write \"+(src|test|schemas)/**/*.+(ts|js|json)|command-snapshot.json\"",
      "files": [
        "src/**/*.ts",
        "test/**/*.ts",
        "schemas/**/*.json",
        "command-snapshot.json",
        ".prettier*"
      ],
      "output": []
    },
    "lint": {
      "command": "eslint src test --color --cache --cache-location .eslintcache",
      "files": [
        "src/**/*.ts",
        "test/**/*.ts",
        "messages/**",
        "**/.eslint*",
        "**/tsconfig.json"
      ],
      "output": []
    },
    "test:compile": {
      "command": "tsc -p \"./test\" --pretty",
      "files": [
        "test/**/*.ts",
        "**/tsconfig.json"
      ],
      "output": []
    },
    "test": {
      "dependencies": [
        "test:only",
        "test:compile",
        "test:registry-validation"
      ]
    },
    "test:registry-validation": {
      "command": "mocha \"test/registry/registryValidation.test.ts\"",
      "files": [
        "test/registry/registryValidation.test.ts",
        "src/registry/*.json",
        "**/tsconfig.json"
      ],
      "output": []
    },
    "test:only": {
      "command": "nyc mocha \"test/**/*.test.ts\" --exclude \"test/registry/registryValidation.test.ts\"",
      "env": {
        "FORCE_COLOR": "2"
      },
      "files": [
        "test/**/*.ts",
        "src/**/*.ts",
        "src/registry/*.json",
        "**/tsconfig.json",
        ".mocha*",
        "!*.nut.ts",
        ".nycrc"
      ],
      "output": []
    }
  }
}<|MERGE_RESOLUTION|>--- conflicted
+++ resolved
@@ -25,13 +25,8 @@
     "node": ">=16.0.0"
   },
   "dependencies": {
-<<<<<<< HEAD
     "@salesforce/core": "^5.3.16",
     "@salesforce/kit": "^3.0.15",
-=======
-    "@salesforce/core": "^5.3.10",
-    "@salesforce/kit": "^3.0.13",
->>>>>>> 4540dd00
     "@salesforce/ts-types": "^2.0.9",
     "fast-levenshtein": "^3.0.0",
     "fast-xml-parser": "^4.3.2",
@@ -45,13 +40,8 @@
   },
   "devDependencies": {
     "@salesforce/cli-plugins-testkit": "^4.4.10",
-<<<<<<< HEAD
     "@salesforce/dev-scripts": "^6.0.3",
-=======
-    "@salesforce/dev-config": "^4.1.0",
-    "@salesforce/dev-scripts": "^5.11.0",
     "@salesforce/prettier-config": "^0.0.3",
->>>>>>> 4540dd00
     "@salesforce/ts-sinon": "^1.4.18",
     "@types/deep-equal-in-any-order": "^1.0.1",
     "@types/fast-levenshtein": "^0.0.3",
@@ -60,13 +50,6 @@
     "@types/minimatch": "^5.1.2",
     "@types/proxy-from-env": "^1.0.3",
     "@types/shelljs": "^0.8.13",
-<<<<<<< HEAD
-    "@types/unzipper": "^0.10.7",
-=======
-    "@typescript-eslint/eslint-plugin": "^5.62.0",
-    "@typescript-eslint/parser": "^5.62.0",
-    "chai": "^4.3.8",
->>>>>>> 4540dd00
     "deep-equal-in-any-order": "^1.1.19",
     "deepmerge": "^4.3.1",
     "eslint-plugin-sf-plugin": "^1.16.13",
