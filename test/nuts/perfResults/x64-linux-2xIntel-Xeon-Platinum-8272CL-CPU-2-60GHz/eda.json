--- conflicted
+++ resolved
@@ -1,21 +1,6 @@
 [
   {
     "name": "componentSetCreate",
-<<<<<<< HEAD
-    "duration": 220.5309910000069
-  },
-  {
-    "name": "sourceToMdapi",
-    "duration": 4492.38378199999
-  },
-  {
-    "name": "sourceToZip",
-    "duration": 4092.074657000019
-  },
-  {
-    "name": "mdapiToSource",
-    "duration": 3848.1475029999856
-=======
     "duration": 220.98211799998535
   },
   {
@@ -29,6 +14,5 @@
   {
     "name": "mdapiToSource",
     "duration": 4158.288854999992
->>>>>>> 98fb4426
   }
 ]