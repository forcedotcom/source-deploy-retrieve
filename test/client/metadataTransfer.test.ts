/*
 * Copyright (c) 2021, salesforce.com, inc.
 * All rights reserved.
 * Licensed under the BSD 3-Clause license.
 * For full license text, see LICENSE.txt file in the repo root or https://opensource.org/licenses/BSD-3-Clause
 */
import { createSandbox, SinonFakeTimers, SinonStub } from 'sinon';
import { MockTestOrgData, testSetup } from '@salesforce/core/lib/testSetup';
import { ComponentSet } from '../../src';
import { MetadataTransfer } from '../../src/client/metadataTransfer';
import {
  MetadataRequestStatus,
  MetadataTransferResult,
  RequestStatus,
} from '../../src/client/types';
import { AuthInfo, Connection } from '@salesforce/core';
import { expect } from 'chai';
import { MetadataTransferError } from '../../src/errors';
import { mockConnection } from '../mock/client';
import { fail } from 'assert';

const $$ = testSetup();
const env = createSandbox();

class TestTransfer extends MetadataTransfer<MetadataRequestStatus, MetadataTransferResult> {
  public request = { done: true, status: RequestStatus.Succeeded, id: '1', success: true };
  public lifecycle = {
    pre: env.stub().returns({ id: '1' }),
    checkStatus: env
      .stub()
      .returns({ done: true, status: RequestStatus.Succeeded, id: '1', success: true }),
    post: env.stub().returns({ id: '1' }),
    cancel: env.stub().returns(true),
  };
  public async checkStatus(): Promise<MetadataRequestStatus> {
    return this.lifecycle.checkStatus();
  }

  public async cancel(): Promise<void> {
    this.canceled = this.lifecycle.cancel();
  }

  protected async pre(): Promise<{ id: string }> {
    return this.lifecycle.pre();
  }

  protected async post(): Promise<MetadataTransferResult> {
    return this.lifecycle.post();
  }
}

describe('MetadataTransfer', () => {
  let clock: SinonFakeTimers;
  let connection: Connection;

  let operation: TestTransfer;

  beforeEach(async () => {
    clock = env.useFakeTimers();
    connection = await mockConnection($$);
    operation = new TestTransfer({
      components: new ComponentSet(),
      usernameOrConnection: connection,
    });
  });

  afterEach(() => env.restore());

  it('should run lifecycle in correct order', async () => {
    const { pre, checkStatus, post } = operation.lifecycle;

    await operation.start();
    await operation.pollStatus();

    expect(pre.called).to.be.true;
    expect(checkStatus.calledAfter(pre)).to.be.true;
    expect(post.calledAfter(checkStatus)).to.be.true;
  });

  it('should set the _id property if passed in the constructor', () => {
    const TRANSFER_ID = '1234567890';
    const operation = new TestTransfer({
      components: new ComponentSet(),
      usernameOrConnection: connection,
      id: TRANSFER_ID,
    });
    expect(operation.id).to.equal(TRANSFER_ID);
  });

  it('should construct new Transfer without Id', () => {
    const operation = new TestTransfer({
      components: new ComponentSet(),
      usernameOrConnection: connection,
    });
    expect(operation.id).to.equal(undefined);
  });

  it('should initialize a Connection if a username is given', async () => {
    class TestTransferConnection extends TestTransfer {
      protected async pre(): Promise<{ id: string }> {
        const connection = await this.getConnection();
        return this.lifecycle.pre(connection);
      }
    }
    const testData = new MockTestOrgData();
    $$.setConfigStubContents('AuthInfoConfig', { contents: await testData.getConfig() });
    const authInfo = await AuthInfo.create({ username: 'foo@example.com' });
    env.stub(AuthInfo, 'create').withArgs({ username: 'foo@example.com' }).resolves(authInfo);
    env.stub(Connection, 'create').withArgs({ authInfo }).resolves(connection);
    operation = new TestTransferConnection({
      components: new ComponentSet(),
      usernameOrConnection: 'foo@example.com',
    });

    await operation.start();

    expect(operation.lifecycle.pre.firstCall.args[0]).to.equal(connection);
  });

  it('should initialize a Connection with overridden apiVersion if a username is given', async () => {
    class TestTransferConnection extends TestTransfer {
      protected async pre(): Promise<{ id: string }> {
        const connection = await this.getConnection();
        return this.lifecycle.pre(connection);
      }
    }
    const apiVersion = '50.0';
    const testData = new MockTestOrgData();
    $$.setConfigStubContents('AuthInfoConfig', { contents: await testData.getConfig() });
    const authInfo = await AuthInfo.create({ username: 'foo@example.com' });
    env.stub(AuthInfo, 'create').withArgs({ username: 'foo@example.com' }).resolves(authInfo);
    env.stub(Connection, 'create').withArgs({ authInfo }).resolves(connection);
    const setApiVersionSpy = env.spy(Connection.prototype, 'setApiVersion');
    operation = new TestTransferConnection({
      components: new ComponentSet(),
      usernameOrConnection: 'foo@example.com',
      apiVersion,
    });

    await operation.start();

    expect(operation.lifecycle.pre.firstCall.args[0]).to.equal(connection);
    expect(setApiVersionSpy.calledWith(apiVersion)).to.equal(true);
  });

  describe('Polling and Event Listeners', () => {
    let listenerStub: SinonStub;

    beforeEach(() => (listenerStub = env.stub()));

    it('should exit and fire "finish" event when done = true', async () => {
      const { checkStatus } = operation.lifecycle;
      checkStatus.resolves({ done: true });

      operation.onFinish(() => listenerStub());
      await operation.pollStatus();

      expect(checkStatus.callCount).to.equal(1);
      expect(listenerStub.callCount).to.equal(1);
    });

    it('should exit and fire "cancel" event when done = true and request status is "Canceled"', async () => {
      const { checkStatus } = operation.lifecycle;
      checkStatus.resolves({ status: RequestStatus.Canceled, done: true });

      operation.onCancel(() => listenerStub());
      await operation.pollStatus();

      expect(checkStatus.callCount).to.equal(1);
      expect(listenerStub.callCount).to.equal(1);
    });

    it('should emit wrapped error if something goes wrong', async () => {
      const { checkStatus } = operation.lifecycle;
      const originalError = new Error('whoops');
      const expectedError = new MetadataTransferError('md_request_fail', originalError.message);
      checkStatus.throws(originalError);

      let error: Error;
      operation.onError((e) => (error = e));
      await operation.pollStatus();

      expect(error.name).to.deep.equal(expectedError.name);
      expect(error.message).to.deep.equal(expectedError.message);
    });

    it('should throw wrapped error if there are no error listeners', async () => {
      const { checkStatus } = operation.lifecycle;
      const originalError = new Error('whoops');
      const expectedError = new MetadataTransferError('md_request_fail', originalError.message);
      checkStatus.throws(originalError);

      try {
        await operation.pollStatus();
        fail('should have thrown an error');
      } catch (e) {
        expect(e.name).to.deep.equal(expectedError.name);
        expect(e.message).to.deep.equal(expectedError.message);
      }
    });
  });

  describe('Cancellation', () => {
<<<<<<< HEAD
    it('should exit immediately if cancel operation finishes synchonously', async () => {
      const { checkStatus, doCancel } = operation.lifecycle;
      doCancel.returns({ done: true, status: RequestStatus.Canceled });

      const operationPromise = operation.pollStatus();
      queueMicrotask(() => operation.cancel());
      await operationPromise;

      expect(doCancel.calledOnce).to.be.true;
      expect(checkStatus.calledOnce).to.be.false;
    });

    it('should exit immediately and return a Status result if cancelled in same task', async () => {
      const { checkStatus, doCancel } = operation.lifecycle;

      const operationPromise = operation.pollStatus();
      operation.cancel();
      const result = await operationPromise;

      expect(doCancel.calledOnce).to.be.true;
      expect(checkStatus.calledOnce).to.be.false;
      expect(result).to.deep.equal({ id: '1' });
=======
    it('should exit if cancel request finishes', async () => {
      const { checkStatus, cancel } = operation.lifecycle;
      checkStatus.resolves({ status: RequestStatus.InProgress });

      const operationPromise = operation.start();
      queueMicrotask(async () => await operation.cancel());
      await operationPromise;

      expect(cancel.calledOnce).to.be.true;
      expect(checkStatus.calledOnce).to.be.true;
    });

    it('should exit even before status has been checked before cancel request', async () => {
      const { checkStatus } = operation.lifecycle;

      const operationPromise = operation.start();
      await operation.cancel();
      const result = await operationPromise;

      expect(checkStatus.notCalled).to.be.true;
      expect(result).to.be.undefined;
>>>>>>> 9afa3f67
    });

    it('should continue polling until cancel operation finishes asynchonously', async () => {
      const cancelListenerStub = env.stub();
      const { checkStatus, cancel } = operation.lifecycle;
      checkStatus.returns({ status: RequestStatus.InProgress });
      cancel.callsFake(() => {
        // when cancel is called, set status to canceling
        checkStatus.returns({ status: RequestStatus.Canceling });
        return false;
      });

      const operationPromise = operation.pollStatus();

      queueMicrotask(() => {
        // cancel right after lifecycle starts
        operation.cancel();
        queueMicrotask(() => {
          // schedule clock to break first wait
          queueMicrotask(() => {
            clock.tick(110);
            queueMicrotask(() => {
              // schedule clock to break second wait
              queueMicrotask(() => {
                clock.tick(110);
              });
            });
          });
        });
      });

      operation.onCancel(() => cancelListenerStub());

      operation.onUpdate((result) => {
        if (checkStatus.callCount === 2) {
          // should be canceling by second poll
          expect(result.status).to.equal(RequestStatus.Canceling);
          // force third poll to have cancel status
          checkStatus.returns({ status: RequestStatus.Canceled, done: true });
        }
      });

      await operationPromise;

      expect(cancelListenerStub.callCount).to.equal(1);
    });
  });
});<|MERGE_RESOLUTION|>--- conflicted
+++ resolved
@@ -201,52 +201,16 @@
   });
 
   describe('Cancellation', () => {
-<<<<<<< HEAD
-    it('should exit immediately if cancel operation finishes synchonously', async () => {
-      const { checkStatus, doCancel } = operation.lifecycle;
-      doCancel.returns({ done: true, status: RequestStatus.Canceled });
-
+    it('should exit even before status has been checked before cancel request', async () => {
+      const { checkStatus } = operation.lifecycle;
+
+      await operation.start();
       const operationPromise = operation.pollStatus();
-      queueMicrotask(() => operation.cancel());
-      await operationPromise;
-
-      expect(doCancel.calledOnce).to.be.true;
-      expect(checkStatus.calledOnce).to.be.false;
-    });
-
-    it('should exit immediately and return a Status result if cancelled in same task', async () => {
-      const { checkStatus, doCancel } = operation.lifecycle;
-
-      const operationPromise = operation.pollStatus();
-      operation.cancel();
-      const result = await operationPromise;
-
-      expect(doCancel.calledOnce).to.be.true;
-      expect(checkStatus.calledOnce).to.be.false;
-      expect(result).to.deep.equal({ id: '1' });
-=======
-    it('should exit if cancel request finishes', async () => {
-      const { checkStatus, cancel } = operation.lifecycle;
-      checkStatus.resolves({ status: RequestStatus.InProgress });
-
-      const operationPromise = operation.start();
-      queueMicrotask(async () => await operation.cancel());
-      await operationPromise;
-
-      expect(cancel.calledOnce).to.be.true;
-      expect(checkStatus.calledOnce).to.be.true;
-    });
-
-    it('should exit even before status has been checked before cancel request', async () => {
-      const { checkStatus } = operation.lifecycle;
-
-      const operationPromise = operation.start();
       await operation.cancel();
       const result = await operationPromise;
 
       expect(checkStatus.notCalled).to.be.true;
-      expect(result).to.be.undefined;
->>>>>>> 9afa3f67
+      expect(result).to.deep.equal({ id: '1' });
     });
 
     it('should continue polling until cancel operation finishes asynchonously', async () => {
