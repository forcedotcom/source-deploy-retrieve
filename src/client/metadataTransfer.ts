--- conflicted
+++ resolved
@@ -269,11 +269,7 @@
 };
 
 /** there's an options object OR 2 raw number param, there's defaults including freq based on the CS size */
-<<<<<<< HEAD
-const normalizePollingInputs = (
-=======
 export const normalizePollingInputs = (
->>>>>>> 865dabd1
   frequencyOrOptions?: number | Partial<PollingClient.Options>,
   timeout?: number,
   componentSetSize = 0
@@ -302,11 +298,7 @@
 const sizeOfComponentSet = (cs?: ComponentSet): number => cs?.getSourceComponents().toArray().length ?? 0;
 
 /** based on the size of the components, pick a reasonable polling frequency */
-<<<<<<< HEAD
-const calculatePollingFrequency = (size: number): number => {
-=======
 export const calculatePollingFrequency = (size: number): number => {
->>>>>>> 865dabd1
   if (size === 0) {
     // no component set size is possible for retrieve
     return 1000;
