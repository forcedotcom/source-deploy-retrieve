--- conflicted
+++ resolved
@@ -25,11 +25,7 @@
     "node": ">=14.0.0"
   },
   "dependencies": {
-<<<<<<< HEAD
-    "@salesforce/core": "^3.19.4",
-=======
     "@salesforce/core": "^3.21.1",
->>>>>>> 123f51e0
     "@salesforce/kit": "^1.5.41",
     "@salesforce/ts-types": "^1.5.20",
     "archiver": "^5.3.0",
