{
  "name": "@salesforce/source-deploy-retrieve",
  "version": "12.6.2",
  "description": "JavaScript library to run Salesforce metadata deploys and retrieves",
  "main": "lib/src/index.js",
  "author": "Salesforce",
  "license": "BSD-3-Clause",
  "homepage": "https://github.com/forcedotcom/source-deploy-retrieve#readme",
  "repository": "forcedotcom/source-deploy-retrieve",
  "bugs": {
    "url": "https://github.com/forcedotcom/source-deploy-retrieve/issues"
  },
  "keywords": [
    "Salesforce",
    "SalesforceDX",
    "metadata",
    "deploy",
    "retrieve"
  ],
  "files": [
    "lib/src",
    "messages"
  ],
  "engines": {
    "node": ">=18.0.0"
  },
  "dependencies": {
<<<<<<< HEAD
    "@salesforce/core": "^8.5.4",
=======
    "@salesforce/core": "^8.5.2",
>>>>>>> 4e870c83
    "@salesforce/kit": "^3.2.2",
    "@salesforce/ts-types": "^2.0.12",
    "fast-levenshtein": "^3.0.0",
    "fast-xml-parser": "^4.5.0",
    "got": "^11.8.6",
    "graceful-fs": "^4.2.11",
    "ignore": "^5.3.2",
    "isbinaryfile": "^5.0.2",
    "jszip": "^3.10.1",
    "mime": "2.6.0",
    "minimatch": "^9.0.5",
    "proxy-agent": "^6.4.0"
  },
  "devDependencies": {
    "@jsforce/jsforce-node": "^3.4.1",
    "@salesforce/cli-plugins-testkit": "^5.3.27",
    "@salesforce/dev-scripts": "^10.2.9",
    "@types/deep-equal-in-any-order": "^1.0.1",
    "@types/fast-levenshtein": "^0.0.4",
    "@types/graceful-fs": "^4.1.9",
    "@types/mime": "2.0.3",
    "@types/minimatch": "^5.1.2",
    "deep-equal-in-any-order": "^1.1.19",
    "eslint-plugin-sf-plugin": "^1.20.5",
    "mocha-junit-reporter": "^1.23.3",
    "mocha-snap": "^5.0.0",
    "ts-node": "^10.9.2",
    "ts-patch": "^3.2.1",
    "typescript": "^5.5.4"
  },
  "scripts": {
    "build": "wireit",
    "clean": "sf-clean",
    "clean-all": "sf-clean all",
    "compile": "wireit",
    "coverage": "nyc report --reporter=lcov",
    "docs": "sf-docs",
    "format": "wireit",
    "link-check": "wireit",
    "lint": "wireit",
    "local:install": "./scripts/localInstall.js install",
    "local:link": "./scripts/localInstall.js link",
    "local:unlink": "./scripts/localInstall.js unlink",
    "metadata:preview": "npx ts-node scripts/update-registry/preview.ts",
    "prepack": "sf-prepack",
    "prepare": "sf-install",
    "repl": "node --inspect ./scripts/repl.js",
    "test": "wireit",
    "test:nuts": "mocha \"test/nuts/local/**/*.nut.ts\" --timeout 500000 --parallel --job 20",
    "test:nuts:suggest": "mocha \"test/nuts/suggestType/suggestType.nut.ts\" --timeout 10000",
    "test:only": "wireit",
    "test:registry": "mocha ./test/registry/registryCompleteness.test.ts --timeout 50000",
    "test:snapshot": "wireit",
    "update-registry-org": "npx ts-node scripts/update-registry/updateRegistryFromOrg.ts",
    "update-registry-core": "npx ts-node scripts/update-registry/updateRegistryFromCoreMetadata.ts",
    "update-supported-metadata": "npx ts-node scripts/update-registry/update-supported-metadata.ts"
  },
  "lint-staged": {
    "./{src,test}/**/*.{ts,js}": [
      "eslint -c .eslintrc.json --fix"
    ]
  },
  "volta": {
    "node": "16.16.0",
    "yarn": "1.22.4"
  },
  "config": {},
  "wireit": {
    "build": {
      "dependencies": [
        "compile",
        "lint"
      ]
    },
    "compile": {
      "clean": "if-file-deleted",
      "command": "tspc -p . --pretty --incremental",
      "files": [
        "src/**/*.ts",
        "src/registry/**/*.json",
        "**/tsconfig.json",
        "messages/**"
      ],
      "output": [
        "lib/**",
        "*.tsbuildinfo"
      ]
    },
    "format": {
      "command": "prettier --write \"+(src|test|schemas)/**/*.+(ts|js|json)|command-snapshot.json\"",
      "files": [
        "src/**/*.ts",
        "test/**/*.ts",
        "schemas/**/*.json",
        "command-snapshot.json",
        ".prettier*"
      ],
      "output": []
    },
    "lint": {
      "command": "eslint src test --color --cache --cache-location .eslintcache",
      "files": [
        "src/**/*.ts",
        "test/**/*.ts",
        "messages/**",
        "**/.eslint*",
        "**/tsconfig.json"
      ],
      "output": []
    },
    "test:compile": {
      "command": "tsc -p \"./test\" --pretty",
      "files": [
        "test/**/*.ts",
        "**/tsconfig.json"
      ],
      "output": []
    },
    "test": {
      "dependencies": [
        "test:only",
        "test:compile",
        "test:registry-validation",
        "test:snapshot"
      ]
    },
    "test:registry-validation": {
      "command": "mocha \"test/registry/registryValidation.test.ts\"",
      "files": [
        "test/registry/registryValidation.test.ts",
        "src/registry/*.json",
        "**/tsconfig.json"
      ],
      "output": []
    },
    "test:only": {
      "command": "nyc mocha \"test/**/*.test.ts\" --exclude \"test/registry/registryValidation.test.ts\" --exclude \"test/snapshot/**\"",
      "env": {
        "FORCE_COLOR": "2"
      },
      "files": [
        "test/**/*.ts",
        "src/**/*.ts",
        "src/registry/*.json",
        "**/tsconfig.json",
        ".mocha*",
        "!*.nut.ts",
        ".nycrc"
      ],
      "output": []
    },
    "link-check": {
      "command": "node -e \"process.exit(process.env.CI ? 0 : 1)\" || linkinator \"**/*.md\" --skip \"CHANGELOG.md|node_modules|test/|confluence.internal.salesforce.com|my.salesforce.com|%s\" --markdown --retry --directory-listing --verbosity error",
      "files": [
        "./*.md",
        "./!(CHANGELOG).md",
        "messages/**/*.md"
      ],
      "output": []
    },
    "test:snapshot": {
      "command": "mocha \"test/snapshot/**/*.test.ts\" --parallel",
      "env": {
        "FORCE_COLOR": "2"
      },
      "files": [
        "test/**/*.ts",
        "src/**/*.ts",
        "src/registry/*.json",
        "**/tsconfig.json",
        ".mocha*",
        "!*.nut.ts",
        ".nycrc"
      ],
      "output": []
    }
  },
  "publishConfig": {
    "access": "public"
  }
}<|MERGE_RESOLUTION|>--- conflicted
+++ resolved
@@ -25,11 +25,7 @@
     "node": ">=18.0.0"
   },
   "dependencies": {
-<<<<<<< HEAD
     "@salesforce/core": "^8.5.4",
-=======
-    "@salesforce/core": "^8.5.2",
->>>>>>> 4e870c83
     "@salesforce/kit": "^3.2.2",
     "@salesforce/ts-types": "^2.0.12",
     "fast-levenshtein": "^3.0.0",
