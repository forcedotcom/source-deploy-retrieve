--- conflicted
+++ resolved
@@ -167,18 +167,11 @@
 | DashboardFolder                        | ✅      |                                                                  |
 | DataCalcInsightTemplate                | ✅      |                                                                  |
 | DataCategoryGroup                      | ✅      |                                                                  |
-<<<<<<< HEAD
-| DataConnectionParamTmpl                | ❌      | Not supported, but support could be added                        |
-=======
->>>>>>> 8e14cd85
 | DataConnectorIngestApi                 | ✅      |                                                                  |
 | DataConnectorS3                        | ✅      |                                                                  |
 | DataDotComSettings                     | ✅      |                                                                  |
 | DataImportManagementSettings           | ✅      |                                                                  |
-<<<<<<< HEAD
-=======
 | DataKitObjectDependency                | ✅      |                                                                  |
->>>>>>> 8e14cd85
 | DataKitObjectTemplate                  | ✅      |                                                                  |
 | DataPackageKitDefinition               | ✅      |                                                                  |
 | DataPackageKitObject                   | ✅      |                                                                  |
@@ -400,11 +393,6 @@
 | MilestoneType                          | ✅      |                                                                  |
 | MktCalcInsightObjectDef                | ✅      |                                                                  |
 | MktDataConnection                      | ❌      | Not supported, but support could be added                        |
-<<<<<<< HEAD
-| MktDataConnectionCred                  | ❌      | Not supported, but support could be added                        |
-| MktDataConnectionParam                 | ❌      | Not supported, but support could be added                        |
-=======
->>>>>>> 8e14cd85
 | MktDataConnectionSrcParam              | ❌      | Not supported, but support could be added                        |
 | MktDataTranObject                      | ✅      |                                                                  |
 | MlDomain                               | ✅      |                                                                  |
@@ -642,10 +630,6 @@
 | ChannelRevMgmtSettings              | ✅      |                                                                  |
 | ChoiceList                          | ❌      | Not supported, but support could be added (but not for tracking) |
 | ConversationMessageDefinition       | ✅      |                                                                  |
-<<<<<<< HEAD
-| DataKitObjectDependency             | ✅      |                                                                  |
-=======
->>>>>>> 8e14cd85
 | EnblProgramTaskSubCategory          | ✅      |                                                                  |
 | ExtlClntAppPushConfigurablePolicies | ❌      | Not supported, but support could be added (but not for tracking) |
 | ExtlClntAppPushSettings             | ✅      |                                                                  |
