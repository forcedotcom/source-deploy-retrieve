/*
 * Copyright (c) 2020, salesforce.com, inc.
 * All rights reserved.
 * Licensed under the BSD 3-Clause license.
 * For full license text, see LICENSE.txt file in the repo root or https://opensource.org/licenses/BSD-3-Clause
 */
import { j2xParser } from 'fast-xml-parser';
import { Logger } from '@salesforce/core';
import {
  MetadataApiDeploy,
  MetadataApiDeployOptions,
  MetadataApiRetrieve,
  MetadataApiRetrieveOptions,
} from '../client';
import { XML_DECL, XML_NS_KEY, XML_NS_URL } from '../common';
import { ComponentSetError } from '../errors';
import {
  ComponentLike,
  ManifestResolver,
  MetadataComponent,
  MetadataResolver,
  SourceComponent,
  TreeContainer,
} from '../resolve';
import { MetadataType, RegistryAccess } from '../registry';
import {
  DestructiveChangesType,
  FromManifestOptions,
  FromSourceOptions,
  PackageManifestObject,
  PackageTypeMembers,
} from './types';
import { LazyCollection } from './lazyCollection';

export type DeploySetOptions = Omit<MetadataApiDeployOptions, 'components'>;
export type RetrieveSetOptions = Omit<MetadataApiRetrieveOptions, 'components'>;

/**
 * A collection containing no duplicate metadata members (`fullName` and `type` pairs). `ComponentSets`
 * are a convinient way of constructing a unique collection of components to perform operations such as
 * deploying and retrieving.
 *
 * Multiple {@link SourceComponent}s can be present in the set and correspond to the same member.
 * This is typically the case when a component's source files are split across locations. For an example, see
 * the [multiple package directories](https://developer.salesforce.com/docs/atlas.en-us.sfdx_dev.meta/sfdx_dev/sfdx_dev_ws_mpd.htm)
 * scenario.
 */
export class ComponentSet extends LazyCollection<MetadataComponent> {
  public static readonly WILDCARD = '*';
  private static readonly KEY_DELIMITER = '#';
  /**
   * The metadata API version to use. E.g., 52.0
   */
  public apiVersion: string;
  /**
   * The metadata API version of the deployed/retrieved source.
   * This is used as the value for the `version` field in the manifest.
   */
  public sourceApiVersion: string;
  public fullName?: string;
  public forceIgnoredPaths?: Set<string>;
  private logger: Logger;
  private registry: RegistryAccess;
  private components = new Map<string, Map<string, SourceComponent>>();

  // internal component maps used by this.getObject() when building manifests.
  private destructiveComponents = {
    [DestructiveChangesType.PRE]: new Map<string, Map<string, SourceComponent>>(),
    [DestructiveChangesType.POST]: new Map<string, Map<string, SourceComponent>>(),
  };
  private manifestComponents = new Map<string, Map<string, SourceComponent>>();

  private destructiveChangesType = DestructiveChangesType.POST;

  public constructor(components: Iterable<ComponentLike> = [], registry = new RegistryAccess()) {
    super();
    this.registry = registry;
    this.apiVersion = this.registry.apiVersion;
    this.logger = Logger.childFromRoot(this.constructor.name);

    for (const component of components) {
      const destructiveType =
        component instanceof SourceComponent
          ? component.getDestructiveChangesType()
          : this.destructiveChangesType;

      this.add(component, destructiveType);
    }
  }

  /**
   * Resolve metadata components from a file or directory path in a file system.
   *
   * @returns ComponentSet of source resolved components
   * @param input
   */
  public static fromSource(input: string | string[] | FromSourceOptions): ComponentSet {
    let fsPaths = [];
    let registry: RegistryAccess;
    let tree: TreeContainer;
    let inclusiveFilter: ComponentSet;
    let fsDeletePaths: string[] = [];

    if (Array.isArray(input)) {
      fsPaths = input;
    } else if (typeof input === 'object') {
      fsPaths = input.fsPaths;
      registry = input.registry ?? registry;
      tree = input.tree ?? tree;
      inclusiveFilter = input.include;
      fsDeletePaths = input.fsDeletePaths ?? fsDeletePaths;
    } else {
      fsPaths = [input];
    }

    const resolver = new MetadataResolver(registry, tree);
    const set = new ComponentSet([], registry);
    const buildComponents = (paths: string[], destructiveType?: DestructiveChangesType): void => {
      for (const path of paths) {
        for (const component of resolver.getComponentsFromPath(path, inclusiveFilter)) {
          set.add(component, destructiveType);
        }
      }
    };
    buildComponents(fsPaths);
    buildComponents(fsDeletePaths, DestructiveChangesType.POST);

    set.forceIgnoredPaths = resolver.forceIgnoredPaths;

    return set;
  }

  public static async fromManifest(input: string | FromManifestOptions): Promise<ComponentSet> {
    const manifestPath = typeof input === 'string' ? input : input.manifestPath;
    const options = (typeof input === 'object' ? input : {}) as Partial<FromManifestOptions>;

    const manifestResolver = new ManifestResolver(options.tree, options.registry);
    const manifest = await manifestResolver.resolve(manifestPath);
<<<<<<< HEAD
    const resolveIncludeSet = options.resolveSourcePaths ? new ComponentSet([], options.registry) : undefined;
=======

    const resolveIncludeSet = options.resolveSourcePaths
      ? new ComponentSet([], options.registry)
      : undefined;
>>>>>>> f2219347
    const result = new ComponentSet([], options.registry);
    result.apiVersion = manifest.apiVersion;
    result.fullName = manifest.fullName;

    const addComponent = (
      component: MetadataComponent,
      deletionType?: DestructiveChangesType
    ): void => {
      if (resolveIncludeSet) {
        resolveIncludeSet.add(component, deletionType);
      }
      const memberIsWildcard = component.fullName === ComponentSet.WILDCARD;
      if (!memberIsWildcard || options.forceAddWildcards || !options.resolveSourcePaths) {
        result.add(component, deletionType);
      }
    };

    const resolveDestructiveChanges = async (
      path: string,
      destructiveChangeType: DestructiveChangesType
    ) => {
      const manifest = await manifestResolver.resolve(path);
      for (const comp of manifest.components) {
        addComponent(
          new SourceComponent({ type: comp.type, name: comp.fullName }),
          destructiveChangeType
        );
      }
    };

    if (options.destructivePre) {
      await resolveDestructiveChanges(options.destructivePre, DestructiveChangesType.PRE);
    }
    if (options.destructivePost) {
      await resolveDestructiveChanges(options.destructivePost, DestructiveChangesType.POST);
    }

    for (const component of manifest.components) {
      addComponent(component);
    }

    if (options.resolveSourcePaths) {
      const components = ComponentSet.fromSource({
        fsPaths: options.resolveSourcePaths,
        tree: options.tree,
        include: resolveIncludeSet,
        registry: options.registry,
      });
      result.forceIgnoredPaths = components.forceIgnoredPaths;
      for (const component of components) {
        result.add(component);
      }
    }

    return result;
  }

  /**
   * Constructs a deploy operation using the components in the set and starts
   * the deployment. There must be at least one source-backed component in
   * the set to create an operation.
   *
   * @param options
   * @returns Metadata API deploy operation
   */
  public async deploy(options: DeploySetOptions): Promise<MetadataApiDeploy> {
    const toDeploy = Array.from(this.getSourceComponents());

    if (toDeploy.length === 0) {
      throw new ComponentSetError('error_no_source_to_deploy');
    }

    const operationOptions = Object.assign({}, options, {
      components: this,
      registry: this.registry,
      apiVersion: this.apiVersion,
    });

    const mdapiDeploy = new MetadataApiDeploy(operationOptions);
    await mdapiDeploy.start();
    return mdapiDeploy;
  }

  /**
   * Constructs a retrieve operation using the components in the set and
   * starts the retrieval.
   *
   * @param options
   * @returns Metadata API retrieve operation
   */
  public async retrieve(options: RetrieveSetOptions): Promise<MetadataApiRetrieve> {
    const operationOptions = Object.assign({}, options, {
      components: this,
      registry: this.registry,
      apiVersion: this.apiVersion,
    });

    const mdapiRetrieve = new MetadataApiRetrieve(operationOptions);
    await mdapiRetrieve.start();
    return mdapiRetrieve;
  }

  /**
   * Get an object representation of a package manifest based on the set components.
   * @param destructiveType Optional value for generating objects representing destructive change manifests
   * @returns Object representation of a package manifest
   */
  public getObject(destructiveType?: DestructiveChangesType): PackageManifestObject {
    // If this ComponentSet has components marked for delete, we need to
    // only include those components in a destructiveChanges.xml and
    // all other components in the regular manifest.
    let components = this.components;
    if (this.getTypesOfDestructiveChanges().length) {
      components = destructiveType
        ? this.destructiveComponents[destructiveType]
        : this.manifestComponents;
    }

    const typeMap = new Map<string, string[]>();

    const addToTypeMap = (type: MetadataType, fullName: string): void => {
      if (type.isAddressable !== false) {
        const typeName = type.name;
        if (!typeMap.has(typeName)) {
          typeMap.set(typeName, []);
        }
        const typeEntry = typeMap.get(typeName);
        if (fullName === ComponentSet.WILDCARD && !type.supportsWildcardAndName && !destructiveType) {
          // if the type doesn't support mixed wildcards and specific names, overwrite the names to be a wildcard
          typeMap.set(typeName, [fullName]);
        } else if (
          !typeEntry.includes(fullName) &&
          (!typeEntry.includes(ComponentSet.WILDCARD) || type.supportsWildcardAndName)
        ) {
          // if the type supports both wildcards and names, add them regardless
          typeMap.get(typeName).push(fullName);
        }
      }
    };

    for (const key of components.keys()) {
      const [typeId, fullName] = key.split(ComponentSet.KEY_DELIMITER);
      let type = this.registry.getTypeByName(typeId);

      if (type.folderContentType) {
        type = this.registry.getTypeByName(type.folderContentType);
      }
      addToTypeMap(type, fullName);

      // Add children
      const componentMap = components.get(key);
      for (const comp of componentMap.values()) {
        for (const child of comp.getChildren()) {
          addToTypeMap(child.type, child.fullName);
        }
      }
    }

    const typeMembers: PackageTypeMembers[] = [];
    for (const [typeName, members] of typeMap.entries()) {
      typeMembers.push({ members, name: typeName });
    }

    return {
      Package: {
        types: typeMembers,
        version: this.sourceApiVersion || this.apiVersion,
        fullName: this.fullName,
      },
    };
  }

  /**
   * Create a manifest in xml format based on the set components and the
   * type of manifest to create.
   *
   * E.g. package.xml or destructiveChanges.xml
   *
   * @param indentation Number of spaces to indent lines by.
   * @param forDestructiveChanges Whether to build a manifest for destructive changes.
   */
  public getPackageXml(indentation = 4, destructiveType?: DestructiveChangesType): string {
    const j2x = new j2xParser({
      format: true,
      indentBy: new Array(indentation + 1).join(' '),
      ignoreAttributes: false,
    });
    const toParse = this.getObject(destructiveType);
    toParse.Package[XML_NS_KEY] = XML_NS_URL;
    return XML_DECL.concat(j2x.parse(toParse));
  }

  /**
   * Get only the source-backed metadata components in the set.
   *
   * @param member Member to retrieve source-backed components for.
   * @returns Collection of source-backed components
   */
  public getSourceComponents(member?: ComponentLike): LazyCollection<SourceComponent> {
    let iter: Iterable<MetadataComponent>;

    if (member) {
      // filter optimization
      const memberCollection = this.components.get(this.simpleKey(member));
      iter = memberCollection?.size > 0 ? memberCollection.values() : [];
    } else {
      iter = this;
    }

    return new LazyCollection(iter).filter((c) => c instanceof SourceComponent) as LazyCollection<SourceComponent>;
  }

  public add(component: ComponentLike, deletionType?: DestructiveChangesType): void {
    const key = this.simpleKey(component);
    if (!this.components.has(key)) {
      this.components.set(key, new Map<string, SourceComponent>());
    }

    if (!(component instanceof SourceComponent)) {
      return;
    }

    // we're working with SourceComponents now
    this.components.get(key).set(this.sourceKey(component), component);

    // Build maps of destructive components and regular components as they are added
    // as an optimization when building manifests.
    if (deletionType) {
      component.setMarkedForDelete(deletionType);
      this.logger.debug(`Marking component for delete: ${component.fullName}`);
      const deletions = this.destructiveComponents[deletionType];
      if (!deletions.has(key)) {
        deletions.set(key, new Map<string, SourceComponent>());
      }
      deletions.get(key).set(this.sourceKey(component), component);
    } else {
      if (!this.manifestComponents.has(key)) {
        this.manifestComponents.set(key, new Map<string, SourceComponent>());
      }
      this.manifestComponents.get(key).set(this.sourceKey(component), component);
    }

    // something could try adding a component meant for deletion improperly, which would be marked as an addition
    // specifically the ComponentSet.fromManifest with the `resolveSourcePaths` options which calls
    // ComponentSet.fromSource, and adds everything as an addition
    if (
      this.manifestComponents.has(key) &&
      (this.destructiveChangesPre.has(key) || this.destructiveChangesPost.has(key))
    ) {
      // if a component is in the manifestComponents, as well as being part of a destructive manifest, keep in the destructive manifest
      component.setMarkedForDelete(deletionType);
      this.manifestComponents.delete(key);
      this.logger.debug(
        `Component: ${key} was found in both destructive and constructive manifests - keeping as a destructive change`
      );
    }
  }

  /**
   * Tests whether or not a `fullName` and `type` pair is present in the set.
   *
   * A pair is considered present in the set if one of the following criteria is met:
   *
   * - The pair is directly in the set
   * - A wildcard component with the same `type` as the pair
   * - If a parent is attached to the pair and the parent is directly in the set
   * - If a parent is attached to the pair, and a wildcard component's `type` matches the parent's `type`
   *
   * @param component Component to test for membership in the set
   * @returns `true` if the component is in the set
   */
  public has(component: ComponentLike): boolean {
    const isDirectlyInSet = this.components.has(this.simpleKey(component));
    if (isDirectlyInSet) {
      return true;
    }

    const wildcardMember: ComponentLike = {
      fullName: ComponentSet.WILDCARD,
      type: typeof component.type === 'object' ? component.type.name : component.type,
    };
    const isIncludedInWildcard = this.components.has(this.simpleKey(wildcardMember));
    if (isIncludedInWildcard) {
      return true;
    }

    if (typeof component.type === 'object') {
      const { parent } = component as MetadataComponent;
      if (parent) {
        const parentDirectlyInSet = this.components.has(this.simpleKey(parent));
        if (parentDirectlyInSet) {
          return true;
        }

        const wildcardKey = this.simpleKey({
          fullName: ComponentSet.WILDCARD,
          type: parent.type,
        });
        const parentInWildcard = this.components.has(wildcardKey);
        if (parentInWildcard) {
          return true;
        }
      }
    }

    return false;
  }

  public *[Symbol.iterator](): Iterator<MetadataComponent> {
    for (const [key, sourceComponents] of this.components.entries()) {
      if (sourceComponents.size === 0) {
        const [typeName, fullName] = key.split(ComponentSet.KEY_DELIMITER);
        yield {
          fullName,
          type: this.registry.getTypeByName(typeName),
        };
      } else {
        for (const component of sourceComponents.values()) {
          yield component;
        }
      }
    }
  }

  /**
   * If this `ComponentSet` has components marked for delete, this sets
   * whether those components are deleted before any other changes are
   * deployed (`destructiveChangesPre.xml`) or after changes are deployed
   * (`destructiveChangesPost.xml`).
   *
   * @param type The type of destructive changes to make; i.e., pre or post deploy.
   */
  public setDestructiveChangesType(type: DestructiveChangesType): void {
    this.destructiveChangesType = type;
  }

  /**
   * If this `ComponentSet` has components marked for delete it will use this
   * type to build the appropriate destructive changes manifest.
   *
   * @returns The type of destructive changes to make; i.e., pre or post deploy.
   */
  public getDestructiveChangesType(): DestructiveChangesType {
    return this.destructiveChangesType;
  }

  /**
   * Will return the types of destructive changes in the component set
   * or an empty array if there aren't destructive components present
   * @return DestructiveChangesType[]
   */
  public getTypesOfDestructiveChanges(): DestructiveChangesType[] {
    const destructiveChangesTypes: DestructiveChangesType[] = [];
    if (this.destructiveChangesPre.size) {
      destructiveChangesTypes.push(DestructiveChangesType.PRE);
    }
    if (this.destructiveChangesPost.size) {
      destructiveChangesTypes.push(DestructiveChangesType.POST);
    }
    return destructiveChangesTypes;
  }

  /**
   * Each {@link SourceComponent} counts as an element in the set, even if multiple
   * ones map to the same `fullName` and `type` pair.
   *
   * @returns number of metadata components in the set
   */
  public get size(): number {
    let size = 0;
    for (const collection of this.components.values()) {
      // just having an entry in the parent map counts as 1
      size += collection.size === 0 ? 1 : collection.size;
    }
    return size;
  }

<<<<<<< HEAD
  /**
   * Returns `true` if this `ComponentSet` contains components marked for deletion.
   */
  public get hasDeletes(): boolean {
    return this.destructiveComponents.size > 0;
=======
  get destructiveChangesPre(): Map<string, Map<string, SourceComponent>> {
    return this.destructiveComponents[DestructiveChangesType.PRE];
  }

  get destructiveChangesPost(): Map<string, Map<string, SourceComponent>> {
    return this.destructiveComponents[DestructiveChangesType.POST];
>>>>>>> f2219347
  }

  private sourceKey(component: SourceComponent): string {
    const { fullName, type, xml, content } = component;
    return `${type.name}${fullName}${xml ?? ''}${content ?? ''}`;
  }

  private simpleKey(component: ComponentLike): string {
    const typeName = typeof component.type === 'string' ? component.type.toLowerCase().trim() : component.type.id;
    return `${typeName}${ComponentSet.KEY_DELIMITER}${component.fullName}`;
  }
}<|MERGE_RESOLUTION|>--- conflicted
+++ resolved
@@ -80,9 +80,7 @@
 
     for (const component of components) {
       const destructiveType =
-        component instanceof SourceComponent
-          ? component.getDestructiveChangesType()
-          : this.destructiveChangesType;
+        component instanceof SourceComponent ? component.getDestructiveChangesType() : this.destructiveChangesType;
 
       this.add(component, destructiveType);
     }
@@ -136,22 +134,14 @@
 
     const manifestResolver = new ManifestResolver(options.tree, options.registry);
     const manifest = await manifestResolver.resolve(manifestPath);
-<<<<<<< HEAD
+
     const resolveIncludeSet = options.resolveSourcePaths ? new ComponentSet([], options.registry) : undefined;
-=======
-
-    const resolveIncludeSet = options.resolveSourcePaths
-      ? new ComponentSet([], options.registry)
-      : undefined;
->>>>>>> f2219347
+
     const result = new ComponentSet([], options.registry);
     result.apiVersion = manifest.apiVersion;
     result.fullName = manifest.fullName;
 
-    const addComponent = (
-      component: MetadataComponent,
-      deletionType?: DestructiveChangesType
-    ): void => {
+    const addComponent = (component: MetadataComponent, deletionType?: DestructiveChangesType): void => {
       if (resolveIncludeSet) {
         resolveIncludeSet.add(component, deletionType);
       }
@@ -161,16 +151,12 @@
       }
     };
 
-    const resolveDestructiveChanges = async (
-      path: string,
-      destructiveChangeType: DestructiveChangesType
-    ) => {
+    // eslint-disable-next-line @typescript-eslint/explicit-function-return-type
+    const resolveDestructiveChanges = async (path: string, destructiveChangeType: DestructiveChangesType) => {
+      // eslint-disable-next-line no-shadow
       const manifest = await manifestResolver.resolve(path);
       for (const comp of manifest.components) {
-        addComponent(
-          new SourceComponent({ type: comp.type, name: comp.fullName }),
-          destructiveChangeType
-        );
+        addComponent(new SourceComponent({ type: comp.type, name: comp.fullName }), destructiveChangeType);
       }
     };
 
@@ -248,6 +234,7 @@
 
   /**
    * Get an object representation of a package manifest based on the set components.
+   *
    * @param destructiveType Optional value for generating objects representing destructive change manifests
    * @returns Object representation of a package manifest
    */
@@ -257,9 +244,7 @@
     // all other components in the regular manifest.
     let components = this.components;
     if (this.getTypesOfDestructiveChanges().length) {
-      components = destructiveType
-        ? this.destructiveComponents[destructiveType]
-        : this.manifestComponents;
+      components = destructiveType ? this.destructiveComponents[destructiveType] : this.manifestComponents;
     }
 
     const typeMap = new Map<string, string[]>();
@@ -493,6 +478,7 @@
   /**
    * Will return the types of destructive changes in the component set
    * or an empty array if there aren't destructive components present
+   *
    * @return DestructiveChangesType[]
    */
   public getTypesOfDestructiveChanges(): DestructiveChangesType[] {
@@ -521,20 +507,12 @@
     return size;
   }
 
-<<<<<<< HEAD
-  /**
-   * Returns `true` if this `ComponentSet` contains components marked for deletion.
-   */
-  public get hasDeletes(): boolean {
-    return this.destructiveComponents.size > 0;
-=======
-  get destructiveChangesPre(): Map<string, Map<string, SourceComponent>> {
+  public get destructiveChangesPre(): Map<string, Map<string, SourceComponent>> {
     return this.destructiveComponents[DestructiveChangesType.PRE];
   }
 
-  get destructiveChangesPost(): Map<string, Map<string, SourceComponent>> {
+  public get destructiveChangesPost(): Map<string, Map<string, SourceComponent>> {
     return this.destructiveComponents[DestructiveChangesType.POST];
->>>>>>> f2219347
   }
 
   private sourceKey(component: SourceComponent): string {
