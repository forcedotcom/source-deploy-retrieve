/*
 * Copyright (c) 2022, salesforce.com, inc.
 * All rights reserved.
 * Licensed under the BSD 3-Clause license.
 * For full license text, see LICENSE.txt file in the repo root or https://opensource.org/licenses/BSD-3-Clause
 */
import { dirname, join, sep } from 'path';
import { SfError } from '@salesforce/core';
import { META_XML_SUFFIX } from '../../common';
import { SourceComponent } from '..';
import { MetadataXml } from '../types';
import { baseName, parentName } from '../../utils';
import { SourcePath } from '../../common';
import { BundleSourceAdapter } from './bundleSourceAdapter';

/**
 * Source Adapter for DigitalExperience metadata types. This metadata type is a bundled type of the format
 *
 * __Example Structure__:
 *
 *```text
 * site/
 * ├── foos/
 * |   ├── sfdc_cms__appPage/
 * |   |   ├── mainAppPage/
 * |   |   |  ├── _meta.json
 * |   |   |  ├── content.json
 * |   ├── sfdc_cms__view/
 * |   |   ├── view1/
 * |   |   |  ├── _meta.json
 * |   |   |  ├── content.json
 * |   |   |  ├── fr.json
 * |   |   |  ├── en.json
 * |   |   ├── view2/
 * |   |   |  ├── _meta.json
 * |   |   |  ├── content.json
 * |   |   |  ├── ar.json
 * |   ├── foos.digitalExperience-meta.xml
 * content/
 * ├── bars/
 * |   ├── bars.digitalExperience-meta.xml
 * ```
 *
 * In the above structure the metadata xml file ending with "digitalExperience-meta.xml" belongs to DigitalExperienceBundle MD type.
 * The "_meta.json" files are child metadata files of DigitalExperienceBundle belonging to DigitalExperience MD type. The rest of the files in the
 * corresponding folder are the contents to the DigitalExperience metadata. So, incase of DigitalExperience the metadata file is a JSON file
 * and not an XML file
 */
export class DigitalExperienceSourceAdapter extends BundleSourceAdapter {
  protected getRootMetadataXmlPath(trigger: string): string {
    if (this.isBundleType()) {
      return this.getBundleMetadataXmlPath(trigger);
    }
<<<<<<< HEAD
    // metaFileName = metaFileSuffix for DigitalExperience.
    if (!this.type.metaFileSuffix) {
      throw new SfError(
        `The metadata registry is configured incorrectly for ${this.type.name}.  Expected a metaFileSuffix.`
      );
    }
=======
    // metafile name = metaFileSuffix for DigitalExperience.
>>>>>>> bac3caea
    return join(dirname(trigger), this.type.metaFileSuffix);
  }

  protected trimPathToContent(path: string): string {
    if (this.isBundleType()) {
      return path;
    }
    return dirname(path);
  }

  protected populate(trigger: string, component?: SourceComponent): SourceComponent {
    if (this.isBundleType() && component) {
      // for top level types we don't need to resolve parent
      return component;
    }
    const source = super.populate(trigger, component);
    const parentType = this.registry.getParentType(this.type.id);
    // we expect source, parentType and content to be defined.
    if (!source || !parentType || !source.content) {
      throw new SfError(`Unexpected error while resolving ${this.type.name} component`);
    }
    const parent = new SourceComponent(
      {
        name: this.getBundleName(source.content),
        type: parentType,
        xml: this.getBundleMetadataXmlPath(source.content),
      },
      this.tree,
      this.forceIgnore
    );
    return new SourceComponent(
      {
        name: calculateNameFromPath(source.content),
        type: this.type,
        content: source.content,
        xml: source.xml,
        parent,
        parentType,
      },
      this.tree,
      this.forceIgnore
    );
  }

  protected parseMetadataXml(path: SourcePath): MetadataXml | undefined {
    const xml = super.parseMetadataXml(path);
    if (xml) {
      return {
        fullName: this.getBundleName(path),
        suffix: xml.suffix,
        path: xml.path,
      };
    }
  }

  private getBundleName(contentPath: string): string {
    const bundlePath = this.getBundleMetadataXmlPath(contentPath);
    return `${parentName(dirname(bundlePath))}/${parentName(bundlePath)}`;
  }

  private getBundleMetadataXmlPath(path: string): string {
    if (this.isBundleType() && path.endsWith(META_XML_SUFFIX)) {
      // if this is the bundle type and it ends with -meta.xml, then this is the bundle metadata xml path
      return path;
    }
    const pathParts = path.split(sep);
    const typeFolderIndex = pathParts.lastIndexOf(this.type.directoryName);
    // 3 because we want 'digitaExperiences' directory, 'baseType' directory and 'bundleName' directory
    const basePath = pathParts.slice(0, typeFolderIndex + 3).join(sep);
    const bundleFileName = pathParts[typeFolderIndex + 2];
    const suffix = this.isBundleType() ? this.type.suffix : this.registry.getParentType(this.type.id)?.suffix;
    return `${basePath}${sep}${bundleFileName}.${suffix}${META_XML_SUFFIX}`;
  }

  private isBundleType(): boolean {
    return this.type.id === 'digitalexperiencebundle';
  }
}

/**
 * @param contentPath This hook is called only after trimPathToContent() is called. so this will always be a folder structure
 * @returns name of type/apiName format
 */
const calculateNameFromPath = (contentPath: string): string => `${parentName(contentPath)}/${baseName(contentPath)}`;<|MERGE_RESOLUTION|>--- conflicted
+++ resolved
@@ -51,16 +51,12 @@
     if (this.isBundleType()) {
       return this.getBundleMetadataXmlPath(trigger);
     }
-<<<<<<< HEAD
-    // metaFileName = metaFileSuffix for DigitalExperience.
+    // metafile name = metaFileSuffix for DigitalExperience.
     if (!this.type.metaFileSuffix) {
       throw new SfError(
         `The metadata registry is configured incorrectly for ${this.type.name}.  Expected a metaFileSuffix.`
       );
     }
-=======
-    // metafile name = metaFileSuffix for DigitalExperience.
->>>>>>> bac3caea
     return join(dirname(trigger), this.type.metaFileSuffix);
   }
 
