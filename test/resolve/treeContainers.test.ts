/*
 * Copyright (c) 2020, salesforce.com, inc.
 * All rights reserved.
 * Licensed under the BSD 3-Clause license.
 * For full license text, see LICENSE.txt file in the repo root or https://opensource.org/licenses/BSD-3-Clause
 */
import { join, normalize } from 'path';
import { pipeline as cbPipeline, Readable, Writable } from 'stream';
import { promisify } from 'util';
import { assert, expect } from 'chai';
import { createSandbox } from 'sinon';
import * as fs from 'graceful-fs';
import * as unzipper from 'unzipper';
import { create as createArchive } from 'archiver';
import {
  NodeFSTreeContainer,
  TreeContainer,
  VirtualTreeContainer,
  ZipTreeContainer,
} from '../../src/resolve/treeContainers';
import { LibraryError } from '../../src/errors';
import { nls } from '../../src/i18n';
import { VirtualDirectory } from '../../src';
<<<<<<< HEAD
import { Readable, Writable, pipeline as cbPipeline } from 'stream';
import * as unzipper from 'unzipper';
import { create as createArchive } from 'archiver';
import { promisify } from 'util';
import { MetadataResolver } from '../../src/resolve/metadataResolver';
=======
>>>>>>> c641f43e

describe('Tree Containers', () => {
  const readDirResults = ['a.q', 'a.x-meta.xml', 'b', 'b.x-meta.xml', 'c.z', 'c.x-meta.xml'];

  describe('TreeContainer Base Class', () => {
    class TestTreeContainer extends TreeContainer {
      public readDirectory(): string[] {
        return readDirResults;
      }

      public exists(): boolean {
        return false;
      }

      public isDirectory(): boolean {
        return false;
      }

      public readFile(): Promise<Buffer> {
        return Promise.resolve(Buffer.from(''));
      }

      public readFileSync(): Buffer {
        return Buffer.from('');
      }

      public stream(): Readable {
        return;
      }
    }
    const tree = new TestTreeContainer();

    it('should find first matching metadata file', () => {
      expect(tree.find('metadataXml', 'b', '')).to.equal('b.x-meta.xml');
    });

    it('should find first matching content file', () => {
      expect(tree.find('content', 'c', '')).to.equal('c.z');
    });
  });

  describe('NodeFSTreeContainer', () => {
    const env = createSandbox();
    const tree = new NodeFSTreeContainer();
    const path = join('path', 'to', 'test');

    afterEach(() => env.restore());

    it('should use expected Node API for exists', () => {
      const existsStub = env.stub(fs, 'existsSync');
      existsStub.withArgs(path).returns(true);
      expect(tree.exists(path)).to.be.true;
      expect(existsStub.calledOnce).to.be.true;
    });

    it('should use expected Node API for isDirectory', () => {
      const statStub = env.stub(fs, 'lstatSync');
      // @ts-ignore lstat returns more than isDirectory function
      statStub.withArgs(path).returns({ isDirectory: () => true });
      expect(tree.isDirectory(path)).to.be.true;
      expect(statStub.calledOnce).to.be.true;
    });

    it('should use expected Node API for readDirectory', () => {
      const readdirStub = env.stub(fs, 'readdirSync');
      // @ts-ignore wants Dirents but string[] works as well
      readdirStub.withArgs(path).returns(readDirResults);
      expect(tree.readDirectory(path)).to.deep.equal(readDirResults);
      expect(readdirStub.calledOnce).to.be.true;
    });

    it('should use expected Node API for readFile', async () => {
      const readFileStub = env.stub(fs, 'readFileSync');
      // @ts-ignore wants Dirents but string[] works as well
      readFileStub.withArgs(path).resolves(Buffer.from('test'));
      const data = await tree.readFile(path);
      expect(data.toString()).to.deep.equal('test');
      expect(readFileStub.calledOnce).to.be.true;
    });

    it('should use expected Node API for readFileSync', () => {
      const readFileStub = env.stub(fs, 'readFileSync');
      // @ts-ignore wants Dirents but string[] works as well
      readFileStub.withArgs(path).returns(Buffer.from('test'));
      const data = tree.readFileSync(path);
      expect(data.toString()).to.deep.equal('test');
      expect(readFileStub.calledOnce).to.be.true;
    });

    it('should use expected Node API for stream', async () => {
      const readable = new Readable();
      const createReadStreamStub = env.stub(fs, 'createReadStream');
      // @ts-ignore wants ReadStream but Readable works for testing
      createReadStreamStub.withArgs(path).returns(readable);
      expect(tree.stream(path)).to.deep.equal(readable);
    });
  });

  describe('ZipTreeContainer', () => {
    let tree: ZipTreeContainer;
    let zipBuffer: Buffer;

    const filesRoot = join('.', 'main', 'default');

    before(async () => {
      const pipeline = promisify(cbPipeline);
      const archive = createArchive('zip', { zlib: { level: 3 } });
      const bufferWritable = new Writable();
      const buffers: Buffer[] = [];
      bufferWritable._write = (chunk: Buffer, encoding: string, cb: () => void): void => {
        buffers.push(chunk);
        cb();
      };
      pipeline(archive, bufferWritable);

      archive.append(null, { name: 'main/' });
      archive.append(null, { name: 'main/default/' });
      archive.append('test text', { name: 'main/default/test.txt' });
      archive.append('test text 2', { name: 'main/default/test2.txt' });
      archive.append('test text 3', { name: 'main/default/morefiles/test3.txt' });

      await archive.finalize();

      zipBuffer = Buffer.concat(buffers);
      tree = await ZipTreeContainer.create(zipBuffer);
    });

    describe('exists', () => {
      it('should return true for file that exists', () => {
        const path = join(filesRoot, 'test.txt');
        expect(tree.exists(path)).to.be.true;
      });

      it('should return true for directory that exists', () => {
        const path = join(filesRoot, 'morefiles');
        expect(tree.exists(path)).to.be.true;
      });

      it('should return false for file that does not exist', () => {
        const path = join(filesRoot, 'test4.txt');
        expect(tree.exists(path)).to.be.false;
      });

      it('should return false for directory that does not exist', () => {
        const path = join('.', 'dne');
        expect(tree.exists(path)).to.be.false;
      });
    });

    describe('isDirectory', () => {
      it('should return false for isDirectory', () => {
        const path = join(filesRoot, 'test.txt');
        expect(tree.isDirectory(path)).to.be.false;
      });

      it('should return true for isDirectory', () => {
        expect(tree.isDirectory(filesRoot)).to.be.true;
      });

      it('should throw an error if path does not exist', () => {
        const path = 'dne';
        assert.throws(() => tree.isDirectory(path), LibraryError, nls.localize('error_path_not_found', path));
      });
    });

    describe('readDirectory', () => {
      it('should return correct directory entries for directory with files and directories', () => {
        expect(tree.readDirectory(filesRoot)).to.deep.equal(['test.txt', 'test2.txt', 'morefiles']);
      });

      it('should return correct directory entries for directory only files', () => {
        const path = join(filesRoot, 'morefiles');
        expect(tree.readDirectory(path)).to.deep.equal(['test3.txt']);
      });

      it('should return correct directory entries for directory with only directories', () => {
        expect(tree.readDirectory('.')).to.deep.equal(['main']);
      });

      it('should throw an error if path is not a directory', () => {
        const path = join(filesRoot, 'test2.txt');
        assert.throws(
          () => tree.readDirectory(path),
          LibraryError,
          nls.localize('error_expected_directory_path', path)
        );
      });
    });

    describe('readFile', () => {
      it('should read contents of zip entry into buffer', async () => {
        const path = join(filesRoot, 'test.txt');
        const contents = (await tree.readFile(path)).toString();
        expect(contents).to.equal('test text');
      });

      it('should throw an error if path is to directory', () => {
        assert.throws(
          // eslint-disable-next-line @typescript-eslint/no-misused-promises
          () => tree.readFile(filesRoot),
          LibraryError,
          nls.localize('error_expected_file_path', filesRoot)
        );
      });
    });

    describe('readFileSync', () => {
      it('should throw an error because it is not implemented yet', () => {
        assert.throws(() => tree.readFileSync(join(filesRoot, 'test.txt')), Error, 'Method not implemented');
      });
    });

    describe('stream', () => {
      it('should return a readable stream', async () => {
        const path = join(filesRoot, 'test.txt');
        const zipDir = await unzipper.Open.buffer(zipBuffer);
        const expectedStream = zipDir.files.find((f) => normalize(f.path) === path)?.stream();
        const actual = tree.stream(path);
        expect(actual instanceof Readable).to.be.true;
        expect((actual as unzipper.Entry).path).to.equal(expectedStream.path);
      });

      it('should throw an error if given path is to a directory', () => {
        assert.throws(
          () => tree.stream(filesRoot),
          LibraryError,
          nls.localize('error_no_directory_stream', tree.constructor.name)
        );
      });
    });
  });

  describe('VirtualTreeContainer', () => {
    const virtualFS: VirtualDirectory[] = [
      {
        dirPath: '.',
        children: ['test.txt', 'test2.txt', 'files', 'logs'],
      },
      {
        dirPath: join('.', 'files'),
        children: ['test3.txt'],
      },
      {
        dirPath: join('.', 'logs'),
        children: [{ name: 'run.log', data: Buffer.from('successful') }],
      },
    ];
    const tree = new VirtualTreeContainer(virtualFS);

    describe('exists', () => {
      it('should return true for file that exists', () => {
        const path = join('.', 'test.txt');
        expect(tree.exists(path)).to.be.true;
      });

      it('should return true for directory that exists', () => {
        const path = join('.', 'files');
        expect(tree.exists(path)).to.be.true;
      });

      it('should return false for file that does not exist', () => {
        const path = join('.', 'files', 'text4.txt');
        expect(tree.exists(path)).to.be.false;
      });

      it('should return false for directory that does not exist', () => {
        const path = join('.', 'otherfiles');
        expect(tree.exists(path)).to.be.false;
      });
    });

    describe('isDirectory', () => {
      it('should return false for isDirectory', () => {
        const path = join('.', 'test.txt');
        expect(tree.isDirectory(path)).to.be.false;
      });

      it('should return true for isDirectory', () => {
        const path = join('.', 'files');
        expect(tree.isDirectory(path)).to.be.true;
      });

      it('should throw an error if path does not exist', () => {
        const path = 'dne';
        assert.throws(() => tree.isDirectory(path), LibraryError, nls.localize('error_path_not_found', path));
      });
    });

    describe('readDirectory', () => {
      it('should return directory entries for readDirectory', () => {
        expect(tree.readDirectory('.')).to.deep.equal(virtualFS[0].children);
      });

      it('should throw an error if path is not a directory', () => {
        assert.throws(
          () => tree.readDirectory('test.txt'),
          LibraryError,
          nls.localize('error_expected_directory_path', 'test.txt')
        );
      });
    });

    describe('readFile', () => {
      it('should return file data for given path', async () => {
        const data = await tree.readFile(join('.', 'logs', 'run.log'));
        expect(data.toString()).to.equal('successful');
      });

      it('should return empty string buffer if file initialize without data', async () => {
        const data = await tree.readFile(join('.', 'test.txt'));
        expect(data.toString()).to.equal('');
      });

      it('should throw error if path does not exist', async () => {
        const path = 'dne';
        try {
          await tree.readFile(path);
          assert.fail('should have thrown an error');
        } catch (e) {
          expect(e.message).to.deep.equal(nls.localize('error_path_not_found', path));
        }
      });
    });

    describe('readFileSync', () => {
      it('should return file data for given path', () => {
        const data = tree.readFileSync(join('.', 'logs', 'run.log'));
        expect(data.toString()).to.equal('successful');
      });

      it('should return empty string buffer if file initialize without data', () => {
        const data = tree.readFileSync(join('.', 'test.txt'));
        expect(data.toString()).to.equal('');
      });

      it('should throw error if path does not exist', () => {
        const path = 'dne';
        try {
          tree.readFileSync(path);
          assert.fail('should have thrown an error');
        } catch (e) {
          expect(e.message).to.deep.equal(nls.localize('error_path_not_found', path));
        }
      });
    });

    describe('stream', () => {
      it('should throw a not implemented error', () => {
        assert.throws(() => tree.stream('file'), 'Method not implemented');
      });
    });

    describe('fromFilePaths', () => {
      const classesPath = join('force-app', 'main', 'default', 'classes');
      const tree = VirtualTreeContainer.fromFilePaths([
        join(classesPath, 'TestOrderController.cls'),
        join(classesPath, 'TestOrderController.cls-meta.xml'),
      ]);

      it('tree has expected structure', () => {
        expect(tree.isDirectory('force-app'), 'force-app').to.equal(true);
        expect(tree.isDirectory(join('force-app', 'main')), 'force-app/main').to.equal(true);
        expect(
          tree.isDirectory(join('force-app', 'main', 'default')),
          'force-app/main/default'
        ).to.equal(true);
        expect(tree.isDirectory(classesPath), classesPath).to.equal(true);
        expect(tree.readDirectory(classesPath)).to.deep.equal([
          'TestOrderController.cls',
          'TestOrderController.cls-meta.xml',
        ]);
      });

      it('tree resolves to a class', () => {
        const resolver = new MetadataResolver(undefined, tree);
        const resolved = resolver.getComponentsFromPath('force-app');
        expect(resolved.length).to.equal(1);
        expect(resolved[0].type.name).to.equal('ApexClass');
      });
    });
  });
});<|MERGE_RESOLUTION|>--- conflicted
+++ resolved
@@ -20,15 +20,7 @@
 } from '../../src/resolve/treeContainers';
 import { LibraryError } from '../../src/errors';
 import { nls } from '../../src/i18n';
-import { VirtualDirectory } from '../../src';
-<<<<<<< HEAD
-import { Readable, Writable, pipeline as cbPipeline } from 'stream';
-import * as unzipper from 'unzipper';
-import { create as createArchive } from 'archiver';
-import { promisify } from 'util';
-import { MetadataResolver } from '../../src/resolve/metadataResolver';
-=======
->>>>>>> c641f43e
+import { MetadataResolver, VirtualDirectory } from '../../src';
 
 describe('Tree Containers', () => {
   const readDirResults = ['a.q', 'a.x-meta.xml', 'b', 'b.x-meta.xml', 'c.z', 'c.x-meta.xml'];
@@ -391,10 +383,7 @@
       it('tree has expected structure', () => {
         expect(tree.isDirectory('force-app'), 'force-app').to.equal(true);
         expect(tree.isDirectory(join('force-app', 'main')), 'force-app/main').to.equal(true);
-        expect(
-          tree.isDirectory(join('force-app', 'main', 'default')),
-          'force-app/main/default'
-        ).to.equal(true);
+        expect(tree.isDirectory(join('force-app', 'main', 'default')), 'force-app/main/default').to.equal(true);
         expect(tree.isDirectory(classesPath), classesPath).to.equal(true);
         expect(tree.readDirectory(classesPath)).to.deep.equal([
           'TestOrderController.cls',
