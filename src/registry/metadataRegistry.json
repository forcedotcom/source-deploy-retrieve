--- conflicted
+++ resolved
@@ -3059,13 +3059,6 @@
       "inFolder": false,
       "strictDirectoryName": false
     },
-<<<<<<< HEAD
-    "omnisupervisorconfig": {
-      "id": "omnisupervisorconfig",
-      "name": "OmniSupervisorConfig",
-      "suffix": "omniSupervisorConfig",
-      "directoryName": "omniSupervisorConfigs",
-=======
     "digitalexperiencebundle": {
       "id": "digitalexperiencebundle",
       "name": "DigitalExperienceBundle",
@@ -3165,7 +3158,14 @@
       "name": "StreamingAppDataConnector",
       "suffix": "streamingAppDataConnector",
       "directoryName": "streamingAppDataConnectors",
->>>>>>> 70539986
+      "inFolder": false,
+      "strictDirectoryName": false
+    },
+    "omnisupervisorconfig": {
+      "id": "omnisupervisorconfig",
+      "name": "OmniSupervisorConfig",
+      "suffix": "omniSupervisorConfig",
+      "directoryName": "omniSupervisorConfigs",
       "inFolder": false,
       "strictDirectoryName": false
     }
