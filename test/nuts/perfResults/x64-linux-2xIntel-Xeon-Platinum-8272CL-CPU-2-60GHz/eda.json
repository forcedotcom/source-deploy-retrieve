--- conflicted
+++ resolved
@@ -1,21 +1,6 @@
 [
   {
     "name": "componentSetCreate",
-<<<<<<< HEAD
-    "duration": 210.12411500001326
-  },
-  {
-    "name": "sourceToMdapi",
-    "duration": 5729.871052999981
-  },
-  {
-    "name": "sourceToZip",
-    "duration": 4811.1738389999955
-  },
-  {
-    "name": "mdapiToSource",
-    "duration": 3737.0613649999723
-=======
     "duration": 250.1383930000011
   },
   {
@@ -29,6 +14,5 @@
   {
     "name": "mdapiToSource",
     "duration": 4136.392661999998
->>>>>>> 2ea46441
   }
 ]