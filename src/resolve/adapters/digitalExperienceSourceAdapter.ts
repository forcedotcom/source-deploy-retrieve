/*
 * Copyright (c) 2022, salesforce.com, inc.
 * All rights reserved.
 * Licensed under the BSD 3-Clause license.
 * For full license text, see LICENSE.txt file in the repo root or https://opensource.org/licenses/BSD-3-Clause
 */
import { dirname, join, sep } from 'path';
<<<<<<< HEAD
import { Messages } from '@salesforce/core';
=======
import { SfError } from '@salesforce/core';
>>>>>>> 66a36264
import { META_XML_SUFFIX } from '../../common';
import { SourceComponent } from '..';
import { MetadataXml } from '../types';
import { baseName, parentName } from '../../utils';
import { SourcePath } from '../../common';
import { BundleSourceAdapter } from './bundleSourceAdapter';

Messages.importMessagesDirectory(__dirname);
const messages = Messages.loadMessages('@salesforce/source-deploy-retrieve', 'sdr');
/**
 * Source Adapter for DigitalExperience metadata types. This metadata type is a bundled type of the format
 *
 * __Example Structure__:
 *
 *```text
 * site/
 * ├── foos/
 * |   ├── sfdc_cms__appPage/
 * |   |   ├── mainAppPage/
 * |   |   |  ├── _meta.json
 * |   |   |  ├── content.json
 * |   ├── sfdc_cms__view/
 * |   |   ├── view1/
 * |   |   |  ├── _meta.json
 * |   |   |  ├── content.json
 * |   |   |  ├── fr.json
 * |   |   |  ├── en.json
 * |   |   ├── view2/
 * |   |   |  ├── _meta.json
 * |   |   |  ├── content.json
 * |   |   |  ├── ar.json
 * |   ├── foos.digitalExperience-meta.xml
 * content/
 * ├── bars/
 * |   ├── bars.digitalExperience-meta.xml
 * ```
 *
 * In the above structure the metadata xml file ending with "digitalExperience-meta.xml" belongs to DigitalExperienceBundle MD type.
 * The "_meta.json" files are child metadata files of DigitalExperienceBundle belonging to DigitalExperience MD type. The rest of the files in the
 * corresponding folder are the contents to the DigitalExperience metadata. So, incase of DigitalExperience the metadata file is a JSON file
 * and not an XML file
 */
export class DigitalExperienceSourceAdapter extends BundleSourceAdapter {
  protected getRootMetadataXmlPath(trigger: string): string {
    if (this.isBundleType()) {
      return this.getBundleMetadataXmlPath(trigger);
    }
<<<<<<< HEAD
    // metaFileName = metaFileSuffix for DigitalExperience.
    if (!this.type.metaFileSuffix) {
      throw messages.createError('missingMetaFileSuffix', [this.type.name]);
=======
    // metafile name = metaFileSuffix for DigitalExperience.
    if (!this.type.metaFileSuffix) {
      throw new SfError(
        `The metadata registry is configured incorrectly for ${this.type.name}.  Expected a metaFileSuffix.`
      );
>>>>>>> 66a36264
    }
    return join(dirname(trigger), this.type.metaFileSuffix);
  }

  protected trimPathToContent(path: string): string {
    if (this.isBundleType()) {
      return path;
    }
    return dirname(path);
  }

  protected populate(trigger: string, component?: SourceComponent): SourceComponent {
    if (this.isBundleType() && component) {
      // for top level types we don't need to resolve parent
      return component;
    }
    const source = super.populate(trigger, component);
    const parentType = this.registry.getParentType(this.type.id);
    // we expect source, parentType and content to be defined.
    if (!source || !parentType || !source.content) {
<<<<<<< HEAD
      throw messages.createError('error_failed_convert', [component?.fullName ?? this.type.name]);
=======
      throw new SfError(`Unexpected error while resolving ${this.type.name} component`);
>>>>>>> 66a36264
    }
    const parent = new SourceComponent(
      {
        name: this.getBundleName(source.content),
        type: parentType,
        xml: this.getBundleMetadataXmlPath(source.content),
      },
      this.tree,
      this.forceIgnore
    );
    return new SourceComponent(
      {
        name: calculateNameFromPath(source.content),
        type: this.type,
        content: source.content,
        xml: source.xml,
        parent,
        parentType,
      },
      this.tree,
      this.forceIgnore
    );
  }

  protected parseMetadataXml(path: SourcePath): MetadataXml | undefined {
    const xml = super.parseMetadataXml(path);
    if (xml) {
      return {
        fullName: this.getBundleName(path),
        suffix: xml.suffix,
        path: xml.path,
      };
    }
  }

  private getBundleName(contentPath: string): string {
    const bundlePath = this.getBundleMetadataXmlPath(contentPath);
    return `${parentName(dirname(bundlePath))}/${parentName(bundlePath)}`;
  }

  private getBundleMetadataXmlPath(path: string): string {
    if (this.isBundleType() && path.endsWith(META_XML_SUFFIX)) {
      // if this is the bundle type and it ends with -meta.xml, then this is the bundle metadata xml path
      return path;
    }
    const pathParts = path.split(sep);
    const typeFolderIndex = pathParts.lastIndexOf(this.type.directoryName);
    // 3 because we want 'digitaExperiences' directory, 'baseType' directory and 'bundleName' directory
    const basePath = pathParts.slice(0, typeFolderIndex + 3).join(sep);
    const bundleFileName = pathParts[typeFolderIndex + 2];
    const suffix = this.isBundleType() ? this.type.suffix : this.registry.getParentType(this.type.id)?.suffix;
    return `${basePath}${sep}${bundleFileName}.${suffix}${META_XML_SUFFIX}`;
  }

  private isBundleType(): boolean {
    return this.type.id === 'digitalexperiencebundle';
  }
}

/**
 * @param contentPath This hook is called only after trimPathToContent() is called. so this will always be a folder structure
 * @returns name of type/apiName format
 */
const calculateNameFromPath = (contentPath: string): string => `${parentName(contentPath)}/${baseName(contentPath)}`;<|MERGE_RESOLUTION|>--- conflicted
+++ resolved
@@ -5,11 +5,7 @@
  * For full license text, see LICENSE.txt file in the repo root or https://opensource.org/licenses/BSD-3-Clause
  */
 import { dirname, join, sep } from 'path';
-<<<<<<< HEAD
 import { Messages } from '@salesforce/core';
-=======
-import { SfError } from '@salesforce/core';
->>>>>>> 66a36264
 import { META_XML_SUFFIX } from '../../common';
 import { SourceComponent } from '..';
 import { MetadataXml } from '../types';
@@ -57,17 +53,9 @@
     if (this.isBundleType()) {
       return this.getBundleMetadataXmlPath(trigger);
     }
-<<<<<<< HEAD
-    // metaFileName = metaFileSuffix for DigitalExperience.
+    // metafile name = metaFileSuffix for DigitalExperience.
     if (!this.type.metaFileSuffix) {
       throw messages.createError('missingMetaFileSuffix', [this.type.name]);
-=======
-    // metafile name = metaFileSuffix for DigitalExperience.
-    if (!this.type.metaFileSuffix) {
-      throw new SfError(
-        `The metadata registry is configured incorrectly for ${this.type.name}.  Expected a metaFileSuffix.`
-      );
->>>>>>> 66a36264
     }
     return join(dirname(trigger), this.type.metaFileSuffix);
   }
@@ -88,11 +76,7 @@
     const parentType = this.registry.getParentType(this.type.id);
     // we expect source, parentType and content to be defined.
     if (!source || !parentType || !source.content) {
-<<<<<<< HEAD
       throw messages.createError('error_failed_convert', [component?.fullName ?? this.type.name]);
-=======
-      throw new SfError(`Unexpected error while resolving ${this.type.name} component`);
->>>>>>> 66a36264
     }
     const parent = new SourceComponent(
       {
