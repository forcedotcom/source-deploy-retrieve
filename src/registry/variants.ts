/*
 * Copyright (c) 2023, salesforce.com, inc.
 * All rights reserved.
 * Licensed under the BSD 3-Clause license.
 * For full license text, see LICENSE.txt file in the repo root or https://opensource.org/licenses/BSD-3-Clause
 */
<<<<<<< HEAD
import { Logger, SfProject, SfProjectJson, Lifecycle } from '@salesforce/core';
import { deepFreeze } from '../utils/collections';
import { MetadataRegistry } from './types';
import * as registryData from './metadataRegistry.json';
import decomposeCustomLabelsBeta from './presets/decomposeCustomLabelsBeta.json';
import decomposePermissionSetBeta from './presets/decomposePermissionSetBeta.json';
import decomposeSharingRulesBeta from './presets/decomposeSharingRulesBeta.json';
import decomposeWorkflowBeta from './presets/decomposeWorkflowBeta.json';
=======
import { Logger, SfProject, SfProjectJson, Lifecycle, SfError } from '@salesforce/core';
import { deepFreeze } from '../utils/collections';
import { MetadataRegistry } from './types';
import * as registryData from './metadataRegistry.json';
import { presetMap } from './presets/presetMap';
>>>>>>> f9aced4a

export type RegistryLoadInput = {
  /** The project directory to look at sfdx-project.json file
   * will default to the current working directory
   * if no project file is found, the standard registry will be returned without modifications
   */
  projectDir?: string;
};

/** combine the standard registration with any overrides specific in the sfdx-project.json */
export const getEffectiveRegistry = (input?: RegistryLoadInput): MetadataRegistry =>
  deepFreeze(firstLevelMerge(registryData as MetadataRegistry, loadVariants(input)));

const presetsJsonMap: Map<string, MetadataRegistry> = new Map();

/** read the project to get additional registry customizations and sourceBehaviorOptions */
const loadVariants = ({ projectDir }: RegistryLoadInput = {}): MetadataRegistry => {
  const logger = Logger.childFromRoot('variants');
  const projJson = maybeGetProject(projectDir);
  if (!projJson) {
    logger.debug('no project found, using standard registry');
    // there might not be a project at all and that's ok
    return emptyRegistry;
  }

  // there might not be any customizations in a project, so we default to the emptyRegistry
  const customizations = projJson.get<MetadataRegistry>('registryCustomizations') ?? emptyRegistry;
  const sourceBehaviorOptions = [
    ...new Set([
      // TODO: deprecated, remove this
      ...(projJson.get<string[]>('registryPresets') ?? []),
      ...(projJson.get<string[]>('sourceBehaviorOptions') ?? []),
    ]),
  ];
  if (Object.keys(customizations.types).length > 0) {
    logger.debug(
      `found registryCustomizations for types [${Object.keys(customizations.types).join(',')}] in ${projJson.getPath()}`
    );
  }
  if (sourceBehaviorOptions.length > 0) {
    logger.debug(`using sourceBehaviorOptions [${sourceBehaviorOptions.join(',')}] in ${projJson.getPath()}`);
    loadPresetJson();
  }
  const registryFromPresets = sourceBehaviorOptions.reduce<MetadataRegistry>(
    (prev, curr) => firstLevelMerge(prev, loadPreset(curr)),
    emptyRegistry
  );
  if (sourceBehaviorOptions.length > 0 || Object.keys(customizations.types).length > 0) {
    void Lifecycle.getInstance().emitTelemetry({
      library: 'SDR',
      eventName: 'RegistryVariants',
      presetCount: sourceBehaviorOptions.length,
      presets: sourceBehaviorOptions.join(','),
      customizationsCount: Object.keys(customizations.types).length,
      customizationsTypes: Object.keys(customizations.types).join(','),
    });
  }
  return firstLevelMerge(registryFromPresets, customizations);
};

const maybeGetProject = (projectDir?: string): SfProjectJson | undefined => {
  try {
    return SfProject.getInstance(projectDir ?? process.cwd()).getSfProjectJson();
  } catch (e) {
    return undefined;
  }
};

<<<<<<< HEAD
const loadPresetJson = (): void => {
  presetsJsonMap.set('decomposeCustomLabelsBeta', decomposeCustomLabelsBeta as MetadataRegistry);
  presetsJsonMap.set('decomposePermissionSetBeta', decomposePermissionSetBeta as MetadataRegistry);
  presetsJsonMap.set('decomposeSharingRulesBeta', decomposeSharingRulesBeta as MetadataRegistry);
  presetsJsonMap.set('decomposeWorkflowBeta', decomposeWorkflowBeta as MetadataRegistry);
};

const loadPreset = (preset: string): MetadataRegistry => {
  if (presetsJsonMap.has(preset)) {
    return presetsJsonMap.get(preset) as MetadataRegistry;
  } else {
    throw new Error(`Failed to load preset ${preset}. The value is invalid.`);
=======
const loadPreset = (preset: string): MetadataRegistry => {
  const matchedPreset = presetMap.get(preset);
  if (matchedPreset) {
    return matchedPreset;
>>>>>>> f9aced4a
  }
  throw SfError.create({
    message: `Failed to load preset "${preset}"`,
    name: 'InvalidPreset',
    actions: [
      `Use a valid preset.  Currently available presets are: [${[...presetMap.keys()].join(', ')}]`,
      'Updating your CLI may be required to get newer presets',
    ],
  });
};

const emptyRegistry = {
  types: {},
  childTypes: {},
  suffixes: {},
  strictDirectoryNames: {},
} satisfies MetadataRegistry;

/** merge the children of the top-level properties (ex: types, suffixes, etc) on 2 registries */
export const firstLevelMerge = (original: MetadataRegistry, overrides: MetadataRegistry): MetadataRegistry => ({
  types: { ...original.types, ...(overrides.types ?? {}) },
  childTypes: { ...original.childTypes, ...(overrides.childTypes ?? {}) },
  suffixes: { ...original.suffixes, ...(overrides.suffixes ?? {}) },
  strictDirectoryNames: { ...original.strictDirectoryNames, ...(overrides.strictDirectoryNames ?? {}) },
});<|MERGE_RESOLUTION|>--- conflicted
+++ resolved
@@ -4,22 +4,11 @@
  * Licensed under the BSD 3-Clause license.
  * For full license text, see LICENSE.txt file in the repo root or https://opensource.org/licenses/BSD-3-Clause
  */
-<<<<<<< HEAD
-import { Logger, SfProject, SfProjectJson, Lifecycle } from '@salesforce/core';
-import { deepFreeze } from '../utils/collections';
-import { MetadataRegistry } from './types';
-import * as registryData from './metadataRegistry.json';
-import decomposeCustomLabelsBeta from './presets/decomposeCustomLabelsBeta.json';
-import decomposePermissionSetBeta from './presets/decomposePermissionSetBeta.json';
-import decomposeSharingRulesBeta from './presets/decomposeSharingRulesBeta.json';
-import decomposeWorkflowBeta from './presets/decomposeWorkflowBeta.json';
-=======
 import { Logger, SfProject, SfProjectJson, Lifecycle, SfError } from '@salesforce/core';
 import { deepFreeze } from '../utils/collections';
 import { MetadataRegistry } from './types';
 import * as registryData from './metadataRegistry.json';
 import { presetMap } from './presets/presetMap';
->>>>>>> f9aced4a
 
 export type RegistryLoadInput = {
   /** The project directory to look at sfdx-project.json file
@@ -32,8 +21,6 @@
 /** combine the standard registration with any overrides specific in the sfdx-project.json */
 export const getEffectiveRegistry = (input?: RegistryLoadInput): MetadataRegistry =>
   deepFreeze(firstLevelMerge(registryData as MetadataRegistry, loadVariants(input)));
-
-const presetsJsonMap: Map<string, MetadataRegistry> = new Map();
 
 /** read the project to get additional registry customizations and sourceBehaviorOptions */
 const loadVariants = ({ projectDir }: RegistryLoadInput = {}): MetadataRegistry => {
@@ -61,7 +48,6 @@
   }
   if (sourceBehaviorOptions.length > 0) {
     logger.debug(`using sourceBehaviorOptions [${sourceBehaviorOptions.join(',')}] in ${projJson.getPath()}`);
-    loadPresetJson();
   }
   const registryFromPresets = sourceBehaviorOptions.reduce<MetadataRegistry>(
     (prev, curr) => firstLevelMerge(prev, loadPreset(curr)),
@@ -88,25 +74,10 @@
   }
 };
 
-<<<<<<< HEAD
-const loadPresetJson = (): void => {
-  presetsJsonMap.set('decomposeCustomLabelsBeta', decomposeCustomLabelsBeta as MetadataRegistry);
-  presetsJsonMap.set('decomposePermissionSetBeta', decomposePermissionSetBeta as MetadataRegistry);
-  presetsJsonMap.set('decomposeSharingRulesBeta', decomposeSharingRulesBeta as MetadataRegistry);
-  presetsJsonMap.set('decomposeWorkflowBeta', decomposeWorkflowBeta as MetadataRegistry);
-};
-
-const loadPreset = (preset: string): MetadataRegistry => {
-  if (presetsJsonMap.has(preset)) {
-    return presetsJsonMap.get(preset) as MetadataRegistry;
-  } else {
-    throw new Error(`Failed to load preset ${preset}. The value is invalid.`);
-=======
 const loadPreset = (preset: string): MetadataRegistry => {
   const matchedPreset = presetMap.get(preset);
   if (matchedPreset) {
     return matchedPreset;
->>>>>>> f9aced4a
   }
   throw SfError.create({
     message: `Failed to load preset "${preset}"`,
