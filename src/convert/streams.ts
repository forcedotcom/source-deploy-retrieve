/*
 * Copyright (c) 2020, salesforce.com, inc.
 * All rights reserved.
 * Licensed under the BSD 3-Clause license.
 * For full license text, see LICENSE.txt file in the repo root or https://opensource.org/licenses/BSD-3-Clause
 */
import { Archiver, create as createArchive } from 'archiver';
import { createWriteStream } from 'fs';
import { isAbsolute, join } from 'path';
import { pipeline as cbPipeline, Readable, Transform, Writable } from 'stream';
import { promisify } from 'util';
import { LibraryError } from '../errors';
import { SourceComponent, MetadataRegistry } from '../metadata-registry';
import { SfdxFileFormat, WriteInfo, WriterFormat } from './types';
import { ensureFileExists } from '../utils/fileSystemHandler';
<<<<<<< HEAD
import { SourcePath, XML_DECL } from '../common';
=======
import { ComponentSet, SourcePath } from '../common';
>>>>>>> 6417cd46
import { ConvertTransaction } from './convertTransaction';
import { MetadataTransformerFactory } from './transformers';
import { JsonMap } from '@salesforce/ts-types';
import { j2xParser } from 'fast-xml-parser';
export const pipeline = promisify(cbPipeline);

export class ComponentReader extends Readable {
  private currentIndex = 0;
  private components: SourceComponent[];

  constructor(components: SourceComponent[]) {
    super({ objectMode: true });
    this.components = components;
  }

  public _read(): void {
    if (this.currentIndex < this.components.length) {
      const c = this.components[this.currentIndex];
      this.currentIndex += 1;
      this.push(c);
    } else {
      this.push(null);
    }
  }
}

export class ComponentConverter extends Transform {
  private targetFormat: SfdxFileFormat;
  private transaction: ConvertTransaction;
  private transformerFactory: MetadataTransformerFactory;
  private mergeSet: ComponentSet<SourceComponent>;

  constructor(
    targetFormat: SfdxFileFormat,
    registry: MetadataRegistry,
    transaction = new ConvertTransaction(),
    mergeSet?: ComponentSet<SourceComponent>
  ) {
    super({ objectMode: true });
    this.targetFormat = targetFormat;
    this.transaction = transaction;
    this.transformerFactory = new MetadataTransformerFactory(registry, this.transaction);
    this.mergeSet = mergeSet;
  }

  public async _transform(
    chunk: SourceComponent,
    encoding: string,
    callback: (err: Error, data: WriterFormat) => void
  ): Promise<void> {
    let err: Error;
    let result: WriterFormat;
    try {
      const transformer = this.transformerFactory.getTransformer(chunk);
      const componentToMergeAgainst = this.mergeSet?.get(chunk);
      switch (this.targetFormat) {
        case 'metadata':
          result = await transformer.toMetadataFormat(chunk);
          break;
        case 'source':
          result = await transformer.toSourceFormat(chunk, componentToMergeAgainst);
          break;
        default:
          throw new LibraryError('error_convert_invalid_format', this.targetFormat);
      }
    } catch (e) {
      err = e;
    }
    callback(err, result);
  }

  /**
   * Called at the end when all components have passed through the pipeline. Finalizers
   * take care of any additional work to be done at this stage e.g. recomposing child components.
   */
  public async _flush(callback: (err: Error, data?: WriterFormat) => void): Promise<void> {
    let err: Error;
    try {
      for await (const finalizerResult of this.transaction.executeFinalizers()) {
        if (finalizerResult) {
          if (Array.isArray(finalizerResult)) {
            finalizerResult.forEach((result) => this.push(result));
          } else {
            this.push(finalizerResult);
          }
        }
      }
    } catch (e) {
      err = e;
    }
    callback(err);
  }
}

export abstract class ComponentWriter extends Writable {
  protected rootDestination?: SourcePath;

  constructor(rootDestination?: SourcePath) {
    super({ objectMode: true });
    this.rootDestination = rootDestination;
  }
}

export class StandardWriter extends ComponentWriter {
  constructor(rootDestination: SourcePath) {
    super(rootDestination);
  }

  public async _write(
    chunk: WriterFormat,
    encoding: string,
    callback: (err?: Error) => void
  ): Promise<void> {
    let err: Error;
    try {
      const infos = chunk.getExtraInfos ? await chunk.getExtraInfos() : [];
      infos.push(...chunk.writeInfos);

      const writeTasks = infos.map((info: WriteInfo) => {
        const fullDest = isAbsolute(info.output)
          ? info.output
          : join(this.rootDestination, info.output);
        ensureFileExists(fullDest);
        return pipeline(info.source, createWriteStream(fullDest));
      });
      // it is a reasonable expectation that when a conversion call exits, the files of
      // every component has been written to the destination. This await ensures the microtask
      // queue is empty when that call exits and overall less memory is consumed.
      await Promise.all(writeTasks);
    } catch (e) {
      err = e;
    }
    callback(err);
  }
}

export class ZipWriter extends ComponentWriter {
  // compression-/speed+ (0)<---(3)---------->(9) compression+/speed-
  // 3 appears to be a decent balance of compression and speed. It felt like
  // higher values = diminishing returns on compression and made conversion slower
  private zip: Archiver = createArchive('zip', { zlib: { level: 3 } });
  private buffers: Buffer[] = [];

  constructor(rootDestination?: SourcePath) {
    super(rootDestination);
    pipeline(this.zip, this.getOutputStream());
  }

  public async _write(
    chunk: WriterFormat,
    encoding: string,
    callback: (err?: Error) => void
  ): Promise<void> {
    let err: Error;
    try {
      const infos = chunk.getExtraInfos ? await chunk.getExtraInfos() : [];
      infos.push(...chunk.writeInfos);

      for (const writeInfo of infos) {
        this.addToZip(writeInfo.source, writeInfo.output);
      }
    } catch (e) {
      err = e;
    }
    callback(err);
  }

  public async _final(callback: (err?: Error) => void): Promise<void> {
    let err: Error;
    try {
      await this.zip.finalize();
    } catch (e) {
      err = e;
    }
    callback(err);
  }

  public addToZip(contents: string | Readable | Buffer, path: SourcePath): void {
    this.zip.append(contents, { name: path });
  }

  private getOutputStream(): Writable {
    if (this.rootDestination) {
      return createWriteStream(this.rootDestination);
    } else {
      const bufferWritable = new Writable();
      bufferWritable._write = (chunk: Buffer, encoding: string, cb: () => void): void => {
        this.buffers.push(chunk);
        cb();
      };
      return bufferWritable;
    }
  }

  get buffer(): Buffer | undefined {
    return Buffer.concat(this.buffers);
  }
}

/**
 * Convenient wrapper to serialize a js object to XML content. Implemented as a stream
 * to be used as a valid source for ComponentWriters in the conversion pipeline,
 * even though it's not beneficial in the typical way a stream is.
 */
export class JsToXml extends Readable {
  private xmlObject: JsonMap;

  constructor(xmlObject: JsonMap) {
    super();
    this.xmlObject = xmlObject;
  }

  public _read(): void {
    const js2Xml = new j2xParser({ format: true, indentBy: '    ', ignoreAttributes: false });
    const xmlContent = XML_DECL.concat(js2Xml.parse(this.xmlObject));
    this.push(xmlContent);
    this.push(null);
  }
}<|MERGE_RESOLUTION|>--- conflicted
+++ resolved
@@ -13,11 +13,7 @@
 import { SourceComponent, MetadataRegistry } from '../metadata-registry';
 import { SfdxFileFormat, WriteInfo, WriterFormat } from './types';
 import { ensureFileExists } from '../utils/fileSystemHandler';
-<<<<<<< HEAD
-import { SourcePath, XML_DECL } from '../common';
-=======
-import { ComponentSet, SourcePath } from '../common';
->>>>>>> 6417cd46
+import { ComponentSet, SourcePath, XML_DECL } from '../common';
 import { ConvertTransaction } from './convertTransaction';
 import { MetadataTransformerFactory } from './transformers';
 import { JsonMap } from '@salesforce/ts-types';
