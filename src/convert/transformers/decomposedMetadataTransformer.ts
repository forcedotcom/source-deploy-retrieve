/*
 * Copyright (c) 2020, salesforce.com, inc.
 * All rights reserved.
 * Licensed under the BSD 3-Clause license.
 * For full license text, see LICENSE.txt file in the repo root or https://opensource.org/licenses/BSD-3-Clause
 */
import { WriteInfo, WriterFormat } from '../types';
import { BaseMetadataTransformer } from './baseMetadataTransformer';
import { RecompositionFinalizer, ConvertTransaction } from '../convertTransaction';
import {
  DecompositionStrategy,
  MetadataRegistry,
  registryData,
  SourceComponent,
} from '../../metadata-registry';
import { JsonMap, AnyJson, JsonArray } from '@salesforce/ts-types';
import { JsToXml } from '../streams';
import { join } from 'path';
<<<<<<< HEAD
import { ComponentSet, MetadataType, SourcePath } from '../../common';
=======
import { META_XML_SUFFIX, XML_NS_URL, XML_NS_KEY } from '../../common';
>>>>>>> 11c1744b

interface XmlJson extends JsonMap {
  [parentFullName: string]: {
    [groupNode: string]: AnyJson;
  };
}

export class DecomposedMetadataTransformer extends BaseMetadataTransformer {
  constructor(
    registry: MetadataRegistry = registryData,
    convertTransaction = new ConvertTransaction()
  ) {
    super(registry, convertTransaction);
    this.convertTransaction.addFinalizer(RecompositionFinalizer);
  }

  public static async recompose(
    children: SourceComponent[],
    baseXmlObj: XmlJson = {}
  ): Promise<JsonMap> {
    for (const child of children) {
      const { directoryName: groupNode } = child.type;
      const { name: parentName } = child.parent.type;
      const childContents = (await child.parseXml())[child.type.name];
      if (!baseXmlObj[parentName]) {
        baseXmlObj[parentName] = { '@_xmlns': XML_NS_URL };
      }

      if (!baseXmlObj[parentName][groupNode]) {
        baseXmlObj[parentName][groupNode] = [];
      }
      (baseXmlObj[parentName][groupNode] as JsonArray).push(childContents);
    }
    return baseXmlObj;
  }

  public static createWriterFormat(trigger: SourceComponent, xmlObject: JsonMap): WriterFormat {
    return {
      component: trigger,
      writeInfos: [
        {
          source: new JsToXml(xmlObject),
          output: join(trigger.type.directoryName, `${trigger.fullName}.${trigger.type.suffix}`),
        },
      ],
    };
  }

  public async toMetadataFormat(component: SourceComponent): Promise<WriterFormat> {
    if (component.parent) {
      const { state } = this.convertTransaction;
      const { fullName: parentName } = component.parent;
      if (!state.recompose[parentName]) {
        state.recompose[parentName] = {
          component: component.parent,
          children: [],
        };
      }
      state.recompose[parentName].children.push(component);
      // noop since the finalizer will push the writes to the component writer
      return { component: component, writeInfos: [] };
    }

    const recomposedXmlObj = await DecomposedMetadataTransformer.recompose(
      component.getChildren(),
      (await component.parseXml()) as XmlJson
    );

    return DecomposedMetadataTransformer.createWriterFormat(component, recomposedXmlObj);
  }

  public async toSourceFormat(
    component: SourceComponent,
    mergeWith?: SourceComponent
  ): Promise<WriterFormat> {
    const writeInfos: WriteInfo[] = [];
    const { type, fullName: parentFullName } = component;
    const parentXmlObject: XmlJson = { [type.name]: {} };

    let createParentXml = false;
    const rootPackagePath = component.getPackageRelativePath(parentFullName, 'source');
    const childComponentMergeSet = mergeWith
      ? new ComponentSet(mergeWith.getChildren())
      : undefined;

    const composedMetadata = await this.getComposedMetadataEntries(component);
    for (const [tagKey, tagValue] of composedMetadata) {
      const childTypeId = type.children?.directories[tagKey];
      if (childTypeId) {
        const childType = type.children.types[childTypeId];
        const tagValues = Array.isArray(tagValue) ? tagValue : [tagValue];
        for (const value of tagValues) {
          const entryName = (value.fullName || value.name) as string;
          const mergeChild = childComponentMergeSet?.get({
            fullName: `${parentFullName}.${entryName}`,
            type: childType,
          });
          const output =
            mergeChild?.xml ||
            join(rootPackagePath, this.getOutputPathForEntry(entryName, childType, component));

          writeInfos.push({
            source: new JsToXml({
<<<<<<< HEAD
              [childType.name]: Object.assign({ [XML_NS_KEY]: XML_NS }, value),
=======
              [childType.name]: Object.assign({ [XML_NS_KEY]: XML_NS_URL }, entry),
>>>>>>> 11c1744b
            }),
            output,
          });
        }
      } else {
        // tag entry isn't a child type, so add it to the parent xml
        if (tagKey !== XML_NS_KEY) {
          createParentXml = true;
        }
        parentXmlObject[type.name][tagKey] = tagValue as JsonArray;
      }
    }

    if (createParentXml) {
      const parentOutput =
        mergeWith?.xml ||
        join(rootPackagePath, `${parentFullName}.${type.suffix}${META_XML_SUFFIX}`);
      writeInfos.push({
        source: new JsToXml(parentXmlObject),
        output: parentOutput,
      });
    }

    return { component, writeInfos };
  }

  private async getComposedMetadataEntries(component: SourceComponent): Promise<[string, any][]> {
    const composedMetadata = (await component.parseXml())[component.type.name];
    return Object.entries(composedMetadata);
  }

  private getOutputPathForEntry(
    entryName: string,
    entryType: MetadataType,
    component: SourceComponent
  ): SourcePath {
    const { type } = component;
    const strategy = this.registry.strategies[type.id].decomposition as DecompositionStrategy;

    let output = `${entryName}.${entryType.suffix}${META_XML_SUFFIX}`;

    if (strategy === DecompositionStrategy.FolderPerType) {
      output = join(entryType.directoryName, output);
    }

    return output;
  }
}<|MERGE_RESOLUTION|>--- conflicted
+++ resolved
@@ -16,11 +16,14 @@
 import { JsonMap, AnyJson, JsonArray } from '@salesforce/ts-types';
 import { JsToXml } from '../streams';
 import { join } from 'path';
-<<<<<<< HEAD
-import { ComponentSet, MetadataType, SourcePath } from '../../common';
-=======
-import { META_XML_SUFFIX, XML_NS_URL, XML_NS_KEY } from '../../common';
->>>>>>> 11c1744b
+import {
+  ComponentSet,
+  MetadataType,
+  SourcePath,
+  META_XML_SUFFIX,
+  XML_NS_URL,
+  XML_NS_KEY,
+} from '../../common';
 
 interface XmlJson extends JsonMap {
   [parentFullName: string]: {
@@ -124,11 +127,7 @@
 
           writeInfos.push({
             source: new JsToXml({
-<<<<<<< HEAD
-              [childType.name]: Object.assign({ [XML_NS_KEY]: XML_NS }, value),
-=======
-              [childType.name]: Object.assign({ [XML_NS_KEY]: XML_NS_URL }, entry),
->>>>>>> 11c1744b
+              [childType.name]: Object.assign({ [XML_NS_KEY]: XML_NS_URL }, value),
             }),
             output,
           });
