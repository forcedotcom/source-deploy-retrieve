/*
 * Copyright (c) 2020, salesforce.com, inc.
 * All rights reserved.
 * Licensed under the BSD 3-Clause license.
 * For full license text, see LICENSE.txt file in the repo root or https://opensource.org/licenses/BSD-3-Clause
 */
import {
  MetadataApiDeploy,
  MetadataApiDeployOptions,
  MetadataApiRetrieve,
  MetadataApiRetrieveOptions,
} from '../client';
import { XML_DECL, XML_NS_KEY, XML_NS_URL } from '../common';
import { ComponentSetError } from '../errors';
import {
  ComponentLike,
  ManifestResolver,
  MetadataComponent,
  MetadataResolver,
  SourceComponent,
  TreeContainer,
} from '../resolve';
import {
  DestructiveChangesType,
  FromManifestOptions,
  FromSourceOptions,
  PackageManifestObject,
  PackageTypeMembers,
} from './types';
import { LazyCollection } from './lazyCollection';
import { j2xParser } from 'fast-xml-parser';
import { Logger } from '@salesforce/core';
import { MetadataType, RegistryAccess } from '../registry';

export type DeploySetOptions = Omit<MetadataApiDeployOptions, 'components'>;
export type RetrieveSetOptions = Omit<MetadataApiRetrieveOptions, 'components'>;

/**
 * A collection containing no duplicate metadata members (`fullName` and `type` pairs). `ComponentSets`
 * are a convinient way of constructing a unique collection of components to perform operations such as
 * deploying and retrieving.
 *
 * Multiple {@link SourceComponent}s can be present in the set and correspond to the same member.
 * This is typically the case when a component's source files are split across locations. For an example, see
 * the [multiple package directories](https://developer.salesforce.com/docs/atlas.en-us.sfdx_dev.meta/sfdx_dev/sfdx_dev_ws_mpd.htm)
 * scenario.
 */
export class ComponentSet extends LazyCollection<MetadataComponent> {
  public static readonly WILDCARD = '*';
  private static readonly KEY_DELIMITER = '#';
  /**
   * The metadata API version to use. E.g., 52.0
   */
  public apiVersion: string;
  /**
   * The metadata API version of the deployed/retrieved source.
   * This is used as the value for the `version` field in the manifest.
   */
  public sourceApiVersion: string;
  public fullName?: string;
  public forceIgnoredPaths?: Set<string>;
  private logger: Logger;
  private registry: RegistryAccess;
  private components = new Map<string, Map<string, SourceComponent>>();

  // internal component maps used by this.getObject() when building manifests.
  private destructiveComponents = {
    [DestructiveChangesType.PRE]: new Map<string, Map<string, SourceComponent>>(),
    [DestructiveChangesType.POST]: new Map<string, Map<string, SourceComponent>>(),
  };
  private manifestComponents = new Map<string, Map<string, SourceComponent>>();

  private destructiveChangesType = DestructiveChangesType.POST;

  public constructor(components: Iterable<ComponentLike> = [], registry = new RegistryAccess()) {
    super();
    this.registry = registry;
    this.apiVersion = this.registry.apiVersion;
    this.logger = Logger.childFromRoot(this.constructor.name);

    for (const component of components) {
      const destructiveType =
        component instanceof SourceComponent
          ? component.getDestructiveChangesType()
          : this.destructiveChangesType;

      this.add(component, destructiveType);
    }
  }

  /**
   * Resolve metadata components from a file or directory path in a file system.
   *
   * @param fsPath File or directory path to resolve against
   * @returns ComponentSet of source resolved components
   */
  public static fromSource(fsPath: string): ComponentSet;
  /**
   * Resolve metadata components from multiple file paths or directory paths in a file system.
   *
   * @param fsPaths File or directory paths to resolve against
   * @returns ComponentSet of source resolved components
   */
  public static fromSource(fsPaths: string[]): ComponentSet;
  /**
   * Resolve metadata components from file or directory paths in a file system.
   * Customize the resolution process using an options object, such as specifying filters
   * and resolving against a different file system abstraction (see {@link TreeContainer}).
   *
   * @param options
   * @returns ComponentSet of source resolved components
   */
  public static fromSource(options: FromSourceOptions): ComponentSet;
  public static fromSource(input: string | string[] | FromSourceOptions): ComponentSet {
    let fsPaths = [];
    let registry: RegistryAccess;
    let tree: TreeContainer;
    let inclusiveFilter: ComponentSet;
    let fsDeletePaths: string[] = [];

    if (Array.isArray(input)) {
      fsPaths = input;
    } else if (typeof input === 'object') {
      fsPaths = input.fsPaths;
      registry = input.registry ?? registry;
      tree = input.tree ?? tree;
      inclusiveFilter = input.include;
      fsDeletePaths = input.fsDeletePaths ?? fsDeletePaths;
    } else {
      fsPaths = [input];
    }

    const resolver = new MetadataResolver(registry, tree);
    const set = new ComponentSet([], registry);
    const buildComponents = (paths: string[], destructiveType?: DestructiveChangesType): void => {
      for (const path of paths) {
        for (const component of resolver.getComponentsFromPath(path, inclusiveFilter)) {
          set.add(component, destructiveType);
        }
      }
    };
    buildComponents(fsPaths);
    buildComponents(fsDeletePaths, DestructiveChangesType.POST);

    set.forceIgnoredPaths = resolver.forceIgnoredPaths;

    return set;
  }

  /**
   * Resolve components from a manifest file in XML format.
   *
   * see [Sample package.xml Manifest Files](https://developer.salesforce.com/docs/atlas.en-us.api_meta.meta/api_meta/manifest_samples.htm)
   *
   * @param manifestPath Path to XML file
   * @returns Promise of a ComponentSet containing manifest components
   */
  public static async fromManifest(manifestPath: string): Promise<ComponentSet>;
  /**
   * Resolve components from a manifest file in XML format.
   * Customize the resolution process using an options object. For example, resolve source-backed components
   * while using the manifest file as a filter.
   * process using an options object, such as resolving source-backed components
   * and using the manifest file as a filter.
   *
   * see [Sample package.xml Manifest Files](https://developer.salesforce.com/docs/atlas.en-us.api_meta.meta/api_meta/manifest_samples.htm)
   *
   * @param options
   * @returns Promise of a ComponentSet containing manifest components
   */
  public static async fromManifest(options: FromManifestOptions): Promise<ComponentSet>;
  public static async fromManifest(input: string | FromManifestOptions): Promise<ComponentSet> {
    const manifestPath = typeof input === 'string' ? input : input.manifestPath;
    const options = (typeof input === 'object' ? input : {}) as Partial<FromManifestOptions>;

    const manifestResolver = new ManifestResolver(options.tree, options.registry);
    const manifest = await manifestResolver.resolve(manifestPath);

    const resolveIncludeSet = options.resolveSourcePaths
      ? new ComponentSet([], options.registry)
      : undefined;
    const result = new ComponentSet([], options.registry);
    result.apiVersion = manifest.apiVersion;
    result.fullName = manifest.fullName;

    const addComponent = (
      component: MetadataComponent,
      deletionType?: DestructiveChangesType
    ): void => {
      if (resolveIncludeSet) {
        resolveIncludeSet.add(component, deletionType);
      }
      const memberIsWildcard = component.fullName === ComponentSet.WILDCARD;
      if (!memberIsWildcard || options.forceAddWildcards || !options.resolveSourcePaths) {
        result.add(component, deletionType);
      }
    };

    const resolveDestructiveChanges = async (
      path: string,
      destructiveChangeType: DestructiveChangesType
    ) => {
      const manifest = await manifestResolver.resolve(path);
      for (const comp of manifest.components) {
        addComponent(
          new SourceComponent({ type: comp.type, name: comp.fullName }),
          destructiveChangeType
        );
      }
    };

    if (options.destructivePre) {
      await resolveDestructiveChanges(options.destructivePre, DestructiveChangesType.PRE);
    }
    if (options.destructivePost) {
      await resolveDestructiveChanges(options.destructivePost, DestructiveChangesType.POST);
    }

    for (const component of manifest.components) {
      addComponent(component);
    }

    if (options.resolveSourcePaths) {
      const components = ComponentSet.fromSource({
        fsPaths: options.resolveSourcePaths,
        tree: options.tree,
        include: resolveIncludeSet,
        registry: options.registry,
      });
      result.forceIgnoredPaths = components.forceIgnoredPaths;
      for (const component of components) {
        result.add(component);
      }
    }

    return result;
  }

  /**
   * Constructs a deploy operation using the components in the set and starts
   * the deployment. There must be at least one source-backed component in
   * the set to create an operation.
   *
   * @param options
   * @returns Metadata API deploy operation
   */
  public async deploy(options: DeploySetOptions): Promise<MetadataApiDeploy> {
    const toDeploy = Array.from(this.getSourceComponents());

    if (toDeploy.length === 0) {
      throw new ComponentSetError('error_no_source_to_deploy');
    }

    const operationOptions = Object.assign({}, options, {
      components: this,
      registry: this.registry,
      apiVersion: this.apiVersion,
    });

    const mdapiDeploy = new MetadataApiDeploy(operationOptions);
    await mdapiDeploy.start();
    return mdapiDeploy;
  }

  /**
   * Constructs a retrieve operation using the components in the set and
   * starts the retrieval.
   *
   * @param options
   * @returns Metadata API retrieve operation
   */
  public async retrieve(options: RetrieveSetOptions): Promise<MetadataApiRetrieve> {
    const operationOptions = Object.assign({}, options, {
      components: this,
      registry: this.registry,
      apiVersion: this.apiVersion,
    });

    const mdapiRetrieve = new MetadataApiRetrieve(operationOptions);
    await mdapiRetrieve.start();
    return mdapiRetrieve;
  }

  /**
   * Get an object representation of a package manifest based on the set components.
   * @param destructiveType Optional value for generating objects representing destructive change manifests
   * @returns Object representation of a package manifest
   */
  public getObject(destructiveType?: DestructiveChangesType): PackageManifestObject {
    // If this ComponentSet has components marked for delete, we need to
    // only include those components in a destructiveChanges.xml and
    // all other components in the regular manifest.
    let components = this.components;
    if (this.getTypesOfDestructiveChanges().length) {
      components = destructiveType
        ? this.destructiveComponents[destructiveType]
        : this.manifestComponents;
    }

    const typeMap = new Map<string, string[]>();

    const addToTypeMap = (type: MetadataType, fullName: string): void => {
      if (type.isAddressable !== false) {
        const typeName = type.name;
        if (!typeMap.has(typeName)) {
          typeMap.set(typeName, []);
        }
        const typeEntry = typeMap.get(typeName);
<<<<<<< HEAD
        if (fullName === ComponentSet.WILDCARD && !destructiveType) {
=======
        if (fullName === ComponentSet.WILDCARD && !type.supportsWildcardAndName) {
          // if the type doesn't support mixed wildcards and specific names, overwrite the names to be a wildcard
>>>>>>> a62aac52
          typeMap.set(typeName, [fullName]);
        } else if (
          !typeEntry.includes(fullName) &&
          (!typeEntry.includes(ComponentSet.WILDCARD) || type.supportsWildcardAndName)
        ) {
          // if the type supports both wildcards and names, add them regardless
          typeMap.get(typeName).push(fullName);
        }
      }
    };

    for (const key of components.keys()) {
      const [typeId, fullName] = key.split(ComponentSet.KEY_DELIMITER);
      let type = this.registry.getTypeByName(typeId);

      if (type.folderContentType) {
        type = this.registry.getTypeByName(type.folderContentType);
      }
      addToTypeMap(type, fullName);

      // Add children
      const componentMap = components.get(key);
      for (const comp of componentMap.values()) {
        for (const child of comp.getChildren()) {
          addToTypeMap(child.type, child.fullName);
        }
      }
    }

    const typeMembers: PackageTypeMembers[] = [];
    for (const [typeName, members] of typeMap.entries()) {
      typeMembers.push({ members, name: typeName });
    }

    return {
      Package: {
        types: typeMembers,
        version: this.sourceApiVersion || this.apiVersion,
        fullName: this.fullName,
      },
    };
  }

  /**
   * Create a manifest in xml format based on the set components and the
   * type of manifest to create.
   *
   * E.g. package.xml or destructiveChanges.xml
   *
   * @param indentation Number of spaces to indent lines by.
   * @param forDestructiveChanges Whether to build a manifest for destructive changes.
   */
  public getPackageXml(indentation = 4, destructiveType?: DestructiveChangesType): string {
    const j2x = new j2xParser({
      format: true,
      indentBy: new Array(indentation + 1).join(' '),
      ignoreAttributes: false,
    });
    const toParse = this.getObject(destructiveType);
    toParse.Package[XML_NS_KEY] = XML_NS_URL;
    return XML_DECL.concat(j2x.parse(toParse));
  }

  /**
   * Get only the source-backed metadata components in the set.
   *
   * @param member Member to retrieve source-backed components for.
   * @returns Collection of source-backed components
   */
  public getSourceComponents(member?: ComponentLike): LazyCollection<SourceComponent> {
    let iter: Iterable<MetadataComponent>;

    if (member) {
      // filter optimization
      const memberCollection = this.components.get(this.simpleKey(member));
      iter = memberCollection?.size > 0 ? memberCollection.values() : [];
    } else {
      iter = this;
    }

    return new LazyCollection(iter).filter((c) => c instanceof SourceComponent) as LazyCollection<
      SourceComponent
    >;
  }

  public add(component: ComponentLike, deletionType?: DestructiveChangesType): void {
    const key = this.simpleKey(component);
    if (!this.components.has(key)) {
      this.components.set(key, new Map<string, SourceComponent>());
    }

    if (!(component instanceof SourceComponent)) {
      return;
    }

    // we're working with SourceComponents now
    this.components.get(key).set(this.sourceKey(component), component);

    // Build maps of destructive components and regular components as they are added
    // as an optimization when building manifests.
    if (deletionType) {
      component.setMarkedForDelete(deletionType);
      this.logger.debug(`Marking component for delete: ${component.fullName}`);
      const deletions = this.destructiveComponents[deletionType];
      if (!deletions.has(key)) {
        deletions.set(key, new Map<string, SourceComponent>());
      }
      deletions.get(key).set(this.sourceKey(component), component);
    } else {
      if (!this.manifestComponents.has(key)) {
        this.manifestComponents.set(key, new Map<string, SourceComponent>());
      }
      this.manifestComponents.get(key).set(this.sourceKey(component), component);
    }

    // something could try adding a component meant for deletion improperly, which would be marked as an addition
    // specifically the ComponentSet.fromManifest with the `resolveSourcePaths` options which calls
    // ComponentSet.fromSource, and adds everything as an addition
    if (
      this.manifestComponents.has(key) &&
      (this.destructiveChangesPre.has(key) || this.destructiveChangesPost.has(key))
    ) {
      // if a component is in the manifestComponents, as well as being part of a destructive manifest, keep in the destructive manifest
      component.setMarkedForDelete(deletionType);
      this.manifestComponents.delete(key);
      this.logger.debug(
        `Component: ${key} was found in both destructive and constructive manifests - keeping as a destructive change`
      );
    }
  }

  /**
   * Tests whether or not a `fullName` and `type` pair is present in the set.
   *
   * A pair is considered present in the set if one of the following criteria is met:
   *
   * - The pair is directly in the set
   * - A wildcard component with the same `type` as the pair
   * - If a parent is attached to the pair and the parent is directly in the set
   * - If a parent is attached to the pair, and a wildcard component's `type` matches the parent's `type`
   *
   * @param component Component to test for membership in the set
   * @returns `true` if the component is in the set
   */
  public has(component: ComponentLike): boolean {
    const isDirectlyInSet = this.components.has(this.simpleKey(component));
    if (isDirectlyInSet) {
      return true;
    }

    const wildcardMember: ComponentLike = {
      fullName: ComponentSet.WILDCARD,
      type: typeof component.type === 'object' ? component.type.name : component.type,
    };
    const isIncludedInWildcard = this.components.has(this.simpleKey(wildcardMember));
    if (isIncludedInWildcard) {
      return true;
    }

    if (typeof component.type === 'object') {
      const { parent } = component as MetadataComponent;
      if (parent) {
        const parentDirectlyInSet = this.components.has(this.simpleKey(parent));
        if (parentDirectlyInSet) {
          return true;
        }

        const wildcardKey = this.simpleKey({
          fullName: ComponentSet.WILDCARD,
          type: parent.type,
        });
        const parentInWildcard = this.components.has(wildcardKey);
        if (parentInWildcard) {
          return true;
        }
      }
    }

    return false;
  }

  public *[Symbol.iterator](): Iterator<MetadataComponent> {
    for (const [key, sourceComponents] of this.components.entries()) {
      if (sourceComponents.size === 0) {
        const [typeName, fullName] = key.split(ComponentSet.KEY_DELIMITER);
        yield {
          fullName,
          type: this.registry.getTypeByName(typeName),
        };
      } else {
        for (const component of sourceComponents.values()) {
          yield component;
        }
      }
    }
  }

  /**
   * If this `ComponentSet` has components marked for delete, this sets
   * whether those components are deleted before any other changes are
   * deployed (`destructiveChangesPre.xml`) or after changes are deployed
   * (`destructiveChangesPost.xml`).
   *
   * @param type The type of destructive changes to make; i.e., pre or post deploy.
   */
  public setDestructiveChangesType(type: DestructiveChangesType): void {
    this.destructiveChangesType = type;
  }

  /**
   * If this `ComponentSet` has components marked for delete it will use this
   * type to build the appropriate destructive changes manifest.
   *
   * @returns The type of destructive changes to make; i.e., pre or post deploy.
   */
  public getDestructiveChangesType(): DestructiveChangesType {
    return this.destructiveChangesType;
  }

  /**
   * Will return the types of destructive changes in the component set
   * or an empty array if there aren't destructive components present
   * @return DestructiveChangesType[]
   */
  public getTypesOfDestructiveChanges(): DestructiveChangesType[] {
    const destructiveChangesTypes: DestructiveChangesType[] = [];
    if (this.destructiveChangesPre.size) {
      destructiveChangesTypes.push(DestructiveChangesType.PRE);
    }
    if (this.destructiveChangesPost.size) {
      destructiveChangesTypes.push(DestructiveChangesType.POST);
    }
    return destructiveChangesTypes;
  }

  /**
   * Each {@link SourceComponent} counts as an element in the set, even if multiple
   * ones map to the same `fullName` and `type` pair.
   *
   * @returns number of metadata components in the set
   */
  get size(): number {
    let size = 0;
    for (const collection of this.components.values()) {
      // just having an entry in the parent map counts as 1
      size += collection.size === 0 ? 1 : collection.size;
    }
    return size;
  }

  get destructiveChangesPre(): Map<string, Map<string, SourceComponent>> {
    return this.destructiveComponents[DestructiveChangesType.PRE];
  }

  get destructiveChangesPost(): Map<string, Map<string, SourceComponent>> {
    return this.destructiveComponents[DestructiveChangesType.POST];
  }

  private sourceKey(component: SourceComponent): string {
    const { fullName, type, xml, content } = component;
    return `${type.name}${fullName}${xml ?? ''}${content ?? ''}`;
  }

  private simpleKey(component: ComponentLike): string {
    const typeName =
      typeof component.type === 'string' ? component.type.toLowerCase().trim() : component.type.id;
    return `${typeName}${ComponentSet.KEY_DELIMITER}${component.fullName}`;
  }
}<|MERGE_RESOLUTION|>--- conflicted
+++ resolved
@@ -306,12 +306,8 @@
           typeMap.set(typeName, []);
         }
         const typeEntry = typeMap.get(typeName);
-<<<<<<< HEAD
-        if (fullName === ComponentSet.WILDCARD && !destructiveType) {
-=======
-        if (fullName === ComponentSet.WILDCARD && !type.supportsWildcardAndName) {
+        if (fullName === ComponentSet.WILDCARD && !type.supportsWildcardAndName && !destructiveType) {
           // if the type doesn't support mixed wildcards and specific names, overwrite the names to be a wildcard
->>>>>>> a62aac52
           typeMap.set(typeName, [fullName]);
         } else if (
           !typeEntry.includes(fullName) &&
