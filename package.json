--- conflicted
+++ resolved
@@ -1,13 +1,5 @@
 {
-<<<<<<< HEAD
-<<<<<<< HEAD
   "name": "@salesforce/source-deploy-retrieve",
-=======
-  "name": "@salesforce/deploy-and-retrieve",
->>>>>>> @W-6531281@ Adding deploy logic - 2
-=======
-  "name": "@salesforce/deploy-and-retrieve",
->>>>>>> 26b3dcc6
   "version": "1.0.0",
   "description": "JavaScript library to run Salesforce metadata deploys and retrieves",
   "main": "index.js",
