--- conflicted
+++ resolved
@@ -33,11 +33,7 @@
   ComponentSet,
   FromManifestOptions,
   FromSourceOptions,
-<<<<<<< HEAD
-  SourceComponentOptions,
   DeploySetOptions,
   RetrieveSetOptions,
-=======
   ResolveOptions,
->>>>>>> 9b4389ac
 } from './collections';