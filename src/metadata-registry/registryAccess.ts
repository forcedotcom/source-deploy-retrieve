/*
 * Copyright (c) 2020, salesforce.com, inc.
 * All rights reserved.
 * Licensed under the BSD 3-Clause license.
 * For full license text, see LICENSE.txt file in the repo root or https://opensource.org/licenses/BSD-3-Clause
 */
import { basename, dirname, join, sep } from 'path';
import { MetadataRegistry, TreeContainer } from './types';
import { TypeInferenceError } from '../errors';
import { extName, parentName } from '../utils/path';
import { deepFreeze, parseMetadataXml } from '../utils/registry';
import { SourceAdapterFactory } from './adapters/sourceAdapterFactory';
import { ForceIgnore } from './forceIgnore';
import { SourceComponent } from './sourceComponent';
import { MetadataType, SourcePath } from '../common';
import { NodeFSTreeContainer } from './treeContainers';
import { registryData } from '.';

/**
 * Resolver for metadata type and component objects.
 */
export class RegistryAccess {
  public readonly registry: MetadataRegistry;
  private forceIgnore: ForceIgnore;
  private sourceAdapterFactory: SourceAdapterFactory;
  private tree: TreeContainer;

  /**
   * @param registry Custom registry data
   * @param tree `TreeContainer` to traverse with
   */
  constructor(registry?: MetadataRegistry, tree: TreeContainer = new NodeFSTreeContainer()) {
    this.registry = registry
      ? // deep freeze a copy, not the original object
        deepFreeze(JSON.parse(JSON.stringify(registry)) as MetadataRegistry)
      : // registryData is already frozen
        registryData;
    this.tree = tree;
    this.sourceAdapterFactory = new SourceAdapterFactory(this.registry, tree);
  }

  /**
   * Get a metadata type definition.
   *
   * @param name Name of the metadata type
   */
  public getTypeFromName(name: string): MetadataType {
    const lower = name.toLowerCase().replace(/ /g, '');
    if (!this.registry.types[lower]) {
      throw new TypeInferenceError('error_missing_type_definition', lower);
    }
    return this.registry.types[lower];
  }

  /**
   * Get the metadata component(s) from a file path.
   *
   * @param fsPath File path for a piece of metadata
   */
  public getComponentsFromPath(fsPath: string): SourceComponent[] {
    if (!this.tree.exists(fsPath)) {
      throw new TypeInferenceError('error_path_not_found', fsPath);
    }

    this.forceIgnore = ForceIgnore.findAndCreate(fsPath);

    if (this.tree.isDirectory(fsPath) && !this.resolveDirectoryAsComponent(fsPath)) {
      return this.getComponentsFromPathRecursive(fsPath);
    }

    const component = this.resolveComponent(fsPath, true);
    return component ? [component] : [];
  }

  public getApiVersion(): string {
    return this.registry.apiVersion;
  }

  private getComponentsFromPathRecursive(dir: SourcePath): SourceComponent[] {
    const dirQueue: SourcePath[] = [];
    const components: SourceComponent[] = [];

    if (this.forceIgnore.denies(dir)) {
      return components;
    }

    for (const file of this.tree.readDirectory(dir)) {
      const fsPath = join(dir, file);
      if (this.tree.isDirectory(fsPath)) {
<<<<<<< HEAD
        if (this.resolveDirectoryAsComponent(fsPath)) {
          components.push(this.resolveComponent(fsPath, true));
        } else {
          dirQueue.push(fsPath);
        }
      } else if (parseMetadataXml(fsPath) || this.parseAsContentMetadataXml(fsPath)) {
=======
        dirQueue.push(fsPath);
      } else if (this.isMetadata(fsPath)) {
>>>>>>> de886f3e
        const component = this.resolveComponent(fsPath, false);
        if (component) {
          components.push(component);
          // don't traverse further if not in a root type directory. performance optimization
          // for mixed content types and ensures we don't add duplicates of the component.
          const isMixedContent = !!this.registry.mixedContent[component.type.directoryName];
          const typeDir = basename(dirname(component.type.inFolder ? dirname(fsPath) : fsPath));
          if (isMixedContent && typeDir !== component.type.directoryName) {
            return components;
          }
        }
      }
    }

    for (const dir of dirQueue) {
      components.push(...this.getComponentsFromPathRecursive(dir));
    }

    return components;
  }

<<<<<<< HEAD
  private resolveComponent(fsPath: SourcePath, isResolvingSource: boolean): SourceComponent {
    if (
      (parseMetadataXml(fsPath) || this.parseAsContentMetadataXml(fsPath)) &&
      this.forceIgnore.denies(fsPath)
    ) {
      // don't resolve the component if the metadata xml is denied
=======
  private isMetadata(fsPath: SourcePath): boolean {
    return (
      !!parseMetadataXml(fsPath) ||
      this.parseAsContentMetadataXml(fsPath) ||
      !!this.parseAsFolderMetadataXml(fsPath)
    );
  }

  /**
   * Any file with a registered suffix is potentially a content metadata file.
   *
   * @param fsPath File path of a potential content metadata file
   */
  private parseAsContentMetadataXml(fsPath: SourcePath): boolean {
    return this.registry.suffixes.hasOwnProperty(extName(fsPath));
  }

  /**
   * Identify metadata xml for a folder component:
   *    .../email/TestFolder-meta.xml
   *
   * Do not match this pattern:
   *    .../tabs/TestFolder.tab-meta.xml
   */
  private parseAsFolderMetadataXml(fsPath: SourcePath): string {
    const match = basename(fsPath).match(/(.+)-meta\.xml/);
    if (match && !match[1].includes('.')) {
      const parts = fsPath.split(sep);
      return parts.length > 1 ? parts[parts.length - 2] : undefined;
    }
  }

  private resolveComponent(fsPath: SourcePath, isResolvingSource: boolean): SourceComponent {
    if (this.isMetadata(fsPath) && this.forceIgnore.denies(fsPath)) {
      // don't fetch the component if the metadata (xml) is denied
>>>>>>> de886f3e
      return;
    }
    const type = this.resolveType(fsPath);
    if (type) {
      const adapter = this.sourceAdapterFactory.getAdapter(type, this.forceIgnore);
      // short circuit the component resolution unless this is a resolve for a
      // source path or allowed content-only path, otherwise the adapter
      // knows how to handle it
      const shouldResolve =
        isResolvingSource ||
        !this.parseAsContentMetadataXml(fsPath) ||
        !adapter.allowMetadataWithContent();
      return shouldResolve ? adapter.getComponent(fsPath) : undefined;
    }
    throw new TypeInferenceError('error_could_not_infer_type', fsPath);
  }

  private resolveType(fsPath: SourcePath): MetadataType | undefined {
    let typeId: string;

    // attempt 1 - check if the file is part of a mixed content type
    const pathParts = new Set(fsPath.split(sep));
    for (const directoryName of Object.keys(this.registry.mixedContent)) {
      if (pathParts.has(directoryName)) {
        typeId = this.registry.mixedContent[directoryName];
        // types with folders only have folder components living at the top level.
        // if the fsPath is a folder component, let a future strategy deal with it
        const isFolderType = this.getTypeFromName(typeId).inFolder;
        if (isFolderType && parentName(fsPath) === directoryName) {
          typeId = undefined;
        }
        break;
      }
    }
    // attempt 2 - check if it's a metadata xml file
    if (!typeId) {
      const parsedMetaXml = parseMetadataXml(fsPath);
      if (parsedMetaXml) {
        typeId = this.registry.suffixes[parsedMetaXml.suffix];
      }
    }
    // attempt 2.5 - test for a folder style xml file
    if (!typeId) {
      const metadataFolder = this.parseAsFolderMetadataXml(fsPath);
      if (metadataFolder) {
        // multiple matching directories may exist - folder components are not 'inFolder'
        typeId = Object.values(this.registry.types).find(
          (d) => d.directoryName === metadataFolder && !d.inFolder
        )?.id;
      }
    }
    // attempt 3 - try treating the file extension name as a suffix
    if (!typeId) {
      typeId = this.registry.suffixes[extName(fsPath)];
    }

    if (typeId) {
      return this.getTypeFromName(typeId);
    }
  }

  /**
   * Whether or not a directory that represents a single component should be resolved as one,
   * or if it should be walked for additional components.
   *
   * If a type can be determined from a directory path, and the end part of the path isn't
   * the directoryName of the type itself, infer the path is part of a mixedContent component
   *
   * @param dirPath Path to a directory
   */
  private resolveDirectoryAsComponent(dirPath: SourcePath): boolean {
    let shouldResolve = true;

    const type = this.resolveType(dirPath);
    if (type) {
      const { directoryName, inFolder } = type;
      const parts = dirPath.split(sep);
      const folderOffset = inFolder ? 2 : 1;
      const typeDirectoryIndex = parts.indexOf(directoryName);
      if (
        typeDirectoryIndex === -1 ||
        parts.length - folderOffset <= typeDirectoryIndex ||
        // types with children may want to resolve them individually
        type.children
      ) {
        shouldResolve = false;
      }
    } else {
      shouldResolve = false;
    }

    return shouldResolve;
  }

  /**
   * Any file with a registered suffix is potentially a content metadata file.
   *
   * @param path File path of a potential content metadata file
   */
  private parseAsContentMetadataXml(path: SourcePath): boolean {
    return this.registry.suffixes.hasOwnProperty(extName(path));
  }
}<|MERGE_RESOLUTION|>--- conflicted
+++ resolved
@@ -87,17 +87,12 @@
     for (const file of this.tree.readDirectory(dir)) {
       const fsPath = join(dir, file);
       if (this.tree.isDirectory(fsPath)) {
-<<<<<<< HEAD
         if (this.resolveDirectoryAsComponent(fsPath)) {
           components.push(this.resolveComponent(fsPath, true));
         } else {
           dirQueue.push(fsPath);
         }
-      } else if (parseMetadataXml(fsPath) || this.parseAsContentMetadataXml(fsPath)) {
-=======
-        dirQueue.push(fsPath);
       } else if (this.isMetadata(fsPath)) {
->>>>>>> de886f3e
         const component = this.resolveComponent(fsPath, false);
         if (component) {
           components.push(component);
@@ -119,50 +114,9 @@
     return components;
   }
 
-<<<<<<< HEAD
-  private resolveComponent(fsPath: SourcePath, isResolvingSource: boolean): SourceComponent {
-    if (
-      (parseMetadataXml(fsPath) || this.parseAsContentMetadataXml(fsPath)) &&
-      this.forceIgnore.denies(fsPath)
-    ) {
-      // don't resolve the component if the metadata xml is denied
-=======
-  private isMetadata(fsPath: SourcePath): boolean {
-    return (
-      !!parseMetadataXml(fsPath) ||
-      this.parseAsContentMetadataXml(fsPath) ||
-      !!this.parseAsFolderMetadataXml(fsPath)
-    );
-  }
-
-  /**
-   * Any file with a registered suffix is potentially a content metadata file.
-   *
-   * @param fsPath File path of a potential content metadata file
-   */
-  private parseAsContentMetadataXml(fsPath: SourcePath): boolean {
-    return this.registry.suffixes.hasOwnProperty(extName(fsPath));
-  }
-
-  /**
-   * Identify metadata xml for a folder component:
-   *    .../email/TestFolder-meta.xml
-   *
-   * Do not match this pattern:
-   *    .../tabs/TestFolder.tab-meta.xml
-   */
-  private parseAsFolderMetadataXml(fsPath: SourcePath): string {
-    const match = basename(fsPath).match(/(.+)-meta\.xml/);
-    if (match && !match[1].includes('.')) {
-      const parts = fsPath.split(sep);
-      return parts.length > 1 ? parts[parts.length - 2] : undefined;
-    }
-  }
-
   private resolveComponent(fsPath: SourcePath, isResolvingSource: boolean): SourceComponent {
     if (this.isMetadata(fsPath) && this.forceIgnore.denies(fsPath)) {
-      // don't fetch the component if the metadata (xml) is denied
->>>>>>> de886f3e
+      // don't resolve the component if the metadata xml is denied
       return;
     }
     const type = this.resolveType(fsPath);
@@ -260,9 +214,32 @@
   /**
    * Any file with a registered suffix is potentially a content metadata file.
    *
-   * @param path File path of a potential content metadata file
-   */
-  private parseAsContentMetadataXml(path: SourcePath): boolean {
-    return this.registry.suffixes.hasOwnProperty(extName(path));
+   * @param fsPath File path of a potential content metadata file
+   */
+  private parseAsContentMetadataXml(fsPath: SourcePath): boolean {
+    return this.registry.suffixes.hasOwnProperty(extName(fsPath));
+  }
+
+  /**
+   * Identify metadata xml for a folder component:
+   *    .../email/TestFolder-meta.xml
+   *
+   * Do not match this pattern:
+   *    .../tabs/TestFolder.tab-meta.xml
+   */
+  private parseAsFolderMetadataXml(fsPath: SourcePath): string {
+    const match = basename(fsPath).match(/(.+)-meta\.xml/);
+    if (match && !match[1].includes('.')) {
+      const parts = fsPath.split(sep);
+      return parts.length > 1 ? parts[parts.length - 2] : undefined;
+    }
+  }
+
+  private isMetadata(fsPath: SourcePath): boolean {
+    return (
+      !!parseMetadataXml(fsPath) ||
+      this.parseAsContentMetadataXml(fsPath) ||
+      !!this.parseAsFolderMetadataXml(fsPath)
+    );
   }
 }