/*
 * Copyright (c) 2021, salesforce.com, inc.
 * All rights reserved.
 * Licensed under the BSD 3-Clause license.
 * For full license text, see LICENSE.txt file in the repo root or https://opensource.org/licenses/BSD-3-Clause
 */
import { ConvertOutputConfig, MetadataConverter } from '../convert';
import { ComponentSet } from '../collections';
import { ZipTreeContainer } from '../resolve';
import {
  AsyncResult,
  ComponentStatus,
  FileResponse,
  MetadataApiRetrieveStatus,
  RequestStatus,
  RetrieveOptions,
  MetadataTransferResult,
  RetrieveRequest,
} from './types';
import { MetadataTransfer, MetadataTransferOptions } from './metadataTransfer';
import { MetadataApiRetrieveError, MissingJobIdError } from '../errors';
import { normalizeToArray } from '../utils';
import { RegistryAccess } from '../registry';
import { asBoolean, getBoolean, isString } from '@salesforce/ts-types';

export type MetadataApiRetrieveOptions = MetadataTransferOptions &
  RetrieveOptions & { registry?: RegistryAccess };

export class RetrieveResult implements MetadataTransferResult {
  public readonly response: MetadataApiRetrieveStatus;
  public readonly components: ComponentSet;

  constructor(response: MetadataApiRetrieveStatus, components: ComponentSet) {
    this.response = response;
    this.components = components;
  }

  public getFileResponses(): FileResponse[] {
    const responses: FileResponse[] = [];

    // construct failures
    if (this.response.messages) {
      const retrieveMessages = normalizeToArray(this.response.messages);

      for (const message of retrieveMessages) {
        // match type name and fullname of problem component
        const matches = message.problem.match(/.+'(.+)'.+'(.+)'/);
        if (matches) {
          const [typeName, fullName] = matches.slice(1);
          responses.push({
            fullName,
            type: typeName,
            state: ComponentStatus.Failed,
            error: message.problem,
            problemType: 'Error',
          });
        } else {
          responses.push({
            fullName: '',
            type: '',
            problemType: 'Error',
            state: ComponentStatus.Failed,
            error: message.problem,
          });
        }
      }
    }

    // construct successes
    for (const retrievedComponent of this.components.getSourceComponents()) {
      const { fullName, type, xml } = retrievedComponent;
      const baseResponse: FileResponse = {
        fullName,
        type: type.name,
        state: ComponentStatus.Changed,
      };

      if (!type.children) {
        for (const filePath of retrievedComponent.walkContent()) {
          responses.push(Object.assign({}, baseResponse, { filePath }));
        }
      }

      if (xml) {
        responses.push(Object.assign({}, baseResponse, { filePath: xml }));
      }
    }

    return responses;
  }
}

export class MetadataApiRetrieve extends MetadataTransfer<
  MetadataApiRetrieveStatus,
  RetrieveResult
> {
  public static DEFAULT_OPTIONS: Partial<MetadataApiRetrieveOptions> = { merge: false };
  private options: MetadataApiRetrieveOptions;

  constructor(options: MetadataApiRetrieveOptions) {
    super(options);
    this.options = Object.assign({}, MetadataApiRetrieve.DEFAULT_OPTIONS, options);
  }

<<<<<<< HEAD
  protected async pre(): Promise<AsyncResult> {
=======
  /**
   * Check the status of the retrieve operation.
   *
   * @returns Status of the retrieve
   */
  public async checkStatus(): Promise<MetadataApiRetrieveStatus> {
    if (!this.id) {
      throw new MissingJobIdError('retrieve');
    }
    const connection = await this.getConnection();
    // Recasting to use the project's RetrieveResult type
    const status = await connection.metadata.checkRetrieveStatus(this.id);
    status.fileProperties = normalizeToArray(status.fileProperties);
    return status as MetadataApiRetrieveStatus;
  }

  /**
   * Cancel the retrieve operation.
   *
   * Canceling a retrieve occurs immediately and requires no additional status
   * checks to the org, unlike {@link MetadataApiDeploy.cancel}.
   */
  public async cancel(): Promise<void> {
    this.canceled = true;
  }

  protected async pre(): Promise<{ id: string }> {
>>>>>>> 9afa3f67
    const { packageNames } = this.options;

    if (this.components.size === 0 && (!packageNames || packageNames.length === 0)) {
      throw new MetadataApiRetrieveError('error_no_components_to_retrieve');
    }

    const connection = await this.getConnection();
    const requestBody: RetrieveRequest = {
      apiVersion: this.components.apiVersion,
      unpackaged: this.components.getObject().Package,
    };

    // if we're retrieving with packageNames add it
    // otherwise don't - it causes errors if undefined or an empty array
    if (packageNames) {
      requestBody.packageNames = packageNames;
    }

    // @ts-ignore required callback
    return connection.metadata.retrieve(requestBody);
  }

<<<<<<< HEAD
  protected async checkStatus(id: string): Promise<MetadataApiRetrieveStatus> {
    const coerceBoolean = (field: unknown): boolean => {
      if (isString(field)) {
        return field.toLowerCase() === 'true';
      }
      return asBoolean(field) || false;
    };
    const connection = await this.getConnection();
    // Cast RetrieveResult returned by jsForce to MetadataApiRetrieveStatus
    const status = (await connection.metadata.checkRetrieveStatus(id)) as MetadataApiRetrieveStatus;
    status.fileProperties = normalizeToArray(status.fileProperties);
    status.success = coerceBoolean(status.success);
    status.done = coerceBoolean(status.done);
    return status;
  }

=======
>>>>>>> 9afa3f67
  protected async post(result: MetadataApiRetrieveStatus): Promise<RetrieveResult> {
    let components: ComponentSet;
    if (result.status === RequestStatus.Succeeded) {
      components = await this.extract(Buffer.from(result.zipFile, 'base64'));
    }

    components = components ?? new ComponentSet(undefined, this.options.registry);

    await this.maybeSaveTempDirectory('source', components);

    return new RetrieveResult(result, components);
  }

  private async extract(zip: Buffer): Promise<ComponentSet> {
    const converter = new MetadataConverter(this.options.registry);
    const { merge, output } = this.options;
    const outputConfig: ConvertOutputConfig = merge
      ? {
          type: 'merge',
          mergeWith: this.components.getSourceComponents(),
          defaultDirectory: output,
        }
      : {
          type: 'directory',
          outputDirectory: output,
        };
    const zipComponents = ComponentSet.fromSource({
      fsPaths: ['.'],
      registry: this.options.registry,
      tree: await ZipTreeContainer.create(zip),
    })
      .getSourceComponents()
      .toArray();

    const convertResult = await converter.convert(zipComponents, 'source', outputConfig);

    return new ComponentSet(convertResult.converted, this.options.registry);
  }
}<|MERGE_RESOLUTION|>--- conflicted
+++ resolved
@@ -21,7 +21,7 @@
 import { MetadataApiRetrieveError, MissingJobIdError } from '../errors';
 import { normalizeToArray } from '../utils';
 import { RegistryAccess } from '../registry';
-import { asBoolean, getBoolean, isString } from '@salesforce/ts-types';
+import { asBoolean, isString } from '@salesforce/ts-types';
 
 export type MetadataApiRetrieveOptions = MetadataTransferOptions &
   RetrieveOptions & { registry?: RegistryAccess };
@@ -102,9 +102,6 @@
     this.options = Object.assign({}, MetadataApiRetrieve.DEFAULT_OPTIONS, options);
   }
 
-<<<<<<< HEAD
-  protected async pre(): Promise<AsyncResult> {
-=======
   /**
    * Check the status of the retrieve operation.
    *
@@ -114,11 +111,23 @@
     if (!this.id) {
       throw new MissingJobIdError('retrieve');
     }
+
+    const coerceBoolean = (field: unknown): boolean => {
+      if (isString(field)) {
+        return field.toLowerCase() === 'true';
+      }
+      return asBoolean(field, false);
+    };
     const connection = await this.getConnection();
-    // Recasting to use the project's RetrieveResult type
-    const status = await connection.metadata.checkRetrieveStatus(this.id);
+
+    // Cast RetrieveResult returned by jsForce to MetadataApiRetrieveStatus
+    const status = (await connection.metadata.checkRetrieveStatus(
+      this.id
+    )) as MetadataApiRetrieveStatus;
     status.fileProperties = normalizeToArray(status.fileProperties);
-    return status as MetadataApiRetrieveStatus;
+    status.success = coerceBoolean(status.success);
+    status.done = coerceBoolean(status.done);
+    return status;
   }
 
   /**
@@ -131,8 +140,7 @@
     this.canceled = true;
   }
 
-  protected async pre(): Promise<{ id: string }> {
->>>>>>> 9afa3f67
+  protected async pre(): Promise<AsyncResult> {
     const { packageNames } = this.options;
 
     if (this.components.size === 0 && (!packageNames || packageNames.length === 0)) {
@@ -155,25 +163,6 @@
     return connection.metadata.retrieve(requestBody);
   }
 
-<<<<<<< HEAD
-  protected async checkStatus(id: string): Promise<MetadataApiRetrieveStatus> {
-    const coerceBoolean = (field: unknown): boolean => {
-      if (isString(field)) {
-        return field.toLowerCase() === 'true';
-      }
-      return asBoolean(field) || false;
-    };
-    const connection = await this.getConnection();
-    // Cast RetrieveResult returned by jsForce to MetadataApiRetrieveStatus
-    const status = (await connection.metadata.checkRetrieveStatus(id)) as MetadataApiRetrieveStatus;
-    status.fileProperties = normalizeToArray(status.fileProperties);
-    status.success = coerceBoolean(status.success);
-    status.done = coerceBoolean(status.done);
-    return status;
-  }
-
-=======
->>>>>>> 9afa3f67
   protected async post(result: MetadataApiRetrieveStatus): Promise<RetrieveResult> {
     let components: ComponentSet;
     if (result.status === RequestStatus.Succeeded) {
