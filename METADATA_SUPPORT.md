--- conflicted
+++ resolved
@@ -606,20 +606,12 @@
 
 v61 introduces the following new types. Here's their current level of support
 
-<<<<<<< HEAD
 | Metadata Type               | Support | Notes                                                            |
 | :-------------------------- | :------ | :--------------------------------------------------------------- |
 | AffinityScoreDefinition     | ❌      | Not supported, but support could be added                        |
 | EnablementMeasureDefinition | ✅      |                                                                  |
 | SearchCustomization         | ❌      | Not supported, but support could be added (but not for tracking) |
-=======
-|Metadata Type|Support|Notes|
-|:---|:---|:---|
-|AffinityScoreDefinition|❌|Not supported, but support could be added|
-|EnablementMeasureDefinition|✅||
-|SearchCustomization|❌|Not supported, but support could be added (but not for tracking)|
-|WaveAnalyticAssetCollection|❌|Not supported, but support could be added|
->>>>>>> a2645af0
+| WaveAnalyticAssetCollection | ❌      | Not supported, but support could be added                        |
 
 ## Additional Types
 
