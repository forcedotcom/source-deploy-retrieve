--- conflicted
+++ resolved
@@ -80,12 +80,8 @@
     "local:link": "./scripts/localInstall.js link",
     "local:unlink": "./scripts/localInstall.js unlink",
     "repl": "node --inspect ./scripts/repl.js",
-<<<<<<< HEAD
-    "test": "shx rm -rf ./test-results && nyc mocha",
+    "test": "shx rm -rf ./test-results && nyc mocha && node ./scripts/verifyTestArtifacts.js",
     "coverage": "nyc report --reporter=lcov",
-=======
-    "test": "shx rm -rf ./test-results && nyc mocha && node ./scripts/verifyTestArtifacts.js",
->>>>>>> 94c59ad2
     "update:registry": "node ./scripts/metadata-registry/update.js"
   },
   "husky": {
