--- conflicted
+++ resolved
@@ -134,7 +134,7 @@
       return parentXml;
     }
     const children = normalizeToArray(
-      get(parentXml, `${this.parent.type.name}.${this.type.directoryName}`)
+      get(parentXml, `${this.parent.type.name}.${this.type.xmlElementName || this.type.directoryName}`)
     ) as T[];
     return children.find((c) => getString(c, this.type.uniqueIdElement) === this.name);
   }
@@ -188,17 +188,7 @@
     if (firstElement === this.type.name) {
       return parsed;
     } else if (this.parent) {
-<<<<<<< HEAD
-      const children = normalizeToArray(
-        get(
-          parsed,
-          `${this.parent.type.name}.${this.type.xmlElementName || this.type.directoryName}`
-        )
-      ) as T[];
-      return children.find((c) => getString(c, this.type.uniqueIdElement) === this.name);
-=======
       return this.parseFromParentXml(parsed);
->>>>>>> 5942f94d
     } else {
       return parsed;
     }
