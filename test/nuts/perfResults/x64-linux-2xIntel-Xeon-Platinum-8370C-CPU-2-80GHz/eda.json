--- conflicted
+++ resolved
@@ -1,21 +1,6 @@
 [
   {
     "name": "componentSetCreate",
-<<<<<<< HEAD
-    "duration": 207.28292900000815
-  },
-  {
-    "name": "sourceToMdapi",
-    "duration": 5269.58986800001
-  },
-  {
-    "name": "sourceToZip",
-    "duration": 5145.71405000001
-  },
-  {
-    "name": "mdapiToSource",
-    "duration": 3490.6539969999867
-=======
     "duration": 200.72280899999896
   },
   {
@@ -29,6 +14,5 @@
   {
     "name": "mdapiToSource",
     "duration": 3427.0605170000053
->>>>>>> ffa74074
   }
 ]