[
  {
    "name": "componentSetCreate",
<<<<<<< HEAD
    "duration": 419.3257699999958
  },
  {
    "name": "sourceToMdapi",
    "duration": 8757.329553999996
  },
  {
    "name": "sourceToZip",
    "duration": 7077.68031799997
  },
  {
    "name": "mdapiToSource",
    "duration": 4441.605241000012
=======
    "duration": 429.37425399999483
  },
  {
    "name": "sourceToMdapi",
    "duration": 8939.245923999988
  },
  {
    "name": "sourceToZip",
    "duration": 7312.87464699999
  },
  {
    "name": "mdapiToSource",
    "duration": 4657.307451999979
>>>>>>> 2ea46441
  }
]<|MERGE_RESOLUTION|>--- conflicted
+++ resolved
@@ -1,21 +1,6 @@
 [
   {
     "name": "componentSetCreate",
-<<<<<<< HEAD
-    "duration": 419.3257699999958
-  },
-  {
-    "name": "sourceToMdapi",
-    "duration": 8757.329553999996
-  },
-  {
-    "name": "sourceToZip",
-    "duration": 7077.68031799997
-  },
-  {
-    "name": "mdapiToSource",
-    "duration": 4441.605241000012
-=======
     "duration": 429.37425399999483
   },
   {
@@ -29,6 +14,5 @@
   {
     "name": "mdapiToSource",
     "duration": 4657.307451999979
->>>>>>> 2ea46441
   }
 ]