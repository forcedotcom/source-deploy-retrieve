--- conflicted
+++ resolved
@@ -25,13 +25,7 @@
   DECOMPOSED_CHILD_COMPONENT_2,
   DECOMPOSED_COMPONENT,
 } from '../mock/registry/type-constants/decomposedConstants';
-<<<<<<< HEAD
 import { COMPONENT } from '../mock/registry/type-constants/matchingContentFileConstants';
-import { AnyJson, getString } from '@salesforce/ts-types';
-import { PollingClient, StatusResult } from '@salesforce/core';
-import { Duration } from '@salesforce/kit';
-=======
->>>>>>> 15073dbe
 import { MissingJobIdError } from '../../src/errors';
 
 const env = createSandbox();
