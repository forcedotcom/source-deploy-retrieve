--- conflicted
+++ resolved
@@ -6,13 +6,8 @@
  */
 /* eslint-disable class-methods-use-this */
 
-<<<<<<< HEAD
-import { join, normalize } from 'node:path';
+import { join } from 'node:path';
 import { Readable } from 'node:stream';
-=======
-import { join } from 'path';
-import { Readable } from 'stream';
->>>>>>> 4540dd00
 import { Messages, SfError } from '@salesforce/core';
 import { assert, expect } from 'chai';
 import { createSandbox } from 'sinon';
