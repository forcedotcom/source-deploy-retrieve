--- conflicted
+++ resolved
@@ -1,21 +1,6 @@
 [
   {
     "name": "componentSetCreate",
-<<<<<<< HEAD
-    "duration": 445.5382540000137
-  },
-  {
-    "name": "sourceToMdapi",
-    "duration": 8276.800906000019
-  },
-  {
-    "name": "sourceToZip",
-    "duration": 6884.491367999988
-  },
-  {
-    "name": "mdapiToSource",
-    "duration": 4920.062658999988
-=======
     "duration": 423.7058580000303
   },
   {
@@ -29,6 +14,5 @@
   {
     "name": "mdapiToSource",
     "duration": 4751.506416000018
->>>>>>> 98fb4426
   }
 ]