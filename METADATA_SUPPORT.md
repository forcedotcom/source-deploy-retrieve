--- conflicted
+++ resolved
@@ -625,46 +625,26 @@
 
 v62 introduces the following new types. Here's their current level of support
 
-<<<<<<< HEAD
-| Metadata Type              | Support | Notes                                     |
-| :------------------------- | :------ | :---------------------------------------- |
-| AccountPlanSettings        | ✅      |                                           |
-| AnalyticsDashboard         | ❌      | Not supported, but support could be added |
-| ChannelRevMgmtSettings     | ✅      |                                           |
-| ChoiceList                 | ❌      | Not supported, but support could be added |
-| DataKitObjectDependency    | ✅      |                                           |
-| EnblProgramTaskSubCategory | ✅      |                                           |
-| ExtlClntAppPushSettings    | ✅      |                                           |
-| HerokuIntegrationSettings  | ✅      |                                           |
-| IndustriesRatingSettings   | ✅      |                                           |
-| IndustriesUsageSettings    | ✅      |                                           |
-| LearningItemType           | ✅      |                                           |
-| PublicKeyCertificate       | ❌      | Not supported, but support could be added |
-| PublicKeyCertificateSet    | ❌      | Not supported, but support could be added |
-| StageDefinition            | ✅      |                                           |
-| UiFormatSpecificationSet   | ❌      | Not supported, but support could be added |
-=======
-|Metadata Type|Support|Notes|
-|:---|:---|:---|
-|AccountPlanSettings|✅||
-|BillingSettings|✅||
-|ChannelRevMgmtSettings|✅||
-|ChoiceList|❌|Not supported, but support could be added (but not for tracking)|
-|ConversationMessageDefinition|✅||
-|DataKitObjectDependency|✅||
-|EnblProgramTaskSubCategory|✅||
-|ExtlClntAppPushConfigurablePolicies|❌|Not supported, but support could be added (but not for tracking)|
-|ExtlClntAppPushSettings|✅||
-|HerokuIntegrationSettings|✅||
-|IndustriesRatingSettings|✅||
-|IndustriesUsageSettings|✅||
-|LearningItemType|✅||
-|ProductDiscoverySettings|✅||
-|PublicKeyCertificate|❌|Not supported, but support could be added (but not for tracking)|
-|PublicKeyCertificateSet|❌|Not supported, but support could be added (but not for tracking)|
-|StageDefinition|✅||
-|UiFormatSpecificationSet|❌|Not supported, but support could be added|
->>>>>>> c4eedfb6
+| Metadata Type                       | Support | Notes                                                            |
+| :---------------------------------- | :------ | :--------------------------------------------------------------- |
+| AccountPlanSettings                 | ✅      |                                                                  |
+| BillingSettings                     | ✅      |                                                                  |
+| ChannelRevMgmtSettings              | ✅      |                                                                  |
+| ChoiceList                          | ❌      | Not supported, but support could be added (but not for tracking) |
+| ConversationMessageDefinition       | ✅      |                                                                  |
+| DataKitObjectDependency             | ✅      |                                                                  |
+| EnblProgramTaskSubCategory          | ✅      |                                                                  |
+| ExtlClntAppPushConfigurablePolicies | ❌      | Not supported, but support could be added (but not for tracking) |
+| ExtlClntAppPushSettings             | ✅      |                                                                  |
+| HerokuIntegrationSettings           | ✅      |                                                                  |
+| IndustriesRatingSettings            | ✅      |                                                                  |
+| IndustriesUsageSettings             | ✅      |                                                                  |
+| LearningItemType                    | ✅      |                                                                  |
+| ProductDiscoverySettings            | ✅      |                                                                  |
+| PublicKeyCertificate                | ❌      | Not supported, but support could be added (but not for tracking) |
+| PublicKeyCertificateSet             | ❌      | Not supported, but support could be added (but not for tracking) |
+| StageDefinition                     | ✅      |                                                                  |
+| UiFormatSpecificationSet            | ❌      | Not supported, but support could be added                        |
 
 ## Additional Types
 
