--- conflicted
+++ resolved
@@ -25,13 +25,8 @@
     "node": ">=16.0.0"
   },
   "dependencies": {
-<<<<<<< HEAD
-    "@salesforce/core": "^5.2.3",
-    "@salesforce/kit": "^3.0.11",
-=======
     "@salesforce/core": "^5.3.1",
     "@salesforce/kit": "^3.0.13",
->>>>>>> 0b94b0e6
     "@salesforce/ts-types": "^2.0.7",
     "fast-levenshtein": "^3.0.0",
     "fast-xml-parser": "^4.3.2",
@@ -41,18 +36,10 @@
     "jszip": "^3.10.1",
     "mime": "2.6.0",
     "minimatch": "^5.1.6",
-<<<<<<< HEAD
-    "proxy-agent": "^6.3.0"
-  },
-  "devDependencies": {
-    "@salesforce/cli-plugins-testkit": "^4.3.2",
-=======
-    "proxy-agent": "^6.3.1",
-    "unzipper": "0.10.14"
+    "proxy-agent": "^6.3.1"
   },
   "devDependencies": {
     "@salesforce/cli-plugins-testkit": "^4.4.7",
->>>>>>> 0b94b0e6
     "@salesforce/dev-config": "^4.0.1",
     "@salesforce/dev-scripts": "^5.10.0",
     "@salesforce/prettier-config": "^0.0.3",
@@ -62,14 +49,8 @@
     "@types/graceful-fs": "^4.1.7",
     "@types/mime": "2.0.3",
     "@types/minimatch": "^5.1.2",
-<<<<<<< HEAD
-    "@types/proxy-from-env": "^1.0.1",
-    "@types/shelljs": "^0.8.12",
-=======
     "@types/proxy-from-env": "^1.0.2",
     "@types/shelljs": "^0.8.13",
-    "@types/unzipper": "^0.10.7",
->>>>>>> 0b94b0e6
     "@typescript-eslint/eslint-plugin": "^5.62.0",
     "@typescript-eslint/parser": "^5.62.0",
     "chai": "^4.3.8",
