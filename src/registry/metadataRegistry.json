{
  "types": {
    "aiapplication": {
      "id": "aiapplication",
      "name": "AIApplication",
      "suffix": "ai",
      "directoryName": "aiApplications",
      "inFolder": false,
      "strictDirectoryName": false
    },
    "aiapplicationconfig": {
      "id": "aiapplicationconfig",
      "suffix": "aiapplicationconfig",
      "directoryName": "aiApplicationConfigs",
      "name": "AIApplicationConfig",
      "inFolder": false,
      "strictDirectoryName": false
    },
    "mlprediction": {
      "id": "mlprediction",
      "name": "MLPredictionDefinition",
      "suffix": "mlPrediction",
      "directoryName": "mlPredictions",
      "inFolder": false,
      "strictDirectoryName": false
    },
    "mldatadefinition": {
      "id": "mldatadefinition",
      "name": "MLDataDefinition",
      "suffix": "mlDataDefinition",
      "directoryName": "mlDataDefinitions",
      "inFolder": false,
      "strictDirectoryName": false
    },
    "installedpackage": {
      "id": "installedpackage",
      "name": "InstalledPackage",
      "suffix": "installedPackage",
      "directoryName": "installedPackages",
      "inFolder": false,
      "strictDirectoryName": false
    },
    "customlabels": {
      "id": "customlabels",
      "name": "CustomLabels",
      "ignoreParsedFullName": true,
      "suffix": "labels",
      "directoryName": "labels",
      "inFolder": false,
      "strictDirectoryName": false,
      "children": {
        "types": {
          "customlabel": {
            "id": "customlabel",
            "name": "CustomLabel",
            "xmlElementName": "labels",
            "ignoreParentName": true,
            "uniqueIdElement": "fullName",
            "directoryName": "labels",
            "suffix": "labels"
          }
        },
        "suffixes": {
          "labels": "customlabel"
        },
        "directories": {
          "labels": "customlabel"
        }
      },
      "strategies": {
        "adapter": "default",
        "transformer": "nonDecomposed",
        "recomposition": "startEmpty"
      }
    },
    "navigationmenu": {
      "id": "navigationmenu",
      "name": "NavigationMenu",
      "suffix": "navigationMenu",
      "directoryName": "navigationMenus",
      "inFolder": false,
      "strictDirectoryName": false
    },
    "staticresource": {
      "id": "staticresource",
      "name": "StaticResource",
      "suffix": "resource",
      "directoryName": "staticresources",
      "inFolder": false,
      "strictDirectoryName": true,
      "strategies": {
        "adapter": "mixedContent",
        "transformer": "staticResource"
      }
    },
    "scontrol": {
      "id": "scontrol",
      "name": "Scontrol",
      "suffix": "scf",
      "directoryName": "scontrols",
      "inFolder": false,
      "strictDirectoryName": false,
      "strategies": {
        "adapter": "matchingContentFile"
      }
    },
    "experiencebundle": {
      "id": "experiencebundle",
      "name": "ExperienceBundle",
      "directoryName": "experiences",
      "inFolder": false,
      "strictDirectoryName": true,
      "strategies": {
        "adapter": "mixedContent"
      }
    },
    "certificate": {
      "id": "certificate",
      "name": "Certificate",
      "suffix": "crt",
      "directoryName": "certs",
      "inFolder": false,
      "strictDirectoryName": false,
      "strategies": {
        "adapter": "matchingContentFile"
      }
    },
    "lightningmessagechannel": {
      "id": "lightningmessagechannel",
      "name": "LightningMessageChannel",
      "suffix": "messageChannel",
      "directoryName": "messageChannels",
      "inFolder": false,
      "strictDirectoryName": false
    },
    "auradefinitionbundle": {
      "id": "auradefinitionbundle",
      "name": "AuraDefinitionBundle",
      "directoryName": "aura",
      "inFolder": false,
      "strictDirectoryName": true,
      "strategies": {
        "adapter": "bundle"
      }
    },
    "lightningcomponentbundle": {
      "id": "lightningcomponentbundle",
      "name": "LightningComponentBundle",
      "directoryName": "lwc",
      "inFolder": false,
      "strictDirectoryName": true,
      "strategies": {
        "adapter": "bundle"
      }
    },
    "apexcomponent": {
      "id": "apexcomponent",
      "name": "ApexComponent",
      "suffix": "component",
      "directoryName": "components",
      "inFolder": false,
      "strictDirectoryName": false,
      "strategies": {
        "adapter": "matchingContentFile"
      }
    },
    "apexpage": {
      "id": "apexpage",
      "name": "ApexPage",
      "suffix": "page",
      "directoryName": "pages",
      "inFolder": false,
      "strictDirectoryName": false,
      "strategies": {
        "adapter": "matchingContentFile"
      }
    },
    "queue": {
      "id": "queue",
      "name": "Queue",
      "suffix": "queue",
      "directoryName": "queues",
      "inFolder": false,
      "strictDirectoryName": false
    },
    "customdatatype": {
      "id": "customdatatype",
      "name": "CustomDataType",
      "suffix": "datatype",
      "directoryName": "datatypes",
      "inFolder": false
    },
    "casesubjectparticle": {
      "id": "casesubjectparticle",
      "name": "CaseSubjectParticle",
      "suffix": "CaseSubjectParticle",
      "directoryName": "CaseSubjectParticles",
      "inFolder": false,
      "strictDirectoryName": false
    },
    "externaldatasource": {
      "id": "externaldatasource",
      "name": "ExternalDataSource",
      "suffix": "dataSource",
      "directoryName": "dataSources",
      "inFolder": false,
      "strictDirectoryName": false
    },
    "namedcredential": {
      "id": "namedcredential",
      "name": "NamedCredential",
      "suffix": "namedCredential",
      "directoryName": "namedCredentials",
      "inFolder": false,
      "strictDirectoryName": false
    },
    "externalserviceregistration": {
      "id": "externalserviceregistration",
      "name": "ExternalServiceRegistration",
      "suffix": "externalServiceRegistration",
      "directoryName": "externalServiceRegistrations",
      "inFolder": false,
      "strictDirectoryName": false
    },
    "role": {
      "id": "role",
      "name": "Role",
      "suffix": "role",
      "directoryName": "roles",
      "inFolder": false,
      "strictDirectoryName": false
    },
    "territory": {
      "id": "territory",
      "name": "Territory",
      "suffix": "territory",
      "directoryName": "territories",
      "inFolder": false
    },
    "group": {
      "id": "group",
      "name": "Group",
      "suffix": "group",
      "directoryName": "groups",
      "inFolder": false,
      "strictDirectoryName": false
    },
    "uiplugin": {
      "id": "uiplugin",
      "name": "UiPlugin",
      "suffix": "uiplugin",
      "directoryName": "uiplugins",
      "inFolder": false
    },
    "globalvalueset": {
      "id": "globalvalueset",
      "name": "GlobalValueSet",
      "suffix": "globalValueSet",
      "directoryName": "globalValueSets",
      "inFolder": false,
      "strictDirectoryName": false
    },
    "globalpicklist": {
      "id": "globalpicklist",
      "name": "GlobalPicklist",
      "suffix": "globalPicklist",
      "directoryName": "globalPicklists",
      "inFolder": false
    },
    "standardvalueset": {
      "id": "standardvalueset",
      "name": "StandardValueSet",
      "suffix": "standardValueSet",
      "directoryName": "standardValueSets",
      "inFolder": false,
      "strictDirectoryName": false
    },
    "custompermission": {
      "id": "custompermission",
      "name": "CustomPermission",
      "suffix": "customPermission",
      "directoryName": "customPermissions",
      "inFolder": false,
      "strictDirectoryName": false
    },
    "permissionsetlicensedefinition": {
      "id": "permissionsetlicensedefinition",
      "name": "PermissionSetLicenseDefinition",
      "suffix": "permissionSetLicenseDefinition",
      "directoryName": "permissionSetLicenseDefinitions",
      "inFolder": false,
      "strictDirectoryName": false
    },
    "customobject": {
      "id": "customobject",
      "name": "CustomObject",
      "suffix": "object",
      "directoryName": "objects",
      "inFolder": false,
      "supportsWildcardAndName": true,
      "strictDirectoryName": true,
      "children": {
        "types": {
          "customfield": {
            "id": "customfield",
            "name": "CustomField",
            "directoryName": "fields",
            "suffix": "field"
          },
          "index": {
            "id": "index",
            "name": "Index",
            "directoryName": "indexes",
            "suffix": "index"
          },
          "businessprocess": {
            "id": "businessprocess",
            "name": "BusinessProcess",
            "directoryName": "businessProcesses",
            "suffix": "businessProcess"
          },
          "recordtype": {
            "id": "recordtype",
            "name": "RecordType",
            "directoryName": "recordTypes",
            "suffix": "recordType"
          },
          "compactlayout": {
            "id": "compactlayout",
            "name": "CompactLayout",
            "directoryName": "compactLayouts",
            "suffix": "compactLayout"
          },
          "weblink": {
            "id": "weblink",
            "name": "WebLink",
            "directoryName": "webLinks",
            "suffix": "webLink"
          },
          "validationrule": {
            "id": "validationrule",
            "name": "ValidationRule",
            "directoryName": "validationRules",
            "suffix": "validationRule"
          },
          "sharingreason": {
            "id": "sharingreason",
            "name": "SharingReason",
            "directoryName": "sharingReasons",
            "suffix": "sharingReason"
          },
          "listview": {
            "id": "listview",
            "name": "ListView",
            "directoryName": "listViews",
            "suffix": "listView"
          },
          "fieldset": {
            "id": "fieldset",
            "name": "FieldSet",
            "directoryName": "fieldSets",
            "suffix": "fieldSet"
          }
        },
        "suffixes": {
          "field": "customfield",
          "index": "index",
          "indexe": "index",
          "businessProcess": "businessprocess",
          "recordType": "recordtype",
          "compactLayout": "compactlayout",
          "webLink": "weblink",
          "validationRule": "validationrule",
          "sharingReason": "sharingreason",
          "listView": "listview",
          "fieldSet": "fieldset"
        },
        "directories": {
          "fields": "customfield",
          "indexes": "index",
          "businessProcesses": "businessprocess",
          "recordTypes": "recordtype",
          "compactLayouts": "compactlayout",
          "webLinks": "weblink",
          "validationRules": "validationrule",
          "sharingReasons": "sharingreason",
          "listViews": "listview",
          "fieldSets": "fieldset"
        }
      },
      "strategies": {
        "adapter": "decomposed",
        "transformer": "decomposed",
        "decomposition": "folderPerType"
      }
    },
    "reporttype": {
      "id": "reporttype",
      "name": "ReportType",
      "suffix": "reportType",
      "directoryName": "reportTypes",
      "inFolder": false,
      "strictDirectoryName": false
    },
    "report": {
      "id": "report",
      "name": "Report",
      "suffix": "report",
      "directoryName": "reports",
      "inFolder": true,
      "strictDirectoryName": false,
      "folderType": "reportfolder"
    },
    "dashboard": {
      "id": "dashboard",
      "name": "Dashboard",
      "suffix": "dashboard",
      "directoryName": "dashboards",
      "inFolder": true,
      "strictDirectoryName": false,
      "folderType": "dashboardfolder"
    },
    "visualizationplugin": {
      "id": "visualizationplugin",
      "name": "VisualizationPlugin",
      "suffix": "visualizationPlugin",
      "directoryName": "visualizationPlugins",
      "inFolder": false
    },
    "analyticsnapshot": {
      "id": "analyticsnapshot",
      "name": "AnalyticSnapshot",
      "suffix": "snapshot",
      "directoryName": "analyticSnapshots",
      "inFolder": false,
      "strictDirectoryName": false
    },
    "customfeedfilter": {
      "id": "customfeedfilter",
      "name": "CustomFeedFilter",
      "suffix": "feedFilter",
      "directoryName": "feedFilters",
      "inFolder": false
    },
    "layout": {
      "id": "layout",
      "name": "Layout",
      "suffix": "layout",
      "directoryName": "layouts",
      "inFolder": false,
      "strictDirectoryName": false
    },
    "document": {
      "id": "document",
      "name": "Document",
      "suffix": "document",
      "directoryName": "documents",
      "inFolder": true,
      "strictDirectoryName": true,
      "folderType": "documentfolder",
      "strategies": {
        "adapter": "mixedContent"
      }
    },
    "custompageweblink": {
      "id": "custompageweblink",
      "name": "CustomPageWebLink",
      "suffix": "weblink",
      "directoryName": "weblinks",
      "inFolder": false,
      "strictDirectoryName": false,
      "legacySuffix": "custompageweblink"
    },
    "letterhead": {
      "id": "letterhead",
      "name": "Letterhead",
      "suffix": "letter",
      "directoryName": "letterhead",
      "inFolder": false,
      "strictDirectoryName": false
    },
    "emailtemplate": {
      "id": "emailtemplate",
      "name": "EmailTemplate",
      "suffix": "email",
      "directoryName": "email",
      "inFolder": true,
      "strictDirectoryName": false,
      "folderType": "emailfolder",
      "strategies": {
        "adapter": "matchingContentFile"
      }
    },
    "quickaction": {
      "id": "quickaction",
      "name": "QuickAction",
      "suffix": "quickAction",
      "directoryName": "quickActions",
      "inFolder": false,
      "strictDirectoryName": false
    },
    "form": {
      "id": "form",
      "name": "Form",
      "suffix": "form",
      "directoryName": "forms",
      "inFolder": false,
      "children": {
        "types": {
          "formsection": {
            "id": "formsection",
            "name": "FormSection",
            "directoryName": "formSections",
            "suffix": "formSection"
          }
        },
        "suffixes": {
          "formSection": "formsection"
        },
        "directories": {
          "formSections": "formsection"
        }
      }
    },
    "flexipage": {
      "id": "flexipage",
      "name": "FlexiPage",
      "suffix": "flexipage",
      "directoryName": "flexipages",
      "inFolder": false,
      "strictDirectoryName": false
    },
    "customtab": {
      "id": "customtab",
      "name": "CustomTab",
      "suffix": "tab",
      "directoryName": "tabs",
      "inFolder": false,
      "strictDirectoryName": false
    },
    "customapplicationcomponent": {
      "id": "customapplicationcomponent",
      "name": "CustomApplicationComponent",
      "suffix": "customApplicationComponent",
      "directoryName": "customApplicationComponents",
      "inFolder": false
    },
    "customapplication": {
      "id": "customapplication",
      "name": "CustomApplication",
      "suffix": "app",
      "directoryName": "applications",
      "inFolder": false,
      "strictDirectoryName": false
    },
    "portal": {
      "id": "portal",
      "name": "Portal",
      "suffix": "portal",
      "directoryName": "portals",
      "inFolder": false
    },
    "embeddedserviceconfig": {
      "id": "embeddedserviceconfig",
      "name": "EmbeddedServiceConfig",
      "suffix": "EmbeddedServiceConfig",
      "directoryName": "EmbeddedServiceConfig",
      "inFolder": false,
      "strictDirectoryName": false
    },
    "embeddedserviceliveagent": {
      "id": "embeddedserviceliveagent",
      "name": "EmbeddedServiceLiveAgent",
      "suffix": "EmbeddedServiceLiveAgent",
      "directoryName": "EmbeddedServiceLiveAgent",
      "inFolder": false
    },
    "embeddedservicefieldservice": {
      "id": "embeddedservicefieldservice",
      "name": "EmbeddedServiceFieldService",
      "suffix": "EmbeddedServiceFieldService",
      "directoryName": "EmbeddedServiceFieldService",
      "inFolder": false
    },
    "embeddedservicebranding": {
      "id": "embeddedservicebranding",
      "name": "EmbeddedServiceBranding",
      "suffix": "EmbeddedServiceBranding",
      "directoryName": "EmbeddedServiceBranding",
      "inFolder": false,
      "strictDirectoryName": false
    },
    "recommendationstrategy": {
      "id": "recommendationstrategy",
      "name": "RecommendationStrategy",
      "suffix": "recommendationStrategy",
      "directoryName": "recommendationStrategies",
      "inFolder": false,
      "strictDirectoryName": false
    },
    "flow": {
      "id": "flow",
      "name": "Flow",
      "suffix": "flow",
      "directoryName": "flows",
      "inFolder": false,
      "strictDirectoryName": false
    },
    "flowdefinition": {
      "id": "flowdefinition",
      "name": "FlowDefinition",
      "suffix": "flowDefinition",
      "directoryName": "flowDefinitions",
      "inFolder": false,
      "strictDirectoryName": false
    },
    "eventtype": {
      "id": "eventtype",
      "name": "EventType",
      "suffix": "eventType",
      "directoryName": "eventTypes",
      "inFolder": false
    },
    "eventsubscription": {
      "id": "eventsubscription",
      "name": "EventSubscription",
      "suffix": "subscription",
      "directoryName": "eventSubscriptions",
      "inFolder": false
    },
    "eventdelivery": {
      "id": "eventdelivery",
      "name": "EventDelivery",
      "suffix": "delivery",
      "directoryName": "eventDeliveries",
      "inFolder": false
    },
    "workflow": {
      "id": "workflow",
      "name": "Workflow",
      "suffix": "workflow",
      "directoryName": "workflows",
      "inFolder": false,
      "strictDirectoryName": false,
      "children": {
        "types": {
          "workflowfieldupdate": {
            "id": "workflowfieldupdate",
            "name": "WorkflowFieldUpdate",
            "xmlElementName": "fieldUpdates",
            "uniqueIdElement": "fullName",
            "directoryName": "workflowFieldUpdates",
            "suffix": "workflowFieldUpdate"
          },
          "workflowknowledgepublish": {
            "id": "workflowknowledgepublish",
            "name": "WorkflowKnowledgePublish",
            "xmlElementName": "knowledgePublishes",
            "uniqueIdElement": "fullName",
            "directoryName": "workflowKnowledgePublishs",
            "suffix": "workflowKnowledgePublish"
          },
          "workflowtask": {
            "id": "workflowtask",
            "name": "WorkflowTask",
            "xmlElementName": "tasks",
            "uniqueIdElement": "fullName",
            "directoryName": "workflowTasks",
            "suffix": "workflowTask"
          },
          "workflowalert": {
            "id": "workflowalert",
            "name": "WorkflowAlert",
            "xmlElementName": "alerts",
            "uniqueIdElement": "fullName",
            "directoryName": "workflowAlerts",
            "suffix": "workflowAlert"
          },
          "workflowsend": {
            "id": "workflowsend",
            "name": "WorkflowSend",
            "xmlElementName": "send",
            "uniqueIdElement": "fullName",
            "directoryName": "workflowSends",
            "suffix": "workflowSend"
          },
          "workflowoutboundmessage": {
            "id": "workflowoutboundmessage",
            "name": "WorkflowOutboundMessage",
            "xmlElementName": "outboundMessages",
            "uniqueIdElement": "fullName",
            "directoryName": "workflowOutboundMessages",
            "suffix": "workflowOutboundMessage"
          },
          "workflowrule": {
            "id": "workflowrule",
            "name": "WorkflowRule",
            "xmlElementName": "rules",
            "uniqueIdElement": "fullName",
            "directoryName": "workflowRules",
            "suffix": "workflowRule"
          }
        },
        "suffixes": {
          "workflowFieldUpdate": "workflowfieldupdate",
          "workflowKnowledgePublish": "workflowknowledgepublish",
          "workflowTask": "workflowtask",
          "workflowAlert": "workflowalert",
          "workflowSend": "workflowsend",
          "workflowOutboundMessage": "workflowoutboundmessage",
          "workflowRule": "workflowrule"
        },
        "directories": {
          "workflowFieldUpdates": "workflowfieldupdate",
          "workflowKnowledgePublishs": "workflowknowledgepublish",
          "workflowTasks": "workflowtask",
          "workflowAlerts": "workflowalert",
          "workflowSends": "workflowsend",
          "workflowOutboundMessages": "workflowoutboundmessage",
          "workflowRules": "workflowrule"
        }
      }
    },
    "assignmentrules": {
      "id": "assignmentrules",
      "name": "AssignmentRules",
      "suffix": "assignmentRules",
      "directoryName": "assignmentRules",
      "inFolder": false,
      "strictDirectoryName": false,
      "children": {
        "types": {
          "assignmentrule": {
            "id": "assignmentrule",
            "name": "AssignmentRule",
            "xmlElementName": "assignmentRule",
            "uniqueIdElement": "fullName",
            "directoryName": "assignmentRules",
            "suffix": "assignmentRule"
          }
        },
        "suffixes": {
          "assignmentRule": "assignmentrule"
        },
        "directories": {
          "assignmentRules": "assignmentrule"
        }
      }
    },
    "autoresponserules": {
      "id": "autoresponserules",
      "name": "AutoResponseRules",
      "suffix": "autoResponseRules",
      "directoryName": "autoResponseRules",
      "inFolder": false,
      "strictDirectoryName": false,
      "children": {
        "types": {
          "autoresponserule": {
            "id": "autoresponserule",
            "name": "AutoResponseRule",
            "xmlElementName": "autoResponseRule",
            "uniqueIdElement": "fullName",
            "directoryName": "autoResponseRules",
            "suffix": "autoResponseRule"
          }
        },
        "suffixes": {
          "autoResponseRule": "autoresponserule"
        },
        "directories": {
          "autoResponseRules": "autoresponserule"
        }
      }
    },
    "escalationrules": {
      "id": "escalationrules",
      "name": "EscalationRules",
      "suffix": "escalationRules",
      "directoryName": "escalationRules",
      "inFolder": false,
      "strictDirectoryName": false,
      "children": {
        "types": {
          "escalationrule": {
            "id": "escalationrule",
            "name": "EscalationRule",
            "xmlElementName": "escalationRule",
            "uniqueIdElement": "fullName",
            "directoryName": "escalationRules",
            "suffix": "escalationRule"
          }
        },
        "suffixes": {
          "escalationRule": "escalationrule"
        },
        "directories": {
          "escalationRules": "escalationrule"
        }
      }
    },
    "posttemplate": {
      "id": "posttemplate",
      "name": "PostTemplate",
      "suffix": "postTemplate",
      "directoryName": "postTemplates",
      "inFolder": false,
      "strictDirectoryName": false
    },
    "approvalprocess": {
      "id": "approvalprocess",
      "name": "ApprovalProcess",
      "suffix": "approvalProcess",
      "directoryName": "approvalProcesses",
      "inFolder": false,
      "strictDirectoryName": false
    },
    "homepagecomponent": {
      "id": "homepagecomponent",
      "name": "HomePageComponent",
      "suffix": "homePageComponent",
      "directoryName": "homePageComponents",
      "inFolder": false,
      "strictDirectoryName": false
    },
    "homepagelayout": {
      "id": "homepagelayout",
      "name": "HomePageLayout",
      "suffix": "homePageLayout",
      "directoryName": "homePageLayouts",
      "inFolder": false,
      "strictDirectoryName": false
    },
    "customobjecttranslation": {
      "id": "customobjecttranslation",
      "name": "CustomObjectTranslation",
      "suffix": "objectTranslation",
      "directoryName": "objectTranslations",
      "inFolder": false,
      "strictDirectoryName": true,
      "children": {
        "types": {
          "customfieldtranslation": {
            "id": "customfieldtranslation",
            "name": "CustomFieldTranslation",
            "directoryName": "fields",
            "suffix": "fieldTranslation",
            "isAddressable": false
          }
        },
        "suffixes": {
          "fieldTranslation": "customfieldtranslation"
        },
        "directories": {
          "fields": "customfieldtranslation"
        }
      },
      "strategies": {
        "adapter": "decomposed",
        "transformer": "decomposed",
        "decomposition": "topLevel"
      }
    },
    "translations": {
      "id": "translations",
      "name": "Translations",
      "suffix": "translation",
      "directoryName": "translations",
      "inFolder": false
    },
    "globalvaluesettranslation": {
      "id": "globalvaluesettranslation",
      "name": "GlobalValueSetTranslation",
      "suffix": "globalValueSetTranslation",
      "directoryName": "globalValueSetTranslations",
      "inFolder": false,
      "strictDirectoryName": false
    },
    "standardvaluesettranslation": {
      "id": "standardvaluesettranslation",
      "name": "StandardValueSetTranslation",
      "suffix": "standardValueSetTranslation",
      "directoryName": "standardValueSetTranslations",
      "inFolder": false,
      "strictDirectoryName": false
    },
    "apexclass": {
      "id": "apexclass",
      "name": "ApexClass",
      "suffix": "cls",
      "directoryName": "classes",
      "inFolder": false,
      "strictDirectoryName": false,
      "strategies": {
        "adapter": "matchingContentFile"
      }
    },
    "apextrigger": {
      "id": "apextrigger",
      "name": "ApexTrigger",
      "suffix": "trigger",
      "directoryName": "triggers",
      "inFolder": false,
      "strictDirectoryName": false,
      "strategies": {
        "adapter": "matchingContentFile"
      }
    },
    "apextestsuite": {
      "id": "apextestsuite",
      "name": "ApexTestSuite",
      "suffix": "testSuite",
      "directoryName": "testSuites",
      "inFolder": false,
      "strictDirectoryName": false
    },
    "profile": {
      "id": "profile",
      "name": "Profile",
      "suffix": "profile",
      "directoryName": "profiles",
      "inFolder": false,
      "strictDirectoryName": false
    },
    "permissionset": {
      "id": "permissionset",
      "name": "PermissionSet",
      "suffix": "permissionset",
      "directoryName": "permissionsets",
      "inFolder": false,
      "strictDirectoryName": false
    },
    "permissionsetgroup": {
      "id": "permissionsetgroup",
      "name": "PermissionSetGroup",
      "suffix": "permissionsetgroup",
      "directoryName": "permissionsetgroups",
      "inFolder": false,
      "strictDirectoryName": false
    },
    "custommetadata": {
      "id": "custommetadata",
      "name": "CustomMetadata",
      "suffix": "md",
      "directoryName": "customMetadata",
      "inFolder": false,
      "strictDirectoryName": false
    },
    "profilepasswordpolicy": {
      "id": "profilepasswordpolicy",
      "name": "ProfilePasswordPolicy",
      "suffix": "profilePasswordPolicy",
      "directoryName": "profilePasswordPolicies",
      "inFolder": false,
      "strictDirectoryName": false
    },
    "profilesessionsetting": {
      "id": "profilesessionsetting",
      "name": "ProfileSessionSetting",
      "suffix": "profileSessionSetting",
      "directoryName": "profileSessionSettings",
      "inFolder": false,
      "strictDirectoryName": false
    },
    "datacategorygroup": {
      "id": "datacategorygroup",
      "name": "DataCategoryGroup",
      "suffix": "datacategorygroup",
      "directoryName": "datacategorygroups",
      "inFolder": false,
      "strictDirectoryName": false
    },
    "remotesitesetting": {
      "id": "remotesitesetting",
      "name": "RemoteSiteSetting",
      "suffix": "remoteSite",
      "directoryName": "remoteSiteSettings",
      "inFolder": false,
      "strictDirectoryName": false
    },
    "csptrustedsite": {
      "id": "csptrustedsite",
      "name": "CspTrustedSite",
      "suffix": "cspTrustedSite",
      "directoryName": "cspTrustedSites",
      "inFolder": false,
      "strictDirectoryName": false
    },
    "matchingrules": {
      "id": "matchingrules",
      "name": "MatchingRules",
      "suffix": "matchingRule",
      "directoryName": "matchingRules",
      "inFolder": false,
      "strictDirectoryName": false,
      "children": {
        "types": {
          "matchingrule": {
            "id": "matchingrule",
            "name": "MatchingRule",
            "xmlElementName": "matchingRules",
            "uniqueIdElement": "fullName",
            "directoryName": "matchingRules",
            "suffix": "matchingRule"
          }
        },
        "suffixes": {
          "matchingRule": "matchingrule"
        },
        "directories": {
          "matchingRules": "matchingrule"
        }
      }
    },
    "duplicaterule": {
      "id": "duplicaterule",
      "name": "DuplicateRule",
      "suffix": "duplicateRule",
      "directoryName": "duplicateRules",
      "inFolder": false,
      "strictDirectoryName": false
    },
    "cleandataservice": {
      "id": "cleandataservice",
      "name": "CleanDataService",
      "suffix": "cleanDataService",
      "directoryName": "cleanDataServices",
      "inFolder": false,
      "strictDirectoryName": false
    },
    "servicechannel": {
      "id": "servicechannel",
      "name": "ServiceChannel",
      "suffix": "serviceChannel",
      "directoryName": "serviceChannels",
      "inFolder": false
    },
    "queueroutingconfig": {
      "id": "queueroutingconfig",
      "name": "QueueRoutingConfig",
      "suffix": "queueRoutingConfig",
      "directoryName": "queueRoutingConfigs",
      "inFolder": false
    },
    "servicepresencestatus": {
      "id": "servicepresencestatus",
      "name": "ServicePresenceStatus",
      "suffix": "servicePresenceStatus",
      "directoryName": "servicePresenceStatuses",
      "inFolder": false
    },
    "presencedeclinereason": {
      "id": "presencedeclinereason",
      "name": "PresenceDeclineReason",
      "suffix": "presenceDeclineReason",
      "directoryName": "presenceDeclineReasons",
      "inFolder": false
    },
    "presenceuserconfig": {
      "id": "presenceuserconfig",
      "name": "PresenceUserConfig",
      "suffix": "presenceUserConfig",
      "directoryName": "presenceUserConfigs",
      "inFolder": false
    },
    "authprovider": {
      "id": "authprovider",
      "name": "AuthProvider",
      "suffix": "authprovider",
      "directoryName": "authproviders",
      "inFolder": false,
      "strictDirectoryName": false
    },
    "wavetemplatebundle": {
      "id": "wavetemplatebundle",
      "name": "WaveTemplateBundle",
      "directoryName": "waveTemplates",
      "inFolder": false,
      "strictDirectoryName": true,
      "strategies": {
        "adapter": "bundle"
      }
    },
    "waveapplication": {
      "id": "waveapplication",
      "name": "WaveApplication",
      "suffix": "wapp",
      "directoryName": "wave",
      "inFolder": false
    },
    "wavedataset": {
      "id": "wavedataset",
      "name": "WaveDataset",
      "suffix": "wds",
      "directoryName": "wave",
      "inFolder": false
    },
    "eclairgeodata": {
      "id": "eclairgeodata",
      "name": "EclairGeoData",
      "suffix": "geodata",
      "directoryName": "eclair",
      "inFolder": false,
      "strictDirectoryName": false,
      "strategies": {
        "adapter": "matchingContentFile"
      }
    },
    "wavelens": {
      "id": "wavelens",
      "name": "WaveLens",
      "suffix": "wlens",
      "directoryName": "wave",
      "inFolder": false,
      "strategies": {
        "adapter": "matchingContentFile"
      }
    },
    "wavedashboard": {
      "id": "wavedashboard",
      "name": "WaveDashboard",
      "suffix": "wdash",
      "directoryName": "wave",
      "inFolder": false,
      "strategies": {
        "adapter": "matchingContentFile"
      }
    },
    "wavecomponent": {
      "id": "wavecomponent",
      "name": "WaveComponent",
      "suffix": "wcomp",
      "directoryName": "wave",
      "inFolder": false,
      "strategies": {
        "adapter": "matchingContentFile"
      }
    },
    "wavexmd": {
      "id": "wavexmd",
      "name": "WaveXmd",
      "suffix": "xmd",
      "directoryName": "wave",
      "inFolder": false
    },
    "wavedataflow": {
      "id": "wavedataflow",
      "name": "WaveDataflow",
      "suffix": "wdf",
      "directoryName": "wave",
      "inFolder": false,
      "strategies": {
        "adapter": "matchingContentFile"
      }
    },
    "waverecipe": {
      "id": "waverecipe",
      "name": "WaveRecipe",
      "suffix": "wdpr",
      "directoryName": "wave",
      "inFolder": false,
      "strategies": {
        "adapter": "matchingContentFile"
      }
    },
    "customsite": {
      "id": "customsite",
      "name": "CustomSite",
      "suffix": "site",
      "directoryName": "sites",
      "inFolder": false,
      "strictDirectoryName": true
    },
    "channellayout": {
      "id": "channellayout",
      "name": "ChannelLayout",
      "suffix": "channelLayout",
      "directoryName": "channelLayouts",
      "inFolder": false,
      "strictDirectoryName": false
    },
    "contentasset": {
      "id": "contentasset",
      "name": "ContentAsset",
      "suffix": "asset",
      "directoryName": "contentassets",
      "inFolder": false,
      "strictDirectoryName": false,
      "strategies": {
        "adapter": "matchingContentFile"
      }
    },
    "marketingresourcetype": {
      "id": "marketingresourcetype",
      "name": "MarketingResourceType",
      "suffix": "marketingResourceType",
      "directoryName": "marketingResourceType",
      "inFolder": false
    },
    "sharingrules": {
      "id": "sharingrules",
      "name": "SharingRules",
      "suffix": "sharingRules",
      "directoryName": "sharingRules",
      "inFolder": false,
      "strictDirectoryName": false,
      "children": {
        "types": {
          "sharingownerrule": {
            "id": "sharingownerrule",
            "name": "SharingOwnerRule",
            "xmlElementName": "sharingOwnerRules",
            "uniqueIdElement": "fullName",
            "directoryName": "sharingOwnerRules",
            "suffix": "sharingOwnerRule"
          },
          "sharingcriteriarule": {
            "id": "sharingcriteriarule",
            "name": "SharingCriteriaRule",
            "xmlElementName": "sharingCriteriaRules",
            "uniqueIdElement": "fullName",
            "directoryName": "sharingCriteriaRules",
            "suffix": "sharingCriteriaRule"
          },
          "sharingguestrule": {
            "id": "sharingguestrule",
            "name": "SharingGuestRule",
            "xmlElementName": "sharingGuestRules",
            "uniqueIdElement": "fullName",
            "directoryName": "sharingGuestRules",
            "suffix": "sharingGuestRule"
          },
          "sharingterritoryrule": {
            "id": "sharingterritoryrule",
            "name": "SharingTerritoryRule",
            "xmlElementName": "sharingTerritoryRules",
            "uniqueIdElement": "fullName",
            "directoryName": "sharingTerritoryRules",
            "suffix": "sharingTerritoryRule"
          }
        },
        "suffixes": {
          "sharingOwnerRule": "sharingownerrule",
          "sharingCriteriaRule": "sharingcriteriarule",
          "sharingGuestRule": "sharingguestrule",
          "sharingTerritoryRule": "sharingterritoryrule"
        },
        "directories": {
          "sharingOwnerRules": "sharingownerrule",
          "sharingCriteriaRules": "sharingcriteriarule",
          "sharingGuestRules": "sharingguestrule",
          "sharingTerritoryRules": "sharingterritoryrule"
        }
      }
    },
    "sharingset": {
      "id": "sharingset",
      "name": "SharingSet",
      "suffix": "sharingSet",
      "directoryName": "sharingSets",
      "inFolder": false,
      "strictDirectoryName": false
    },
    "community": {
      "id": "community",
      "name": "Community",
      "suffix": "community",
      "directoryName": "communities",
      "inFolder": false,
      "strictDirectoryName": false
    },
    "chatterextension": {
      "id": "chatterextension",
      "name": "ChatterExtension",
      "suffix": "ChatterExtension",
      "directoryName": "ChatterExtensions",
      "inFolder": false,
      "strictDirectoryName": false
    },
    "callcenter": {
      "id": "callcenter",
      "name": "CallCenter",
      "suffix": "callCenter",
      "directoryName": "callCenters",
      "inFolder": false,
      "strictDirectoryName": false
    },
    "milestonetype": {
      "id": "milestonetype",
      "name": "MilestoneType",
      "suffix": "milestoneType",
      "directoryName": "milestoneTypes",
      "inFolder": false
    },
    "entitlementprocess": {
      "id": "entitlementprocess",
      "name": "EntitlementProcess",
      "suffix": "entitlementProcess",
      "directoryName": "entitlementProcesses",
      "inFolder": false
    },
    "entitlementtemplate": {
      "id": "entitlementtemplate",
      "name": "EntitlementTemplate",
      "suffix": "entitlementTemplate",
      "directoryName": "entitlementTemplates",
      "inFolder": false
    },
    "customnotificationtype": {
      "id": "customnotificationtype",
      "name": "CustomNotificationType",
      "suffix": "notiftype",
      "directoryName": "notificationtypes",
      "inFolder": false,
      "strictDirectoryName": false
    },
    "connectedapp": {
      "id": "connectedapp",
      "name": "ConnectedApp",
      "suffix": "connectedApp",
      "directoryName": "connectedApps",
      "inFolder": false,
      "strictDirectoryName": false
    },
    "appmenu": {
      "id": "appmenu",
      "name": "AppMenu",
      "suffix": "appMenu",
      "directoryName": "appMenus",
      "inFolder": false,
      "strictDirectoryName": false
    },
    "delegategroup": {
      "id": "delegategroup",
      "name": "DelegateGroup",
      "suffix": "delegateGroup",
      "directoryName": "delegateGroups",
      "inFolder": false,
      "strictDirectoryName": false
    },
    "sitedotcom": {
      "id": "sitedotcom",
      "name": "SiteDotCom",
      "suffix": "site",
      "directoryName": "siteDotComSites",
      "inFolder": false,
      "strictDirectoryName": false,
      "strategies": {
        "adapter": "matchingContentFile"
      }
    },
    "network": {
      "id": "network",
      "name": "Network",
      "suffix": "network",
      "directoryName": "networks",
      "inFolder": false,
      "strictDirectoryName": false
    },
    "networkbranding": {
      "id": "networkbranding",
      "name": "NetworkBranding",
      "suffix": "networkBranding",
      "directoryName": "networkBranding",
      "inFolder": false,
      "strictDirectoryName": false,
      "strategies": {
        "adapter": "matchingContentFile"
      }
    },
    "customexperience": {
      "id": "customexperience",
      "name": "CustomExperience",
      "suffix": "customExperience",
      "directoryName": "customExperiences",
      "inFolder": false
    },
    "communitythemedefinition": {
      "id": "communitythemedefinition",
      "name": "CommunityThemeDefinition",
      "suffix": "communityThemeDefinition",
      "directoryName": "communityThemeDefinitions",
      "inFolder": false,
      "strictDirectoryName": false
    },
    "brandingset": {
      "id": "brandingset",
      "name": "BrandingSet",
      "suffix": "brandingSet",
      "directoryName": "brandingSets",
      "inFolder": false,
      "strictDirectoryName": false
    },
    "flowcategory": {
      "id": "flowcategory",
      "name": "FlowCategory",
      "suffix": "flowCategory",
      "directoryName": "flowCategories",
      "inFolder": false,
      "strictDirectoryName": false
    },
    "lightningbolt": {
      "id": "lightningbolt",
      "name": "LightningBolt",
      "suffix": "lightningBolt",
      "directoryName": "lightningBolts",
      "inFolder": false,
      "strictDirectoryName": false
    },
    "lightningexperiencetheme": {
      "id": "lightningexperiencetheme",
      "name": "LightningExperienceTheme",
      "suffix": "lightningExperienceTheme",
      "directoryName": "lightningExperienceThemes",
      "inFolder": false,
      "strictDirectoryName": false
    },
    "communitytemplatedefinition": {
      "id": "communitytemplatedefinition",
      "name": "CommunityTemplateDefinition",
      "suffix": "communityTemplateDefinition",
      "directoryName": "communityTemplateDefinitions",
      "inFolder": false,
      "strictDirectoryName": false
    },
    "managedtopics": {
      "id": "managedtopics",
      "name": "ManagedTopics",
      "suffix": "managedTopics",
      "directoryName": "managedTopics",
      "inFolder": false,
      "strictDirectoryName": false,
      "children": {
        "types": {
          "managedtopic": {
            "id": "managedtopic",
            "name": "ManagedTopic",
            "directoryName": "managedTopics",
            "suffix": "managedTopic"
          }
        },
        "suffixes": {
          "managedTopic": "managedtopic"
        },
        "directories": {
          "managedTopics": "managedtopic"
        }
      }
    },
    "keywordlist": {
      "id": "keywordlist",
      "name": "KeywordList",
      "suffix": "keywords",
      "directoryName": "moderation",
      "inFolder": false,
      "strictDirectoryName": false
    },
    "usercriteria": {
      "id": "usercriteria",
      "name": "UserCriteria",
      "suffix": "userCriteria",
      "directoryName": "userCriteria",
      "inFolder": false,
      "strictDirectoryName": false
    },
    "moderationrule": {
      "id": "moderationrule",
      "name": "ModerationRule",
      "suffix": "rule",
      "directoryName": "moderation",
      "inFolder": false,
      "strictDirectoryName": false
    },
    "territory2type": {
      "id": "territory2type",
      "name": "Territory2Type",
      "suffix": "territory2Type",
      "directoryName": "territory2Types",
      "inFolder": false
    },
    "territory2model": {
      "id": "territory2model",
      "name": "Territory2Model",
      "suffix": "territory2Model",
      "directoryName": "territory2Models",
      "inFolder": false,
      "folderType": "territory2model"
    },
    "territory2rule": {
      "id": "territory2rule",
      "name": "Territory2Rule",
      "suffix": "territory2Rule",
      "directoryName": "rules",
      "inFolder": false,
      "folderType": "territory2model"
    },
    "territory2": {
      "id": "territory2",
      "name": "Territory2",
      "suffix": "territory2",
      "directoryName": "territories",
      "inFolder": false,
      "folderType": "territory2model"
    },
    "campaigninfluencemodel": {
      "id": "campaigninfluencemodel",
      "name": "CampaignInfluenceModel",
      "suffix": "campaignInfluenceModel",
      "directoryName": "campaignInfluenceModels",
      "inFolder": false
    },
    "samlssoconfig": {
      "id": "samlssoconfig",
      "name": "SamlSsoConfig",
      "suffix": "samlssoconfig",
      "directoryName": "samlssoconfigs",
      "inFolder": false,
      "strictDirectoryName": false
    },
    "datapipeline": {
      "id": "datapipeline",
      "name": "DataPipeline",
      "suffix": "dataPipeline",
      "directoryName": "dataPipelines",
      "inFolder": false
    },
    "corswhitelistorigin": {
      "id": "corswhitelistorigin",
      "name": "CorsWhitelistOrigin",
      "suffix": "corsWhitelistOrigin",
      "directoryName": "corsWhitelistOrigins",
      "inFolder": false,
      "strictDirectoryName": false
    },
    "actionlinkgrouptemplate": {
      "id": "actionlinkgrouptemplate",
      "name": "ActionLinkGroupTemplate",
      "suffix": "actionLinkGroupTemplate",
      "directoryName": "actionLinkGroupTemplates",
      "inFolder": false,
      "strictDirectoryName": false
    },
    "licensedefinition": {
      "id": "licensedefinition",
      "name": "LicenseDefinition",
      "suffix": "licenseDefinition",
      "directoryName": "licenseDefinitions",
      "inFolder": false
    },
    "transactionsecuritypolicy": {
      "id": "transactionsecuritypolicy",
      "name": "TransactionSecurityPolicy",
      "suffix": "transactionSecurityPolicy",
      "directoryName": "transactionSecurityPolicies",
      "inFolder": false
    },
    "accesscontrolpolicy": {
      "id": "accesscontrolpolicy",
      "name": "AccessControlPolicy",
      "suffix": "policy",
      "directoryName": "accessControlPolicies",
      "inFolder": false,
      "strictDirectoryName": true
    },
    "skill": {
      "id": "skill",
      "name": "Skill",
      "suffix": "skill",
      "directoryName": "skills",
      "inFolder": false
    },
    "livechatdeployment": {
      "id": "livechatdeployment",
      "name": "LiveChatDeployment",
      "suffix": "liveChatDeployment",
      "directoryName": "liveChatDeployments",
      "inFolder": false
    },
    "livechatbutton": {
      "id": "livechatbutton",
      "name": "LiveChatButton",
      "suffix": "liveChatButton",
      "directoryName": "liveChatButtons",
      "inFolder": false
    },
    "livechatagentconfig": {
      "id": "livechatagentconfig",
      "name": "LiveChatAgentConfig",
      "suffix": "liveChatAgentConfig",
      "directoryName": "liveChatAgentConfigs",
      "inFolder": false
    },
    "synonymdictionary": {
      "id": "synonymdictionary",
      "name": "SynonymDictionary",
      "suffix": "synonymDictionary",
      "directoryName": "synonymDictionaries",
      "inFolder": false,
      "strictDirectoryName": false
    },
    "xorghub": {
      "id": "xorghub",
      "name": "XOrgHub",
      "suffix": "xorghub",
      "directoryName": "xorghubs",
      "inFolder": false
    },
    "pathassistant": {
      "id": "pathassistant",
      "name": "PathAssistant",
      "suffix": "pathAssistant",
      "directoryName": "pathAssistants",
      "inFolder": false,
      "strictDirectoryName": false
    },
    "leadconvertsettings": {
      "id": "leadconvertsettings",
      "name": "LeadConvertSettings",
      "suffix": "LeadConvertSetting",
      "directoryName": "LeadConvertSettings",
      "inFolder": false,
      "strictDirectoryName": false
    },
    "livechatsensitivedatarule": {
      "id": "livechatsensitivedatarule",
      "name": "LiveChatSensitiveDataRule",
      "suffix": "liveChatSensitiveDataRule",
      "directoryName": "liveChatSensitiveDataRule",
      "inFolder": false
    },
    "platformcachepartition": {
      "id": "platformcachepartition",
      "name": "PlatformCachePartition",
      "suffix": "cachePartition",
      "directoryName": "cachePartitions",
      "inFolder": false,
      "strictDirectoryName": false
    },
    "assistantrecommendationtype": {
      "id": "assistantrecommendationtype",
      "name": "AssistantRecommendationType",
      "suffix": "assistantRecommendationType",
      "directoryName": "assistantRecommendationTypes",
      "inFolder": false
    },
    "insighttype": {
      "id": "insighttype",
      "name": "InsightType",
      "suffix": "insightType",
      "directoryName": "insightTypes",
      "inFolder": false
    },
    "topicsforobjects": {
      "id": "topicsforobjects",
      "name": "TopicsForObjects",
      "suffix": "topicsForObjects",
      "directoryName": "topicsForObjects",
      "inFolder": false,
      "strictDirectoryName": false
    },
    "emailservicesfunction": {
      "id": "emailservicesfunction",
      "name": "EmailServicesFunction",
      "suffix": "xml",
      "directoryName": "emailservices",
      "inFolder": false,
      "strictDirectoryName": false
    },
    "integrationhubsettingstype": {
      "id": "integrationhubsettingstype",
      "name": "IntegrationHubSettingsType",
      "suffix": "type",
      "directoryName": "integrationHub",
      "inFolder": false
    },
    "integrationhubsettings": {
      "id": "integrationhubsettings",
      "name": "IntegrationHubSettings",
      "suffix": "settings",
      "directoryName": "integrationHub",
      "inFolder": false,
      "strictDirectoryName": true
    },
    "orchestrationcontext": {
      "id": "orchestrationcontext",
      "name": "OrchestrationContext",
      "suffix": "orchestrationContext",
      "directoryName": "iot",
      "inFolder": false
    },
    "orchestration": {
      "id": "orchestration",
      "name": "Orchestration",
      "suffix": "orchestration",
      "directoryName": "iot",
      "inFolder": false
    },
    "aiassistanttemplate": {
      "id": "aiassistanttemplate",
      "name": "AIAssistantTemplate",
      "suffix": "aiAssistantTemplate",
      "directoryName": "aiAssistantTemplates",
      "inFolder": false
    },
    "settings": {
      "id": "settings",
      "name": "Settings",
      "suffix": "settings",
      "directoryName": "settings",
      "inFolder": false,
      "strictDirectoryName": false
    },
    "featureparameterboolean": {
      "id": "featureparameterboolean",
      "name": "FeatureParameterBoolean",
      "suffix": "featureParameterBoolean",
      "directoryName": "featureParameters",
      "inFolder": false
    },
    "featureparameterdate": {
      "id": "featureparameterdate",
      "name": "FeatureParameterDate",
      "suffix": "featureParameterDate",
      "directoryName": "featureParameters",
      "inFolder": false
    },
    "featureparameterinteger": {
      "id": "featureparameterinteger",
      "name": "FeatureParameterInteger",
      "suffix": "featureParameterInteger",
      "directoryName": "featureParameters",
      "inFolder": false
    },
    "commandaction": {
      "id": "commandaction",
      "name": "CommandAction",
      "suffix": "commandaction",
      "directoryName": "commandActions",
      "inFolder": false
    },
    "batchcalcjobdefinition": {
      "id": "batchcalcjobdefinition",
      "name": "BatchCalcJobDefinition",
      "suffix": "batchCalcJobDefinition",
      "directoryName": "batchCalcJobDefinitions",
      "inFolder": false,
      "strictDirectoryName": false
    },
    "oauthcustomscope": {
      "id": "oauthcustomscope",
      "name": "OauthCustomScope",
      "suffix": "oauthcustomscope",
      "directoryName": "oauthcustomscopes",
      "inFolder": false,
      "strictDirectoryName": false
    },
    "platformeventchannel": {
      "id": "platformeventchannel",
      "name": "PlatformEventChannel",
      "suffix": "platformEventChannel",
      "directoryName": "platformEventChannels",
      "inFolder": false,
      "strictDirectoryName": false
    },
    "customhelpmenusection": {
      "id": "customhelpmenusection",
      "name": "CustomHelpMenuSection",
      "suffix": "customHelpMenuSection",
      "directoryName": "customHelpMenuSections",
      "inFolder": false,
      "strictDirectoryName": false
    },
    "prompt": {
      "id": "prompt",
      "name": "Prompt",
      "suffix": "prompt",
      "directoryName": "prompts",
      "inFolder": false,
      "strictDirectoryName": false
    },
    "mldomain": {
      "id": "mldomain",
      "name": "MlDomain",
      "suffix": "mlDomain",
      "directoryName": "mlDomains",
      "inFolder": false
    },
    "bot": {
      "id": "bot",
      "name": "Bot",
      "suffix": "bot",
      "directoryName": "bots",
      "inFolder": false,
      "strictDirectoryName": true,
      "children": {
        "types": {
          "botversion": {
            "id": "botversion",
            "name": "BotVersion",
            "directoryName": "botVersions",
            "suffix": "botVersion"
          }
        },
        "directories": {
          "botVersions": "botversion"
        },
        "suffixes": {
          "botVersion": "botversion"
        }
      },
      "strategies": {
        "adapter": "decomposed",
        "transformer": "decomposed",
        "decomposition": "topLevel"
      }
    },
    "animationrule": {
      "id": "animationrule",
      "name": "AnimationRule",
      "suffix": "animationRule",
      "directoryName": "animationRules",
      "inFolder": false,
      "strictDirectoryName": false
    },
    "recordactiondeployment": {
      "id": "recordactiondeployment",
      "name": "RecordActionDeployment",
      "suffix": "deployment",
      "directoryName": "recordActionDeployments",
      "inFolder": false,
      "strictDirectoryName": false
    },
    "embeddedserviceflowconfig": {
      "id": "embeddedserviceflowconfig",
      "name": "EmbeddedServiceFlowConfig",
      "suffix": "EmbeddedServiceFlowConfig",
      "directoryName": "EmbeddedServiceFlowConfig",
      "inFolder": false,
      "strictDirectoryName": false
    },
    "platformeventchannelmember": {
      "id": "platformeventchannelmember",
      "name": "PlatformEventChannelMember",
      "suffix": "platformEventChannelMember",
      "directoryName": "platformEventChannelMembers",
      "inFolder": false,
      "strictDirectoryName": false
    },
    "canvasmetadata": {
      "id": "canvasmetadata",
      "name": "CanvasMetadata",
      "suffix": "Canvas",
      "directoryName": "Canvases",
      "inFolder": false,
      "strictDirectoryName": false
    },
    "mobileapplicationdetail": {
      "id": "mobileapplicationdetail",
      "name": "MobileApplicationDetail",
      "suffix": "MobileApplicationDetail",
      "directoryName": "MobileApplicationDetails",
      "inFolder": false,
      "strictDirectoryName": false
    },
    "lightningonboardingconfig": {
      "id": "lightningonboardingconfig",
      "name": "LightningOnboardingConfig",
      "suffix": "lightningOnboardingConfig",
      "directoryName": "lightningOnboardingConfigs",
      "inFolder": false,
      "strictDirectoryName": false
    },
    "reportfolder": {
      "id": "reportfolder",
      "name": "ReportFolder",
      "suffix": "reportFolder",
      "directoryName": "reports",
      "inFolder": false,
      "strictDirectoryName": false,
      "folderContentType": "report"
    },
    "dashboardfolder": {
      "id": "dashboardfolder",
      "name": "DashboardFolder",
      "suffix": "dashboardFolder",
      "directoryName": "dashboards",
      "inFolder": false,
      "strictDirectoryName": false,
      "folderContentType": "dashboard"
    },
    "documentfolder": {
      "id": "documentfolder",
      "name": "DocumentFolder",
      "suffix": "documentFolder",
      "directoryName": "documents",
      "inFolder": false,
      "strictDirectoryName": false,
      "folderContentType": "document"
    },
    "emailfolder": {
      "id": "emailfolder",
      "name": "EmailFolder",
      "suffix": "emailFolder",
      "directoryName": "email",
      "inFolder": false,
      "strictDirectoryName": false,
      "folderContentType": "emailtemplate"
    },
    "inboundnetworkconnection": {
      "id": "inboundnetworkconnection",
      "name": "InboundNetworkConnection",
      "suffix": "inboundNetworkConnection",
      "directoryName": "inboundNetworkConnections",
      "inFolder": false,
      "strictDirectoryName": false
    },
    "outboundnetworkconnection": {
      "id": "outboundnetworkconnection",
      "name": "OutboundNetworkConnection",
      "suffix": "outboundNetworkConnection",
      "directoryName": "outboundNetworkConnections",
      "inFolder": false,
      "strictDirectoryName": false
    },
    "inboundcertificate": {
      "id": "inboundcertificate",
      "name": "InboundCertificate",
      "suffix": "inboundCertificate",
      "directoryName": "inboundCertificates",
      "inFolder": false,
      "strictDirectoryName": false,
      "strategies": {
        "adapter": "matchingContentFile"
      }
    },
    "mutingpermissionset": {
      "id": "mutingpermissionset",
      "name": "MutingPermissionSet",
      "suffix": "mutingpermissionset",
      "directoryName": "mutingpermissionsets",
      "inFolder": false,
      "strictDirectoryName": false
    },
    "mydomaindiscoverablelogin": {
      "id": "mydomaindiscoverablelogin",
      "name": "MyDomainDiscoverableLogin",
      "suffix": "myDomainDiscoverableLogin",
      "directoryName": "myDomainDiscoverableLogins",
      "inFolder": false,
      "strictDirectoryName": false
    },
    "blacklistedconsumer": {
      "id": "blacklistedconsumer",
      "name": "BlacklistedConsumer",
      "suffix": "blacklistedConsumer",
      "directoryName": "blacklistedConsumers",
      "inFolder": false,
      "strictDirectoryName": false
    },
    "userprovisioningconfig": {
      "id": "userprovisioningconfig",
      "name": "UserProvisioningConfig",
      "suffix": "userProvisioningConfig",
      "directoryName": "userProvisioningConfigs",
      "inFolder": false,
      "strictDirectoryName": false
    },
    "redirectwhitelisturl": {
      "id": "redirectwhitelisturl",
      "name": "RedirectWhitelistUrl",
      "suffix": "redirectWhitelistUrl",
      "directoryName": "redirectWhitelistUrls",
      "inFolder": false,
      "strictDirectoryName": false
    },
    "apexemailnotifications": {
      "id": "apexemailnotifications",
      "name": "ApexEmailNotifications",
      "suffix": "notifications",
      "directoryName": "apexEmailNotifications",
      "inFolder": false,
      "strictDirectoryName": false
    },
    "iframewhitelisturlsettings": {
      "id": "iframewhitelisturlsettings",
      "name": "IframeWhiteListUrlSettings",
      "suffix": "iframeWhiteListUrlSettings",
      "directoryName": "iframeWhiteListUrlSettings",
      "inFolder": false,
      "strictDirectoryName": false
    },
    "appointmentschedulingpolicy": {
      "id": "appointmentschedulingpolicy",
      "name": "AppointmentSchedulingPolicy",
      "suffix": "policy",
      "directoryName": "appointmentSchedulingPolicies",
      "inFolder": false,
      "strictDirectoryName": false
    },
    "notificationtypeconfig": {
      "id": "notificationtypeconfig",
      "name": "NotificationTypeConfig",
      "suffix": "config",
      "directoryName": "notificationTypeConfig",
      "inFolder": false,
      "strictDirectoryName": false
    },
    "managedcontenttype": {
      "id": "managedcontenttype",
      "name": "ManagedContentType",
      "suffix": "managedContentType",
      "directoryName": "managedContentTypes",
      "inFolder": false,
      "strictDirectoryName": false
    },
    "paymentgatewayprovider": {
      "id": "paymentgatewayprovider",
      "name": "PaymentGatewayProvider",
      "suffix": "paymentGatewayProvider",
      "directoryName": "paymentGatewayProviders",
      "inFolder": false
    },
    "embeddedservicemenusettings": {
      "id": "embeddedservicemenusettings",
      "name": "EmbeddedServiceMenuSettings",
      "suffix": "EmbeddedServiceMenuSettings",
      "directoryName": "EmbeddedServiceMenuSettings",
      "inFolder": false,
      "strictDirectoryName": false
    },
    "callcoachingmediaprovider": {
      "id": "callcoachingmediaprovider",
      "name": "CallCoachingMediaProvider",
      "suffix": "callCoachingMediaProvider",
      "directoryName": "callCoachingMediaProviders",
      "inFolder": false,
      "strictDirectoryName": false
    },
    "customindex": {
      "id": "customindex",
      "name": "CustomIndex",
      "suffix": "indx",
      "directoryName": "customindex",
      "inFolder": false,
      "strictDirectoryName": false
    },
    "entityimplements": {
      "id": "entityimplements",
      "name": "EntityImplements",
      "suffix": "entityImplements",
      "directoryName": "entityImplements",
      "inFolder": false,
      "strictDirectoryName": false
    },
    "audience": {
      "id": "audience",
      "name": "Audience",
      "suffix": "audience",
      "directoryName": "audience",
      "inFolder": false,
      "strictDirectoryName": false
    },
    "cmsconnectsource": {
      "id": "cmsconnectsource",
      "name": "CMSConnectSource",
      "suffix": "cmsConnectSource",
      "directoryName": "cmsConnectSource",
      "inFolder": false,
      "strictDirectoryName": false
    },
    "platformeventsubscriberconfig": {
      "id": "platformeventsubscriberconfig",
      "name": "PlatformEventSubscriberConfig",
      "suffix": "platformEventSubscriberConfig",
      "directoryName": "PlatformEventSubscriberConfigs",
      "inFolder": false,
      "strictDirectoryName": false
    },
    "userprofilesearchscope": {
      "id": "userprofilesearchscope",
      "name": "UserProfileSearchScope",
      "suffix": "userProfileSearchScope",
      "directoryName": "userProfileSearchScopes",
      "inFolder": false,
      "strictDirectoryName": false
    },
    "workskillrouting": {
      "id": "workskillrouting",
      "name": "WorkSkillRouting",
      "suffix": "workSkillRouting",
      "directoryName": "workSkillRoutings",
      "strictDirectoryName": false,
      "children": {
        "types": {
          "workskillroutingattribute": {
            "id": "workskillroutingattribute",
            "name": "WorkSkillRoutingAttribute",
            "directoryName": "workSkillRoutingAttributes",
            "suffix": "workSkillRoutingAttribute"
          }
        },
        "suffixes": {
          "workSkillRoutingAttribute": "workskillroutingattribute"
        },
        "directories": {
          "workSkillRoutingAttributes": "workskillroutingattribute"
        }
      }
    },
    "timesheettemplate": {
      "id": "timesheettemplate",
      "name": "TimeSheetTemplate",
      "suffix": "timeSheetTemplate",
      "directoryName": "timeSheetTemplates",
      "strictDirectoryName": false
    },
    "accountrelationshipsharerule": {
      "id": "accountrelationshipsharerule",
      "name": "AccountRelationshipShareRule",
      "suffix": "accountRelationshipShareRule",
      "directoryName": "accountRelationshipShareRules",
      "strictDirectoryName": false
    },
    "ipaddressrange": {
      "id": "ipaddressrange",
      "name": "IPAddressRange",
      "suffix": "IPAddressRange",
      "directoryName": "IPAddressRanges",
      "inFolder": false,
      "strictDirectoryName": false
    },
    "icon": {
      "id": "icon",
      "name": "Icon",
      "suffix": "icon",
      "directoryName": "icons",
      "strictDirectoryName": false
    },
    "businessprocessgroup": {
      "id": "businessprocessgroup",
      "name": "BusinessProcessGroup",
      "suffix": "businessProcessGroup",
      "directoryName": "businessProcessGroups",
      "strictDirectoryName": false
    },
    "businessprocessfeedbackconfiguration": {
      "id": "businessprocessfeedbackconfiguration",
      "name": "BusinessProcessFeedbackConfiguration",
      "suffix": "businessProcessFeedbackConfiguration",
      "directoryName": "businessProcessFeedbackConfigurations",
      "strictDirectoryName": false
    },
    "discoveryaimodel": {
      "id": "discoveryaimodel",
      "name": "DiscoveryAIModel",
      "suffix": "model",
      "directoryName": "discovery",
      "strictDirectoryName": false,
      "strategies": {
        "adapter": "matchingContentFile"
      }
    },
    "discoverygoal": {
      "id": "discoverygoal",
      "name": "DiscoveryGoal",
      "suffix": "goal",
      "directoryName": "discovery",
      "strictDirectoryName": false
    },
    "restrictionrule": {
      "id": "restrictionrule",
      "name": "RestrictionRule",
      "suffix": "rule",
      "directoryName": "restrictionRules",
      "strictDirectoryName": true
    },
    "functionreference": {
      "id": "functionreference",
      "name": "FunctionReference",
      "suffix": "function",
      "directoryName": "functions",
      "strictDirectoryName": false
    },
    "participantrole": {
      "id": "participantrole",
      "name": "ParticipantRole",
      "suffix": "participantRole",
      "directoryName": "participantRoles",
      "strictDirectoryName": false
    },
    "gatewayproviderpaymentmethodtype": {
      "id": "gatewayproviderpaymentmethodtype",
      "name": "GatewayProviderPaymentMethodType",
      "suffix": "gatewayProviderPaymentMethodType",
      "directoryName": "gatewayProviderPaymentMethodTypes",
      "strictDirectoryName": false
    },
    "careprovidersearchconfig": {
      "id": "careprovidersearchconfig",
      "name": "CareProviderSearchConfig",
      "suffix": "careProviderSearchConfig",
      "directoryName": "careProviderSearchConfigs",
      "strictDirectoryName": false
    },
    "caresystemfieldmapping": {
      "id": "caresystemfieldmapping",
      "name": "CareSystemFieldMapping",
      "suffix": "careSystemFieldMapping",
      "directoryName": "careSystemFieldMappings",
      "strictDirectoryName": false
    },
    "documenttype": {
      "id": "documenttype",
      "name": "DocumentType",
      "suffix": "documentType",
      "directoryName": "documentTypes",
      "strictDirectoryName": false
    },
    "ocrsampledocument": {
      "id": "ocrsampledocument",
      "name": "OcrSampleDocument",
      "suffix": "ocrSampleDocument",
      "directoryName": "ocrSampleDocuments",
      "strictDirectoryName": false
    },
    "ocrtemplate": {
      "id": "ocrtemplate",
      "name": "OcrTemplate",
      "suffix": "ocrTemplate",
      "directoryName": "ocrTemplates",
      "strictDirectoryName": false
    },
    "actionplantemplate": {
      "id": "actionplantemplate",
      "name": "ActionPlanTemplate",
      "suffix": "apt",
      "directoryName": "actionPlanTemplates",
      "strictDirectoryName": false
    },
    "decisiontable": {
      "id": "decisiontable",
      "name": "DecisionTable",
      "suffix": "decisionTable",
      "directoryName": "decisionTables",
      "strictDirectoryName": false
    },
    "decisiontabledatasetlink": {
      "id": "decisiontabledatasetlink",
      "name": "DecisionTableDatasetLink",
      "suffix": "decisionTableDatasetLink",
      "directoryName": "decisionTableDatasetLinks",
      "strictDirectoryName": false
    },
    "briefcasedefinition": {
      "id": "briefcasedefinition",
      "name": "BriefcaseDefinition",
      "suffix": "briefcaseDefinition",
      "directoryName": "briefcaseDefinitions",
      "strictDirectoryName": false
    },
    "batchprocessjobdefinition": {
      "id": "batchprocessjobdefinition",
      "name": "BatchProcessJobDefinition",
      "suffix": "batchProcessJobDefinition",
      "directoryName": "batchProcessJobDefinitions",
      "strictDirectoryName": false
    },
    "webstoretemplate": {
      "id": "webstoretemplate",
      "name": "WebStoreTemplate",
      "suffix": "webStoreTemplate",
      "directoryName": "webStoreTemplates",
      "strictDirectoryName": false
    },
    "dynamictrigger": {
      "id": "dynamictrigger",
      "name": "DynamicTrigger",
      "suffix": "dynamicTrigger",
      "directoryName": "dynamicTriggers",
      "strictDirectoryName": false
    },
    "objecthierarchyrelationship": {
      "id": "objecthierarchyrelationship",
      "name": "ObjectHierarchyRelationship",
      "suffix": "settings",
      "directoryName": "ObjectHierarchyRelationship",
      "strictDirectoryName": true
    },
    "salesagreementsettings": {
      "id": "salesagreementsettings",
      "name": "SalesAgreementSettings",
      "suffix": "salesAgreementSetting",
      "directoryName": "salesAgreementSettings",
      "strictDirectoryName": false
    },
    "acctmgrtargetsettings": {
      "id": "acctmgrtargetsettings",
      "name": "AcctMgrTargetSettings",
      "suffix": "acctMgrTargetSetting",
      "directoryName": "acctMgrTargetSettings",
      "strictDirectoryName": false
    },
    "accountforecastsettings": {
      "id": "accountforecastsettings",
      "name": "AccountForecastSettings",
      "suffix": "accountForecastSetting",
      "directoryName": "AccountForecastSettings",
      "strictDirectoryName": false
    },
    "industriesmanufacturingsettings": {
      "id": "industriesmanufacturingsettings",
      "name": "IndustriesManufacturingSettings",
      "suffix": "settings",
      "directoryName": "IndustriesManufacturingSettings",
      "strictDirectoryName": true
    },
    "fieldservicemobileextension": {
      "id": "fieldservicemobileextension",
      "name": "FieldServiceMobileExtension",
      "suffix": "fieldServiceMobileExtension",
      "directoryName": "fieldServiceMobileExtensions",
      "strictDirectoryName": false
    },
    "datasource": {
      "id": "datasource",
      "name": "DataSource",
      "suffix": "dataSource",
      "directoryName": "mktDataSources",
      "strictDirectoryName": true
    },
    "datasourceobject": {
      "id": "datasourceobject",
      "name": "DataSourceObject",
      "suffix": "dataSourceObject",
      "directoryName": "mktDataSourceObjects",
      "strictDirectoryName": false
    },
    "externaldataconnector": {
      "id": "externaldataconnector",
      "name": "ExternalDataConnector",
      "suffix": "externalDataConnector",
      "directoryName": "externalDataConnectors",
      "strictDirectoryName": false
    },
    "dataconnectors3": {
      "id": "dataconnectors3",
      "name": "DataConnectorS3",
      "suffix": "s3DataConnector",
      "directoryName": "s3DataConnectors",
      "strictDirectoryName": false
    },
    "datastreamdefinition": {
      "id": "datastreamdefinition",
      "name": "DataStreamDefinition",
      "suffix": "dataStreamDefinition",
      "directoryName": "dataStreamDefinitions",
      "strictDirectoryName": false
    },
    "mktdatatranobject": {
      "id": "mktdatatranobject",
      "name": "MktDataTranObject",
      "suffix": "mktDataTranObject",
      "directoryName": "mktDataTranObjects",
      "strictDirectoryName": false
    },
    "fieldsrctrgtrelationship": {
      "id": "fieldsrctrgtrelationship",
      "name": "FieldSrcTrgtRelationship",
      "suffix": "fieldSrcTrgtRelationship",
      "directoryName": "fieldSrcTrgtRelationships",
      "strictDirectoryName": false
    },
    "objectsourcetargetmap": {
      "id": "objectsourcetargetmap",
      "name": "ObjectSourceTargetMap",
      "suffix": "objectSourceTargetMap",
      "directoryName": "objectSourceTargetMaps",
      "strictDirectoryName": false
    },
    "benefitaction": {
      "id": "benefitaction",
      "name": "BenefitAction",
      "suffix": "benefitAction",
      "directoryName": "benefitActions",
      "strictDirectoryName": false
    },
    "channelobjectlinkingrule": {
      "id": "channelobjectlinkingrule",
      "name": "ChannelObjectLinkingRule",
      "suffix": "ChannelObjectLinkingRule",
      "directoryName": "ChannelObjectLinkingRules",
      "strictDirectoryName": false
    },
    "conversationvendorinfo": {
      "id": "conversationvendorinfo",
      "name": "ConversationVendorInfo",
      "suffix": "ConversationVendorInformation",
      "directoryName": "ConversationVendorInformation",
      "strictDirectoryName": false
    },
    "conversationvendorfielddef": {
      "id": "conversationvendorfielddef",
      "name": "ConversationVendorFieldDef",
      "suffix": "ConversationVendorFieldDefinition",
      "directoryName": "ConversationVendorFieldDefinitions",
      "strictDirectoryName": false
    },
    "schedulingrule": {
      "id": "schedulingrule",
      "name": "SchedulingRule",
      "suffix": "schedulingRule",
      "directoryName": "SchedulingRules",
      "strictDirectoryName": false
    },
    "datamappingschema": {
      "id": "datamappingschema",
      "name": "DataMappingSchema",
      "suffix": "dataMappingSchema",
      "directoryName": "dataMappingSchema",
      "strictDirectoryName": false
    },
    "datamappingobjectdefinition": {
      "id": "datamappingobjectdefinition",
      "name": "DataMappingObjectDefinition",
      "suffix": "dataMappingObjectDefinition",
      "directoryName": "dataMappingObjectDefinitions",
      "inFolder": false,
      "strictDirectoryName": true,
      "children": {
        "types": {
          "datamappingfielddefinition": {
            "id": "datamappingfielddefinition",
            "name": "DataMappingFieldDefinition",
            "directoryName": "fieldDefinitions",
            "suffix": "fieldDefinition"
          }
        },
        "directories": {
          "fieldDefinitions": "datamappingfielddefinition"
        },
        "suffixes": {
          "fieldDefinition": "datamappingfielddefinition"
        }
      },
      "strategies": {
        "adapter": "decomposed",
        "transformer": "decomposed",
        "decomposition": "topLevel"
      }
    },
    "datamapping": {
      "id": "datamapping",
      "name": "DataMapping",
      "suffix": "dataMapping",
      "directoryName": "dataMapping",
      "strictDirectoryName": false
    },
    "federationdatamappingusage": {
      "id": "federationdatamappingusage",
      "name": "FederationDataMappingUsage",
      "suffix": "federationDataMappingUsage",
      "directoryName": "federationDataMappingUsage",
      "strictDirectoryName": false
    },
    "connectedsystem": {
      "id": "connectedsystem",
      "name": "ConnectedSystem",
      "suffix": "connectedSystem",
      "directoryName": "ConnectedSystem",
      "strictDirectoryName": false
    },
    "userauthcertificate": {
      "id": "userauthcertificate",
      "name": "UserAuthCertificate",
      "suffix": "userAuthCertificate",
      "directoryName": "userAuthCertificates",
      "inFolder": false
    },
    "forecastingtypesource": {
      "id": "forecastingtypesource",
      "name": "ForecastingTypeSource",
      "suffix": "forecastingTypeSource",
      "directoryName": "forecastingTypeSources",
      "inFolder": false
    },
    "forecastingtype": {
      "id": "forecastingtype",
      "name": "ForecastingType",
      "suffix": "forecastingType",
      "directoryName": "forecastingTypes",
      "inFolder": false
    },
    "forecastingsourcedefinition": {
      "id": "forecastingsourcedefinition",
      "name": "ForecastingSourceDefinition",
      "suffix": "forecastingSourceDefinition",
      "directoryName": "forecastingSourceDefinitions",
      "inFolder": false
    },
    "assistantversion": {
      "id": "assistantversion",
      "name": "AssistantVersion",
      "suffix": "assistantVersion",
      "directoryName": "assistantVersions",
      "inFolder": false
    },
    "assistantskillsobjectaction": {
      "id": "assistantskillsobjectaction",
      "name": "AssistantSkillSobjectAction",
      "suffix": "assistantSkillSobjectAction",
      "directoryName": "assistantSkillSobjectActions",
      "inFolder": false
    },
    "assistantskillquickaction": {
      "id": "assistantskillquickaction",
      "name": "AssistantSkillQuickAction",
      "suffix": "assistantSkillQuickAction",
      "directoryName": "assistantSkillQuickActions",
      "inFolder": false
    },
    "assistantdefinition": {
      "id": "assistantdefinition",
      "name": "AssistantDefinition",
      "suffix": "assistantDefinition",
      "directoryName": "assistantDefinitions",
      "inFolder": false
    },
    "assistantcontextitem": {
      "id": "assistantcontextitem",
      "name": "AssistantContextItem",
      "suffix": "assistantContextItem",
      "directoryName": "assistantContextItems",
      "inFolder": false
    },
    "advacctforecastperiodgroup": {
      "id": "advacctforecastperiodgroup",
      "name": "AdvAcctForecastPeriodGroup",
      "suffix": "advAcctForecastPeriodGroup",
      "directoryName": "AdvAcctForecastPeriodGroup",
      "inFolder": false
    },
    "advaccountforecastset": {
      "id": "advaccountforecastset",
      "name": "AdvAccountForecastSet",
      "suffix": "advAccountForecastSet",
      "directoryName": "AdvAccountForecastSet",
      "inFolder": false
    },
    "documentgenerationsetting": {
      "id": "documentgenerationsetting",
      "name": "DocumentGenerationSetting",
      "suffix": "documentGenerationSetting",
      "directoryName": "documentGenerationSettings",
      "inFolder": false
    },
    "uiobjectrelationconfig": {
      "id": "uiobjectrelationconfig",
      "name": "UIObjectRelationConfig",
      "suffix": "uiObjectRelationConfig",
      "directoryName": "uiObjectRelationConfigs",
      "inFolder": false
    },
    "carerequestconfiguration": {
      "id": "carerequestconfiguration",
      "name": "CareRequestConfiguration",
      "suffix": "careRequestConfiguration",
      "directoryName": "careRequestConfigurations",
      "inFolder": false
    },
    "mlrecommendationdefinition": {
      "id": "mlrecommendationdefinition",
      "name": "MLRecommendationDefinition",
      "suffix": "mlRecommendation",
      "directoryName": "mlRecommendations",
      "inFolder": false
    },
    "applicationrecordtypeconfig": {
      "id": "applicationrecordtypeconfig",
      "name": "ApplicationRecordTypeConfig",
      "suffix": "applicationRecordTypeConfig",
      "directoryName": "ApplicationRecordTypeConfig",
      "inFolder": false
    },
    "mktcalcinsightobjectdef": {
      "id": "mktcalcinsightobjectdef",
      "name": "MktCalcInsightObjectDef",
      "suffix": "mktCalcInsightObjectDef",
      "directoryName": "mktCalcInsightObjectDefs",
      "inFolder": false
    },
    "internalorganization": {
      "id": "internalorganization",
      "name": "InternalOrganization",
      "suffix": "internalOrganization",
      "directoryName": "internalOrganizations",
      "inFolder": false
    },
    "callcenterroutingmap": {
      "id": "callcenterroutingmap",
      "name": "CallCenterRoutingMap",
      "suffix": "callCenterRoutingMap",
      "directoryName": "callCenterRoutingMaps",
      "inFolder": false
    },
    "viewdefinition": {
      "id": "viewdefinition",
      "name": "ViewDefinition",
      "suffix": "view",
      "directoryName": "viewdefinitions",
      "inFolder": false,
      "strictDirectoryName": false,
      "strategies": {
        "adapter": "matchingContentFile"
      }
    },
    "slackapp": {
      "id": "slackapp",
      "name": "SlackApp",
      "suffix": "slackapp",
      "directoryName": "slackapps",
      "inFolder": false,
      "strictDirectoryName": false,
      "strategies": {
        "adapter": "matchingContentFile"
      }
    },
<<<<<<< HEAD
    "fieldrestrictionrule": {
      "id": "fieldrestrictionrule",
      "name": "FieldRestrictionRule",
      "suffix": "rule",
      "directoryName": "fieldRestrictionRules",
      "inFolder": false,
      "strictDirectoryName": true
    },
    "svccatalogcategory": {
      "id": "svccatalogcategory",
      "name": "SvcCatalogCategory",
      "suffix": "category",
      "directoryName": "svcCatalogCategories",
      "inFolder": false,
      "strictDirectoryName": false
    },
    "svccatalogfulfillmentflow": {
      "id": "svccatalogfulfillmentflow",
      "name": "SvcCatalogFulfillmentFlow",
      "suffix": "fulfillmentFlow",
      "directoryName": "svcCatalogFulfillmentFlows",
      "inFolder": false,
      "strictDirectoryName": false
    },
    "svccatalogitemdef": {
      "id": "svccatalogitemdef",
      "name": "SvcCatalogItemDef",
      "suffix": "catalogItem",
      "directoryName": "svcCatalogItems",
      "inFolder": false,
      "strictDirectoryName": false
    },
    "omniuicard": {
      "id": "omniuicard",
      "name": "OmniUiCard",
      "suffix": "ouc",
      "directoryName": "omniUiCard",
=======
    "omnidatatransform": {
      "id": "omnidatatransform",
      "name": "OmniDataTransform",
      "suffix": "rpt",
      "directoryName": "omniDataTransforms",
>>>>>>> e42bf2eb
      "inFolder": false
    }
  },
  "suffixes": {
    "ai": "aiapplication",
    "aiapplicationconfig": "aiapplicationconfig",
    "mlDataDefinition": "mldatadefinition",
    "icon": "icon",
    "businessProcessGroup": "businessprocessgroup",
    "model": "discoveryaimodel",
    "goal": "discoverygoal",
    "function": "functionreference",
    "participantRole": "participantrole",
    "gatewayProviderPaymentMethodType": "gatewayproviderpaymentmethodtype",
    "careProviderSearchConfig": "careprovidersearchconfig",
    "careSystemFieldMapping": "caresystemfieldmapping",
    "documentType": "documenttype",
    "ocrSampleDocument": "ocrsampledocument",
    "ocrTemplate": "ocrtemplate",
    "apt": "actionplantemplate",
    "decisionTable": "decisiontable",
    "decisionTableDatasetLink": "decisiontabledatasetlink",
    "briefcaseDefinition": "briefcasedefinition",
    "batchProcessJobDefinition": "batchprocessjobdefinition",
    "acctMgrTargetSetting": "acctmgrtargetsettings",
    "dataSourceObject": "datasourceobject",
    "externalDataConnector": "externaldataconnector",
    "s3DataConnector": "dataconnectors3",
    "mktDataTranObject": "mktdatatranobject",
    "fieldSrcTrgtRelationship": "fieldsrctrgtrelationship",
    "objectSourceTargetMap": "objectsourcetargetmap",
    "benefitAction": "benefitaction",
    "installedPackage": "installedpackage",
    "labels": "customlabels",
    "navigationMenu": "navigationmenu",
    "scf": "scontrol",
    "crt": "certificate",
    "messageChannel": "lightningmessagechannel",
    "component": "apexcomponent",
    "page": "apexpage",
    "queue": "queue",
    "datatype": "customdatatype",
    "CaseSubjectParticle": "casesubjectparticle",
    "dataSource": "externaldatasource",
    "namedCredential": "namedcredential",
    "externalServiceRegistration": "externalserviceregistration",
    "role": "role",
    "territory": "territory",
    "group": "group",
    "uiplugin": "uiplugin",
    "globalValueSet": "globalvalueset",
    "globalPicklist": "globalpicklist",
    "standardValueSet": "standardvalueset",
    "customPermission": "custompermission",
    "object": "customobject",
    "reportType": "reporttype",
    "report": "report",
    "dashboard": "dashboard",
    "visualizationPlugin": "visualizationplugin",
    "snapshot": "analyticsnapshot",
    "feedFilter": "customfeedfilter",
    "layout": "layout",
    "weblink": "custompageweblink",
    "custompageweblink": "custompageweblink",
    "letter": "letterhead",
    "email": "emailtemplate",
    "quickAction": "quickaction",
    "form": "form",
    "flexipage": "flexipage",
    "tab": "customtab",
    "customApplicationComponent": "customapplicationcomponent",
    "app": "customapplication",
    "portal": "portal",
    "EmbeddedServiceConfig": "embeddedserviceconfig",
    "EmbeddedServiceLiveAgent": "embeddedserviceliveagent",
    "EmbeddedServiceFieldService": "embeddedservicefieldservice",
    "EmbeddedServiceBranding": "embeddedservicebranding",
    "recommendationStrategy": "recommendationstrategy",
    "flow": "flow",
    "flowDefinition": "flowdefinition",
    "eventType": "eventtype",
    "subscription": "eventsubscription",
    "delivery": "eventdelivery",
    "workflow": "workflow",
    "assignmentRules": "assignmentrules",
    "autoResponseRules": "autoresponserules",
    "escalationRules": "escalationrules",
    "postTemplate": "posttemplate",
    "approvalProcess": "approvalprocess",
    "homePageComponent": "homepagecomponent",
    "homePageLayout": "homepagelayout",
    "objectTranslation": "customobjecttranslation",
    "fieldTranslation": "customfieldtranslation",
    "translation": "translations",
    "globalValueSetTranslation": "globalvaluesettranslation",
    "standardValueSetTranslation": "standardvaluesettranslation",
    "cls": "apexclass",
    "trigger": "apextrigger",
    "testSuite": "apextestsuite",
    "profile": "profile",
    "permissionset": "permissionset",
    "permissionsetgroup": "permissionsetgroup",
    "md": "custommetadata",
    "profilePasswordPolicy": "profilepasswordpolicy",
    "profileSessionSetting": "profilesessionsetting",
    "datacategorygroup": "datacategorygroup",
    "remoteSite": "remotesitesetting",
    "cspTrustedSite": "csptrustedsite",
    "matchingRule": "matchingrules",
    "duplicateRule": "duplicaterule",
    "cleanDataService": "cleandataservice",
    "serviceChannel": "servicechannel",
    "queueRoutingConfig": "queueroutingconfig",
    "servicePresenceStatus": "servicepresencestatus",
    "presenceDeclineReason": "presencedeclinereason",
    "presenceUserConfig": "presenceuserconfig",
    "authprovider": "authprovider",
    "wapp": "waveapplication",
    "wds": "wavedataset",
    "geodata": "eclairgeodata",
    "wlens": "wavelens",
    "wdash": "wavedashboard",
    "wcomp": "wavecomponent",
    "xmd": "wavexmd",
    "wdf": "wavedataflow",
    "wdpr": "waverecipe",
    "site": "sitedotcom",
    "channelLayout": "channellayout",
    "asset": "contentasset",
    "marketingResourceType": "marketingresourcetype",
    "sharingRules": "sharingrules",
    "sharingSet": "sharingset",
    "community": "community",
    "ChatterExtension": "chatterextension",
    "callCenter": "callcenter",
    "milestoneType": "milestonetype",
    "entitlementProcess": "entitlementprocess",
    "entitlementTemplate": "entitlementtemplate",
    "notiftype": "customnotificationtype",
    "connectedApp": "connectedapp",
    "appMenu": "appmenu",
    "delegateGroup": "delegategroup",
    "network": "network",
    "networkBranding": "networkbranding",
    "customExperience": "customexperience",
    "communityThemeDefinition": "communitythemedefinition",
    "brandingSet": "brandingset",
    "flowCategory": "flowcategory",
    "lightningBolt": "lightningbolt",
    "lightningExperienceTheme": "lightningexperiencetheme",
    "communityTemplateDefinition": "communitytemplatedefinition",
    "managedTopics": "managedtopics",
    "keywords": "keywordlist",
    "userCriteria": "usercriteria",
    "rule": "moderationrule",
    "territory2Type": "territory2type",
    "territory2Model": "territory2model",
    "territory2Rule": "territory2rule",
    "territory2": "territory2",
    "campaignInfluenceModel": "campaigninfluencemodel",
    "samlssoconfig": "samlssoconfig",
    "dataPipeline": "datapipeline",
    "corsWhitelistOrigin": "corswhitelistorigin",
    "actionLinkGroupTemplate": "actionlinkgrouptemplate",
    "licenseDefinition": "licensedefinition",
    "transactionSecurityPolicy": "transactionsecuritypolicy",
    "policy": "appointmentschedulingpolicy",
    "skill": "skill",
    "liveChatDeployment": "livechatdeployment",
    "liveChatButton": "livechatbutton",
    "liveChatAgentConfig": "livechatagentconfig",
    "synonymDictionary": "synonymdictionary",
    "xorghub": "xorghub",
    "pathAssistant": "pathassistant",
    "LeadConvertSetting": "leadconvertsettings",
    "liveChatSensitiveDataRule": "livechatsensitivedatarule",
    "cachePartition": "platformcachepartition",
    "assistantRecommendationType": "assistantrecommendationtype",
    "insightType": "insighttype",
    "topicsForObjects": "topicsforobjects",
    "type": "integrationhubsettingstype",
    "settings": "settings",
    "orchestrationContext": "orchestrationcontext",
    "orchestration": "orchestration",
    "aiAssistantTemplate": "aiassistanttemplate",
    "featureParameterBoolean": "featureparameterboolean",
    "featureParameterDate": "featureparameterdate",
    "featureParameterInteger": "featureparameterinteger",
    "commandaction": "commandaction",
    "batchCalcJobDefinition": "batchcalcjobdefinition",
    "oauthcustomscope": "oauthcustomscope",
    "platformEventChannel": "platformeventchannel",
    "customHelpMenuSection": "customhelpmenusection",
    "prompt": "prompt",
    "mlDomain": "mldomain",
    "bot": "bot",
    "botVersion": "botversion",
    "animationRule": "animationrule",
    "deployment": "recordactiondeployment",
    "EmbeddedServiceFlowConfig": "embeddedserviceflowconfig",
    "platformEventChannelMember": "platformeventchannelmember",
    "Canvas": "canvasmetadata",
    "MobileApplicationDetail": "mobileapplicationdetail",
    "lightningOnboardingConfig": "lightningonboardingconfig",
    "reportFolder": "reportfolder",
    "dashboardFolder": "dashboardfolder",
    "documentFolder": "documentfolder",
    "emailFolder": "emailfolder",
    "inboundNetworkConnection": "inboundnetworkconnection",
    "outboundNetworkConnection": "outboundnetworkconnection",
    "inboundCertificate": "inboundcertificate",
    "mutingpermissionset": "mutingpermissionset",
    "myDomainDiscoverableLogin": "mydomaindiscoverablelogin",
    "blacklistedConsumer": "blacklistedconsumer",
    "userProvisioningConfig": "userprovisioningconfig",
    "redirectWhitelistUrl": "redirectwhitelisturl",
    "notifications": "apexemailnotifications",
    "iframeWhiteListUrlSettings": "iframewhitelisturlsettings",
    "config": "notificationtypeconfig",
    "managedContentType": "managedcontenttype",
    "paymentGatewayProvider": "paymentgatewayprovider",
    "EmbeddedServiceMenuSettings": "embeddedservicemenusettings",
    "callCoachingMediaProvider": "callcoachingmediaprovider",
    "indx": "customindex",
    "entityImplements": "entityimplements",
    "audience": "audience",
    "cmsConnectSource": "cmsconnectsource",
    "platformEventSubscriberConfig": "platformeventsubscriberconfig",
    "userProfileSearchScope": "userprofilesearchscope",
    "workSkillRouting": "workskillrouting",
    "timeSheetTemplate": "timesheettemplate",
    "accountRelationshipShareRule": "accountrelationshipsharerule",
    "IPAddressRange": "ipaddressrange",
    "xml": "emailservicesfunction",
    "mlPrediction": "mlprediction",
    "formSection": "formsection",
    "workflowFieldUpdate": "workflowfieldupdate",
    "workflowKnowledgePublish": "workflowknowledgepublish",
    "workflowTask": "workflowtask",
    "workflowAlert": "workflowalert",
    "workflowSend": "workflowsend",
    "workflowOutboundMessage": "workflowoutboundmessage",
    "workflowRule": "workflowrule",
    "assignmentRule": "assignmentrule",
    "autoResponseRule": "autoresponserule",
    "escalationRule": "escalationrule",
    "sharingOwnerRule": "sharingownerrule",
    "sharingCriteriaRule": "sharingcriteriarule",
    "sharingGuestRule": "sharingguestrule",
    "sharingTerritoryRule": "sharingterritoryrule",
    "managedTopic": "managedtopic",
    "workSkillRoutingAttribute": "workskillroutingattribute",
    "businessProcessFeedbackConfiguration": "businessprocessfeedbackconfiguration",
    "webStoreTemplate": "webstoretemplate",
    "dynamicTrigger": "dynamictrigger",
    "salesAgreementSetting": "salesagreementsettings",
    "accountForecastSetting": "accountforecastsettings",
    "fieldServiceMobileExtension": "fieldservicemobileextension",
    "dataStreamDefinition": "datastreamdefinition",
    "ChannelObjectLinkingRule": "channelobjectlinkingrule",
    "ConversationVendorInformation": "conversationvendorinfo",
    "ConversationVendorFieldDefinition": "conversationvendorfielddef",
    "schedulingRule": "schedulingrule",
    "dataMappingSchema": "datamappingschema",
    "dataMappingObjectDefinition": "datamappingobjectdefinition",
    "fieldDefinition": "datamappingfielddefinition",
    "dataMapping": "datamapping",
    "federationDataMappingUsage": "federationdatamappingusage",
    "connectedSystem": "connectedsystem",
    "userAuthCertificate": "userauthcertificate",
    "forecastingTypeSource": "forecastingtypesource",
    "forecastingType": "forecastingtype",
    "forecastingSourceDefinition": "forecastingsourcedefinition",
    "assistantVersion": "assistantversion",
    "assistantSkillSobjectAction": "assistantskillsobjectaction",
    "assistantSkillQuickAction": "assistantskillquickaction",
    "assistantDefinition": "assistantdefinition",
    "assistantContextItem": "assistantcontextitem",
    "advAcctForecastPeriodGroup": "advacctforecastperiodgroup",
    "advAccountForecastSet": "advaccountforecastset",
    "documentGenerationSetting": "documentgenerationsetting",
    "uiObjectRelationConfig": "uiobjectrelationconfig",
    "careRequestConfiguration": "carerequestconfiguration",
    "mlRecommendation": "mlrecommendationdefinition",
    "applicationRecordTypeConfig": "applicationrecordtypeconfig",
    "mktCalcInsightObjectDef": "mktcalcinsightobjectdef",
    "internalOrganization": "internalorganization",
    "callCenterRoutingMap": "callcenterroutingmap",
    "view": "viewdefinition",
    "slackapp": "slackapp",
    "permissionSetLicenseDefinition": "permissionsetlicensedefinition",
<<<<<<< HEAD
    "category": "svccatalogcategory",
    "fulfillmentFlow": "svccatalogfulfillmentflow",
    "catalogItem": "svccatalogitemdef",
    "ouc": "omniuicard"
=======
    "rpt":"omnidatatransform"
>>>>>>> e42bf2eb
  },
  "strictDirectoryNames": {
    "experiences": "experiencebundle",
    "aura": "auradefinitionbundle",
    "lwc": "lightningcomponentbundle",
    "documents": "document",
    "waveTemplates": "wavetemplatebundle",
    "objects": "customobject",
    "bots": "bot",
    "objectTranslations": "customobjecttranslation",
    "staticresources": "staticresource",
    "sites": "customsite",
    "restrictionRules": "restrictionrule",
    "mktDataSources": "datasource",
    "accessControlPolicies": "accesscontrolpolicy",
    "integrationHub": "integrationhubsettings",
    "ObjectHierarchyRelationship": "objecthierarchyrelationship",
    "IndustriesManufacturingSettings": "industriesmanufacturingsettings",
    "dataMappingObjectDefinitions": "datamappingobjectdefinition",
    "fieldRestrictionRules": "fieldrestrictionrule"
  },
  "childTypes": {
    "customlabel": "customlabels",
    "customfield": "customobject",
    "index": "customobject",
    "businessprocess": "customobject",
    "recordtype": "customobject",
    "compactlayout": "customobject",
    "weblink": "customobject",
    "validationrule": "customobject",
    "sharingreason": "customobject",
    "listview": "customobject",
    "fieldset": "customobject",
    "formsection": "form",
    "workflowknowledgepublish": "workflow",
    "workflowfieldupdate": "workflow",
    "workflowtask": "workflow",
    "workflowalert": "workflow",
    "workflowsend": "workflow",
    "workflowoutboundmessage": "workflow",
    "workflowrule": "workflow",
    "workskillroutingattribute": "workskillrouting",
    "assignmentrule": "assignmentrules",
    "autoresponserule": "autoresponserules",
    "escalationrule": "escalationrules",
    "matchingrule": "matchingrules",
    "sharingownerrule": "sharingrules",
    "sharingguestrule": "sharingrules",
    "sharingterritoryrule": "sharingrules",
    "managedtopic": "managedtopics",
    "sharingcriteriarule": "sharingrules",
    "botversion": "bot",
    "customfieldtranslation": "customobjecttranslation",
    "datamappingfielddefinition": "datamappingobjectdefinition"
  },
  "apiVersion": "53.0"
}<|MERGE_RESOLUTION|>--- conflicted
+++ resolved
@@ -2624,7 +2624,6 @@
         "adapter": "matchingContentFile"
       }
     },
-<<<<<<< HEAD
     "fieldrestrictionrule": {
       "id": "fieldrestrictionrule",
       "name": "FieldRestrictionRule",
@@ -2662,14 +2661,16 @@
       "name": "OmniUiCard",
       "suffix": "ouc",
       "directoryName": "omniUiCard",
-=======
+      "inFolder": false,
+      "strictDirectoryName": false
+    },
     "omnidatatransform": {
       "id": "omnidatatransform",
       "name": "OmniDataTransform",
       "suffix": "rpt",
       "directoryName": "omniDataTransforms",
->>>>>>> e42bf2eb
-      "inFolder": false
+      "inFolder": false,
+      "strictDirectoryName": false
     }
   },
   "suffixes": {
@@ -2960,14 +2961,11 @@
     "view": "viewdefinition",
     "slackapp": "slackapp",
     "permissionSetLicenseDefinition": "permissionsetlicensedefinition",
-<<<<<<< HEAD
     "category": "svccatalogcategory",
     "fulfillmentFlow": "svccatalogfulfillmentflow",
     "catalogItem": "svccatalogitemdef",
-    "ouc": "omniuicard"
-=======
-    "rpt":"omnidatatransform"
->>>>>>> e42bf2eb
+    "ouc": "omniuicard",
+    "rpt": "omnidatatransform"
   },
   "strictDirectoryNames": {
     "experiences": "experiencebundle",
