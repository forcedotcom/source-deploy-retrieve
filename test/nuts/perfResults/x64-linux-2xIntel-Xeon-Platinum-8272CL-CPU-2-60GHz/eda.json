--- conflicted
+++ resolved
@@ -1,21 +1,6 @@
 [
   {
     "name": "componentSetCreate",
-<<<<<<< HEAD
-    "duration": 221.34168599999975
-  },
-  {
-    "name": "sourceToMdapi",
-    "duration": 5850.5624820000085
-  },
-  {
-    "name": "sourceToZip",
-    "duration": 4167.160709000018
-  },
-  {
-    "name": "mdapiToSource",
-    "duration": 3945.668333999987
-=======
     "duration": 220.98211799998535
   },
   {
@@ -29,6 +14,5 @@
   {
     "name": "mdapiToSource",
     "duration": 4158.288854999992
->>>>>>> 10811e74
   }
 ]