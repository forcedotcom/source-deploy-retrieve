--- conflicted
+++ resolved
@@ -64,13 +64,9 @@
   const zipBuffer = Buffer.from('1234');
   const connection = await mockConnection(testSetup());
 
-<<<<<<< HEAD
   const deployStub = sandbox.stub(connection, 'deploy');
-=======
   const pollingClientSpy = sandbox.spy(PollingClient, 'create');
 
-  const deployStub = sandbox.stub(connection.metadata, 'deploy');
->>>>>>> f26da788
   deployStub
     .withArgs(zipBuffer, options.apiOptions ?? MetadataApiDeploy.DEFAULT_OPTIONS.apiOptions)
     // overriding return type to match API
