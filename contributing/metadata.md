# Contributing Metadata Types to the Registry

You can view the existing metadata coverage by release using [METADATA_SUPPORT.md](../METADATA_SUPPORT.md)

- It can be updated by running
- The script runs daily via github actions. You only need to run it if you want to see the results of your registry changes.

```shell
yarn update-supported-metadata
```

Got questions?

- If you work for Salesforce,
  - For general questions, post in [#platform-cli](https://salesforce-internal.slack.com/archives/C01LKDT1P6J)
<<<<<<< HEAD
  - For PR reviews, post in [#sfdx-cli-plugin-providers](https://salesforce.enterprise.slack.com/archives/C0298EE05PU)
=======
  - For PR reviews, post in [#platform-cli-collaboration](https://salesforce.enterprise.slack.com/archives/C06V045BZD0) 
>>>>>>> 0f4a75c2
- If not, [open an issue](https://github.com/forcedotcom/cli/issues)

## Adding new types to the registry via a script

> NOTE: If you have a “Settings” metadata type, you do not need to follow these instructions. Support for your type is already built into SDR.

To simplify modifying the registry, there's a script.

> Note: The script depends on being able to create an org that will have your type. If you have a working org, but your type isn't compatible with scratch org, you can [use an existing org](#use-an-existing-org)

> Note: The script will use your default dev hub. If you don't have one, set one up. If you want to use a different hub, update your default.

The script will:

1. Look for missing types (similar to the completeness test)
2. For missing types, generate a project and scratch org that includes the Features/Settings
3. Run `sf org list metadata-types` to get the describe
4. Modify the registry to include the newly found types

```shell
yarn update-registry YourTypeNameHere
```

You can set the environment variable `SF_ORG_API_VERSION` if you want to specify an API version.

### What the script can't do

inFolderTypes and types with childXml in their describe are not supported. You **want** to explore the various strategies for those (see the [SDR Handbook](../HANDBOOK.md) in this repo) and [create tests](#integration-testing) to validate that your types are being handled correctly.

For types that contain multiple files (e.g., bundles such as LWC, Aura, ExperienceBundle) where deleting 1 file should not delete the entire component you should set `supportsPartialDelete` on the type definition. For an example of this see the `ExperienceBundle` definition in `metadataRegistry.json`.

For those situations, refer to another existing type in the registry that you want yours to behave like.

If that's confusing, it's a great time to reach out to the CLI team.

## Manual Edits

You can do what the script does yourself. As you work, run `./node_modules/mocha/bin/mocha test/registry/registryValidation.test.ts` to check your entries

Run `sf org list metadata-types --json` to get the describe. `>` the output to a file or pipe it to [jq](https://stedolan.github.io/jq/) (`| jq`) to find your type.

Your describe will contain something like this

```js
{
    "directoryName": "yourTypes",
    "inFolder": "false",
    "metaFile": "false",
    "suffix": "yourtype",
    "xmlName": "YourNewType"
},
```

Entries in the `describe.json` have the following shape:
| Property | Description|
| --- | --- |
|childXmlNames | List of child sub-components for this component|
|directoryName | The name of the directory in the .zip file that contains this component.|
| inFolder | Indicates whether the component is in a folder (true) or not (false). For example, documents, email templates and reports are stored in folders.|
|metaFile| Indicates whether the component requires an accompanying metadata file. For example, documents, classes, and s-controls are components that require an additional metadata file.|
|suffix| The file suffix for this component.|
|xmlName| The name of the root element in the metadata file for this component. This name also appears in the Packages > types > name field in the manifest file package.xml.|

Create an entry in the `types` property:

> this fictitious type COULD HAVE used the automated script

```js
"yournewtype": { // the key is lowercased xmlName
      "id": "yournewtype", // lowercased xmlName
      "name": "YourNewType", // xmlName
      "suffix": "yourtype", // suffix
      "directoryName": "yourTypes", //directoryName
      "inFolder": false, // inFolder
      "strictDirectoryName": false // set to true when suffixes are not unique in the registry
},
```

add a matching entry in `suffixes`

```js
  "yourtype": "yournewtype" // "suffix": "id"
```

### When suffixes aren't unique

If your type uses a suffix already in use, tell SDR to use the `directoryName` as well by setting `"strictDirectoryName"` : `"true"`

Then also add an entry in the `strictDirectoryNames` section.

```json
  "yourtype" : "yournewtype" // "directory" : "id"

```

To preserve existing behavior, use `strictDirectoryName` on the new types, not the old ones.

# Testing

SDR includes 2 registry-related tests to check your changes to the metdataRegistry.json

## Validate the registry is correct

`yarn mocha test/registry/registryValidation.test.ts`

Test failures here could be types that exist in the `types` section but don't have entries in `suffixes` or `strictDirectoryNames`.
It also checks that suffixes are unique OR only one type that shares a suffix isn't `strictDirectoryName`.

## Validate the registry is complete

`yarn test:registry`

The library uses the [registry file](../src/registry/metadataRegistry.json) to resolve how to process metadata types. This needs to be updated as new metadata types are added to the platform at major releases.

The completeness is checked by comparing the registry to the metadata coverage report, but excluding

1. Types that aren't supported in the metadata API
2. Types in the [nonSupportedTypes file](../src/registry/nonSupportedTypes.ts) (think of it as a registry-ignore file). You can ignore the types themselves, or the feature/settings they depend on. Be sure to explain why you're choosing to ignore that type.

If you find your types (or the features they require) excluded by `nonSupportedTypes.ts` but think they're ready to go, feel free to remove them from the list.

There are 2 main ways this happens (or ways to make this work if it currently isn't)

1. A feature is available to scratch orgs when it previously wasn't
1. The metadata coverage report's "settings" were not sufficient to enable your type to appear in the `describe` call.

Fixing those problems not only makes it easier to automate your type's support in the library, but also makes your type usable by customers (features) and fixes your documentation (coverageReport).

## Manual Testing

Want to make sure your types are working as expected?

1. Create a new project with `sf project generate -n registryTest`
1. Create a scratch org `sf org create scratch`
1. Open the org and create your types.
1. Run `sf project deploy preview` and verify the remote add.
1. Run `sf project retrieve start` to pull the metadata and examine what is retrieved
1. Run `sf project deploy preview` and verify the changes were retrieved and no longer appear.
1. Delete the org `sf org delete scratch --no-prompt`
1. Create a new scratch org. `sf org create scratch`
1. Push the source `sf project deploy start`
1. Convert the source to mdapi format `sf project convert source -d mdapiOut`
1. Look in the resulting `mdapiOut` directory and the `package.xml` to see that it looks as expected
1. Deploy it to the org using `sf project deploy start --metadata-dir mdapiOut --wait 30` and verify that it succeeds
1. Delete the source directory `rm -rf force-app/main/default/*`
1. Create a new scratch org and convert the source back
1. Convert back from mdapi to source format `sf project convert mdapi -r mdapiOut -d force-app`
1. `sf project deploy start`

### Caveats

Target types must be MDAPI addressable on the server. If they aren’t MDAPI addressable, special code is needed to support source tracking for these components. See the document [Metadata API Types: End to End, Cradle to Grave](https://confluence.internal.salesforce.com/display/PLATFORMDX/Metadata+API+Types%3A+End+to+End%2C+Cradle+to+Grave) (Salesforce internal only) for more details.

## Unit Testing

Reach out to the CLI team for help with unit tests.

[metadataResolver.ts](../test/resolve/metadataResolver.test.ts) is an example of unit testing one behavior (resolving from source files) of a real metadata type.

## Integration Testing

If you're doing anything complex (you've used any of the following properties `strategies`, `folderType`, `inFolder=true`, `ignoreParsedFullName`, `folderContentType`, `ignoreParentName`), you'll want to add some NUTs (not-unit-tests) that verify the behavior or your types using real orgs and to prevent SDR changes from causing regressions on your types.

[This NUT](https://github.com/salesforcecli/plugin-deploy-retrieve/blob/main/test/nuts/specialTypes/territory2.nut.ts) validates the behavior for a particularly bizarre metadataType, territory2.

NUTs live in [plugin-deploy-retrieve](https://github.com/salesforcecli/plugin-deploy-retrieve) but run on branches to SDR.

See [testkit](https://github.com/salesforcecli/cli-plugins-testkit) for examples and usage.

# Tips and Tricks

### Work in stages

If you see a whole bunch of new unsupported types, you can "ignore" all the features and work through them in chunks (uncomment a feature at a time) using nonSupportedTypes.ts

If you want to update the registry for only a subset of the currently missing metadata types, add your types as arguments to the script.

```bash
# normal, update all missing types
yarn update-registry
# only update the 2 types listed
yarn update-registry AssessmentQuestion AssessmentQuestionSet
```

### DevHub settings

Some metadata types require features which require modifications to the DevHub (licenses, etc) and some may have to stay ignored (ex: a pilot feature you can't enable)

### Use an existing org

You can use an existing org for the metadata describe portion of the script by

1. setting its alias to `registryBuilder`
2. setting the env `RB_EXISTING_ORG` ex: `RB_EXISTING_ORG=true yarn update-registry`

### Steps to add your metadata in registry

## Prerequisites

    1. A sfdx project must exist in local.
      `sf project generate --name <projectname> --default-package-dir <directory> -x`
    2. An authorized devhub org must exists
      `sf org login web -a <alias> -r <localhost url> -d`
    3. A scratch org must exists with alias `registryBuilder`
      1. Update `project-scratch-def.json` as per your requirements.
      2. `sf org create scratch -f config/project-scratch-def.json -a registryBuilder -d`

## Steps

    1. Fork SourceDeployRetrieve github repo
      (https://github.com/forcedotcom/source-deploy-retrieve)
    2. Clone forked repo in local and checkout a new branch
    3. Setup Yarn
      1. Go to the repo directory
      2. Run `yarn install && yarn build`
    4. Setup an environment variable by executing command
      `export RB_EXISTING_ORG=true`
    5. Execute yarn update command for required metadata entities
      `yarn update-registry <MetadataEntity1> <MetadataEntity2>`
    6. Check if respective file(`src/registry/metadataRegistry.json`)
      got updated. `git status`

    Now changes are available in local, we have to link the registry with sfdx project

    8. From SDR git repo directory, run `yarn build; yarn link`
    9. Clone plugin repo (https://github.com/salesforcecli/plugin-deploy-retrieve)
    10. Execute `yarn link @salesforce/source-deploy-retrieve` and `sfdx plugins:link .` and `yarn build` from cloned plugin repo directory

    Registry has been set for your entities, now you can run (e.g.) `sf project deploy start` command for your entities:
    Proceed to `Manual Testing` section above in this document.<|MERGE_RESOLUTION|>--- conflicted
+++ resolved
@@ -13,11 +13,7 @@
 
 - If you work for Salesforce,
   - For general questions, post in [#platform-cli](https://salesforce-internal.slack.com/archives/C01LKDT1P6J)
-<<<<<<< HEAD
-  - For PR reviews, post in [#sfdx-cli-plugin-providers](https://salesforce.enterprise.slack.com/archives/C0298EE05PU)
-=======
   - For PR reviews, post in [#platform-cli-collaboration](https://salesforce.enterprise.slack.com/archives/C06V045BZD0) 
->>>>>>> 0f4a75c2
 - If not, [open an issue](https://github.com/forcedotcom/cli/issues)
 
 ## Adding new types to the registry via a script
