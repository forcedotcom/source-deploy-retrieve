[
  {
    "name": "componentSetCreate",
<<<<<<< HEAD
    "duration": 262.73454199999105
  },
  {
    "name": "sourceToMdapi",
    "duration": 7268.209459000005
  },
  {
    "name": "sourceToZip",
    "duration": 6003.934624000016
  },
  {
    "name": "mdapiToSource",
    "duration": 4731.509001999977
=======
    "duration": 315.9572469999839
  },
  {
    "name": "sourceToMdapi",
    "duration": 7336.56904599999
  },
  {
    "name": "sourceToZip",
    "duration": 5882.8369999999995
  },
  {
    "name": "mdapiToSource",
    "duration": 5457.908734999975
>>>>>>> c33362f8
  }
]<|MERGE_RESOLUTION|>--- conflicted
+++ resolved
@@ -1,21 +1,6 @@
 [
   {
     "name": "componentSetCreate",
-<<<<<<< HEAD
-    "duration": 262.73454199999105
-  },
-  {
-    "name": "sourceToMdapi",
-    "duration": 7268.209459000005
-  },
-  {
-    "name": "sourceToZip",
-    "duration": 6003.934624000016
-  },
-  {
-    "name": "mdapiToSource",
-    "duration": 4731.509001999977
-=======
     "duration": 315.9572469999839
   },
   {
@@ -29,6 +14,5 @@
   {
     "name": "mdapiToSource",
     "duration": 5457.908734999975
->>>>>>> c33362f8
   }
 ]