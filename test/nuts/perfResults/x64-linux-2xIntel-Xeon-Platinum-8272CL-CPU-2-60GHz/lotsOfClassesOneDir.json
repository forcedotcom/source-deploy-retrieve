[
  {
    "name": "componentSetCreate",
<<<<<<< HEAD
    "duration": 710.4652360000182
  },
  {
    "name": "sourceToMdapi",
    "duration": 11589.544998999976
  },
  {
    "name": "sourceToZip",
    "duration": 11294.996881
  },
  {
    "name": "mdapiToSource",
    "duration": 13089.373708
=======
    "duration": 751.4006550000049
  },
  {
    "name": "sourceToMdapi",
    "duration": 11578.667857999972
  },
  {
    "name": "sourceToZip",
    "duration": 9852.379058999999
  },
  {
    "name": "mdapiToSource",
    "duration": 8332.220241000003
>>>>>>> 9c5b95cd
  }
]<|MERGE_RESOLUTION|>--- conflicted
+++ resolved
@@ -1,21 +1,6 @@
 [
   {
     "name": "componentSetCreate",
-<<<<<<< HEAD
-    "duration": 710.4652360000182
-  },
-  {
-    "name": "sourceToMdapi",
-    "duration": 11589.544998999976
-  },
-  {
-    "name": "sourceToZip",
-    "duration": 11294.996881
-  },
-  {
-    "name": "mdapiToSource",
-    "duration": 13089.373708
-=======
     "duration": 751.4006550000049
   },
   {
@@ -29,6 +14,5 @@
   {
     "name": "mdapiToSource",
     "duration": 8332.220241000003
->>>>>>> 9c5b95cd
   }
 ]