[
  {
    "name": "componentSetCreate",
<<<<<<< HEAD
    "duration": 905.0238780000363
  },
  {
    "name": "sourceToMdapi",
    "duration": 13999.270672999963
  },
  {
    "name": "sourceToZip",
    "duration": 12468.581292000017
  },
  {
    "name": "mdapiToSource",
    "duration": 10219.789936999965
=======
    "duration": 1084.4185520000174
  },
  {
    "name": "sourceToMdapi",
    "duration": 16738.053901000007
  },
  {
    "name": "sourceToZip",
    "duration": 13409.415217000002
  },
  {
    "name": "mdapiToSource",
    "duration": 12112.881422000006
>>>>>>> c33362f8
  }
]<|MERGE_RESOLUTION|>--- conflicted
+++ resolved
@@ -1,21 +1,6 @@
 [
   {
     "name": "componentSetCreate",
-<<<<<<< HEAD
-    "duration": 905.0238780000363
-  },
-  {
-    "name": "sourceToMdapi",
-    "duration": 13999.270672999963
-  },
-  {
-    "name": "sourceToZip",
-    "duration": 12468.581292000017
-  },
-  {
-    "name": "mdapiToSource",
-    "duration": 10219.789936999965
-=======
     "duration": 1084.4185520000174
   },
   {
@@ -29,6 +14,5 @@
   {
     "name": "mdapiToSource",
     "duration": 12112.881422000006
->>>>>>> c33362f8
   }
 ]