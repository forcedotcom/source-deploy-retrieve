/*
 * Copyright (c) 2020, salesforce.com, inc.
 * All rights reserved.
 * Licensed under the BSD 3-Clause license.
 * For full license text, see LICENSE.txt file in the repo root or https://opensource.org/licenses/BSD-3-Clause
 */
import { MetadataConverter } from '../../src/convert';
import { createSandbox, SinonStub } from 'sinon';
import { kathy, mockRegistry } from '../mock/registry';
import { ManifestGenerator, RegistryAccess, registryData } from '../../src/metadata-registry';
import * as streams from '../../src/convert/streams';
import * as fs from 'fs';
import * as fsUtil from '../../src/utils/fileSystemHandler';
import { dirname, join } from 'path';
import { expect, assert } from 'chai';
<<<<<<< HEAD
import { ConversionError } from '../../src/errors';
=======
import { PACKAGE_XML_FILE, DEFAULT_PACKAGE_PREFIX } from '../../src/utils/constants';
import { ConversionError, LibraryError } from '../../src/errors';
import { TINA_COMPONENTS } from '../mock/registry/tinaConstants';
import { ComponentSet } from '../../src/common';
import { fail } from 'assert';
>>>>>>> 6417cd46

const env = createSandbox();

describe('MetadataConverter', () => {
  let ensureDirectoryStub: SinonStub;
  let pipelineStub: SinonStub;
  let writeFileStub: SinonStub;

  const mockRegistryAccess = new RegistryAccess(mockRegistry);
  const converter = new MetadataConverter(mockRegistryAccess);
  const components = kathy.KATHY_COMPONENTS;
  const packageName = 'test';
  const outputDirectory = join('path', 'to', 'output');
  const packageOutput = join(outputDirectory, packageName);

  /* eslint-disable-next-line  @typescript-eslint/no-explicit-any */
  function validatePipelineArgs(pipelineArgs: any[], targetFormat = 'metadata'): void {
    expect(pipelineArgs[0] instanceof streams.ComponentReader).to.be.true;
    expect(pipelineArgs[0].components).to.deep.equal(components);
    expect(pipelineArgs[1] instanceof streams.ComponentConverter).to.be.true;
    expect(pipelineArgs[1].targetFormat).to.equal(targetFormat);
    expect(pipelineArgs[2] instanceof streams.ComponentWriter).to.be.true;
  }

  beforeEach(() => {
    ensureDirectoryStub = env.stub(fsUtil, 'ensureDirectoryExists');
    pipelineStub = env.stub(streams, 'pipeline').resolves();
    writeFileStub = env.stub(fs.promises, 'writeFile').resolves();
    env.stub(fs, 'createWriteStream');
  });

  afterEach(() => env.restore());

  it('should initialize with default RegistryAccess by default', () => {
    const defaultConverter = new MetadataConverter();
    // @ts-ignore registryAccess private
    expect(defaultConverter.registryAccess.registry).to.deep.equal(registryData);
  });

  it('should generate package name using timestamp when option omitted', async () => {
    const timestamp = 123456;
    const packagePath = join(
      outputDirectory,
      `${MetadataConverter.DEFAULT_PACKAGE_PREFIX}_${timestamp}`
    );
    env.stub(Date, 'now').returns(timestamp);

    await converter.convert(components, 'metadata', {
      type: 'directory',
      outputDirectory,
    });

    expect(pipelineStub.firstCall.args[2].rootDestination).to.equal(packagePath);
  });

  it('should throw ConversionError when an error occurs', async () => {
    const error = new Error('whoops!');
    const expectedError = new ConversionError(error);
    pipelineStub.rejects(error);

    try {
      await converter.convert(components, 'metadata', {
        type: 'directory',
        outputDirectory,
      });
      assert.fail('an error should have been thrown');
    } catch (e) {
      expect(e.message).to.equal(expectedError.message);
      expect(e.name).to.equal(expectedError.name);
    }
  });

  describe('Directory Output', () => {
    it('should ensure directory exists before starting conversion', async () => {
      await converter.convert(components, 'metadata', {
        type: 'directory',
        outputDirectory,
        packageName,
      });

      expect(ensureDirectoryStub.calledBefore(pipelineStub)).to.be.true;
      expect(ensureDirectoryStub.firstCall.args[0]).to.equal(packageOutput);
    });

    it('should create conversion pipeline with proper stream configuration', async () => {
      await converter.convert(components, 'metadata', {
        type: 'directory',
        outputDirectory,
        packageName,
      });

      const pipelineArgs = pipelineStub.firstCall.args;
      validatePipelineArgs(pipelineArgs);
      expect(pipelineArgs[2] instanceof streams.StandardWriter).to.be.true;
      expect(pipelineArgs[2].rootDestination).to.equal(packageOutput);
    });

    it('should return packagePath in result', async () => {
      const result = await converter.convert(components, 'metadata', {
        type: 'directory',
        outputDirectory,
        packageName,
      });

      expect(result.packagePath).to.equal(packageOutput);
    });

    it('should write manifest for metadata format conversion', async () => {
      const timestamp = 123456;
      const packagePath = join(
        outputDirectory,
        `${MetadataConverter.DEFAULT_PACKAGE_PREFIX}_${timestamp}`
      );
      env.stub(Date, 'now').returns(timestamp);
      const expectedContents = new ManifestGenerator(mockRegistryAccess).createManifest(components);

      await converter.convert(components, 'metadata', { type: 'directory', outputDirectory });

      expect(writeFileStub.calledBefore(pipelineStub)).to.be.true;
      expect(writeFileStub.firstCall.args).to.deep.equal([
        join(packagePath, MetadataConverter.PACKAGE_XML_FILE),
        expectedContents,
      ]);
    });

    it('should not write manifest for source format conversion', async () => {
      await converter.convert(components, 'source', { type: 'directory', outputDirectory });

      expect(writeFileStub.notCalled).to.be.true;
    });
  });

  describe('Zip Output', () => {
    it('should ensure directory exists before starting conversion', async () => {
      const zipPath = packageOutput + '.zip';
      await converter.convert(components, 'metadata', {
        type: 'zip',
        outputDirectory,
        packageName,
      });

      expect(ensureDirectoryStub.calledBefore(pipelineStub)).to.be.true;
      expect(ensureDirectoryStub.firstCall.args[0]).to.equal(dirname(zipPath));
    });

    it('should create conversion pipeline with fs write configuration', async () => {
      await converter.convert(components, 'metadata', {
        type: 'zip',
        outputDirectory,
        packageName,
      });

      // secondCall is used because ZipWriter uses pipeline upon construction
      const pipelineArgs = pipelineStub.secondCall.args;
      validatePipelineArgs(pipelineArgs);
      expect(pipelineArgs[2] instanceof streams.ZipWriter).to.be.true;
      expect(pipelineArgs[2].rootDestination).to.equal(`${packageOutput}.zip`);
    });

    it('should create conversion pipeline with in-memory configuration', async () => {
      await converter.convert(components, 'metadata', { type: 'zip' });

      const pipelineArgs = pipelineStub.secondCall.args;
      validatePipelineArgs(pipelineArgs);
      expect(pipelineArgs[2] instanceof streams.ZipWriter).to.be.true;
      expect(pipelineArgs[2].rootDestination).to.be.undefined;
    });

    it('should return zipBuffer result for in-memory configuration', async () => {
      const testBuffer = Buffer.from('oh hi mark');
      env.stub(streams.ZipWriter.prototype, 'buffer').value(testBuffer);

      const result = await converter.convert(components, 'metadata', { type: 'zip' });

      expect(result.zipBuffer).to.deep.equal(testBuffer);
    });

    it('should return packagePath in result', async () => {
      const result = await converter.convert(components, 'metadata', {
        type: 'zip',
        outputDirectory,
        packageName,
      });

      expect(result.packagePath).to.equal(`${packageOutput}.zip`);
    });

    it('should write manifest for metadata format conversion', async () => {
      const expectedContents = new ManifestGenerator(mockRegistryAccess).createManifest(components);
      const addToZipStub = env.stub(streams.ZipWriter.prototype, 'addToZip');

      await converter.convert(components, 'metadata', { type: 'zip' });

      expect(addToZipStub.calledBefore(pipelineStub)).to.be.true;
      expect(addToZipStub.firstCall.args).to.deep.equal([
        expectedContents,
        MetadataConverter.PACKAGE_XML_FILE,
      ]);
    });

    it('should not write manifest for source format conversion', async () => {
      const addToZipStub = env.stub(streams.ZipWriter.prototype, 'addToZip');

      await converter.convert(components, 'source', { type: 'zip' });

      expect(addToZipStub.notCalled).to.be.true;
    });
  });

  describe('Merge Output', () => {
    const defaultDirectory = join('path', 'to', 'default');
    const mergeComponents = TINA_COMPONENTS;

    it('should throw error if merge config provided for metadata target format', async () => {
      const expectedError = new ConversionError(
        new LibraryError('error_merge_metadata_target_unsupported')
      );
      try {
        await converter.convert(components, 'metadata', {
          type: 'merge',
          defaultDirectory,
          mergeWith: mergeComponents,
        });
        fail(`should have thrown a ${expectedError.name} error`);
      } catch (e) {
        expect(e.name).to.equal(ConversionError.name);
        expect(e.message).to.equal(expectedError.message);
      }
    });

    it('should create conversion pipeline with proper configuration', async () => {
      await converter.convert(components, 'source', {
        type: 'merge',
        defaultDirectory,
        mergeWith: mergeComponents,
      });

      const pipelineArgs = pipelineStub.firstCall.args;
      validatePipelineArgs(pipelineArgs, 'source');
      expect(pipelineArgs[1].mergeSet).to.deep.equal(new ComponentSet(mergeComponents));
      expect(pipelineArgs[2].rootDestination).to.equal(defaultDirectory);
    });
  });
});<|MERGE_RESOLUTION|>--- conflicted
+++ resolved
@@ -13,15 +13,10 @@
 import * as fsUtil from '../../src/utils/fileSystemHandler';
 import { dirname, join } from 'path';
 import { expect, assert } from 'chai';
-<<<<<<< HEAD
-import { ConversionError } from '../../src/errors';
-=======
-import { PACKAGE_XML_FILE, DEFAULT_PACKAGE_PREFIX } from '../../src/utils/constants';
 import { ConversionError, LibraryError } from '../../src/errors';
 import { TINA_COMPONENTS } from '../mock/registry/tinaConstants';
 import { ComponentSet } from '../../src/common';
 import { fail } from 'assert';
->>>>>>> 6417cd46
 
 const env = createSandbox();
 
