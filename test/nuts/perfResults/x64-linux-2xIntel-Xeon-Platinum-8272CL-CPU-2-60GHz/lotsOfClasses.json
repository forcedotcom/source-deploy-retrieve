--- conflicted
+++ resolved
@@ -1,21 +1,6 @@
 [
   {
     "name": "componentSetCreate",
-<<<<<<< HEAD
-    "duration": 440.0365330000059
-  },
-  {
-    "name": "sourceToMdapi",
-    "duration": 8547.088470999995
-  },
-  {
-    "name": "sourceToZip",
-    "duration": 7158.503278999997
-  },
-  {
-    "name": "mdapiToSource",
-    "duration": 4846.582094999991
-=======
     "duration": 423.7058580000303
   },
   {
@@ -29,6 +14,5 @@
   {
     "name": "mdapiToSource",
     "duration": 4751.506416000018
->>>>>>> c33362f8
   }
 ]