--- conflicted
+++ resolved
@@ -3300,8 +3300,6 @@
       "inFolder": false,
       "strictDirectoryName": false
     },
-<<<<<<< HEAD
-=======
     "accountingfieldmapping": {
       "id": "accountingfieldmapping",
       "name": "AccountingFieldMapping",
@@ -3318,7 +3316,6 @@
       "inFolder": false,
       "strictDirectoryName": false
     },
->>>>>>> 53b194fc
     "actionlauncheritemdef": {
       "id": "actionlauncheritemdef",
       "name": "ActionLauncherItemDef",
@@ -3326,8 +3323,6 @@
       "directoryName": "ActionLauncherItemDef",
       "inFolder": false,
       "strictDirectoryName": false
-<<<<<<< HEAD
-=======
     },
     "actionablelistdefinition": {
       "id": "actionablelistdefinition",
@@ -3384,7 +3379,6 @@
       "directoryName": "productSpecificationTypeDefinitions",
       "inFolder": false,
       "strictDirectoryName": false
->>>>>>> 53b194fc
     }
   },
   "suffixes": {
@@ -3749,9 +3743,6 @@
     "mfgProgramTemplate": "mfgprogramtemplate",
     "streamingAppDataConnector": "streamingappdataconnector",
     "timelineObjectDefinition": "timelineobjectdefinition",
-<<<<<<< HEAD
-    "actionLauncherItemDef": "actionlauncheritemdef"
-=======
     "accountingFieldMapping": "accountingfieldmapping",
     "accountingModelConfig": "accountingmodelconfig",
     "actionLauncherItemDef": "actionlauncheritemdef",
@@ -3762,7 +3753,6 @@
     "personAccountOwnerPowerUser": "personaccountownerpoweruser",
     "pipelineInspMetricConfig": "pipelineinspmetricconfig",
     "productSpecificationTypeDefinition": "productspecificationtypedefinition"
->>>>>>> 53b194fc
   },
   "strictDirectoryNames": {
     "experiences": "experiencebundle",
