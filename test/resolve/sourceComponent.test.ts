--- conflicted
+++ resolved
@@ -37,10 +37,7 @@
 import { DecomposedSourceAdapter } from '../../src/resolve/adapters';
 import { TypeInferenceError } from '../../src/errors';
 import { nls } from '../../src/i18n';
-<<<<<<< HEAD
-=======
 import { MetadataType, RegistryAccess } from '../../src';
->>>>>>> 47ef6ff8
 
 const env = createSandbox();
 
