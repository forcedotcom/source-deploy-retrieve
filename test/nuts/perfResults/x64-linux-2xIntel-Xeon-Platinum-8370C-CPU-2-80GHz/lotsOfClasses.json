[
  {
    "name": "componentSetCreate",
<<<<<<< HEAD
    "duration": 397.36901500000386
  },
  {
    "name": "sourceToMdapi",
    "duration": 7502.408032000007
  },
  {
    "name": "sourceToZip",
    "duration": 6753.71645300003
  },
  {
    "name": "mdapiToSource",
    "duration": 4371.168727000011
=======
    "duration": 395.9298290000006
  },
  {
    "name": "sourceToMdapi",
    "duration": 7620.608355000004
  },
  {
    "name": "sourceToZip",
    "duration": 7224.629343000008
  },
  {
    "name": "mdapiToSource",
    "duration": 6781.243828000006
>>>>>>> 5ec0d0ff
  }
]<|MERGE_RESOLUTION|>--- conflicted
+++ resolved
@@ -1,21 +1,6 @@
 [
   {
     "name": "componentSetCreate",
-<<<<<<< HEAD
-    "duration": 397.36901500000386
-  },
-  {
-    "name": "sourceToMdapi",
-    "duration": 7502.408032000007
-  },
-  {
-    "name": "sourceToZip",
-    "duration": 6753.71645300003
-  },
-  {
-    "name": "mdapiToSource",
-    "duration": 4371.168727000011
-=======
     "duration": 395.9298290000006
   },
   {
@@ -29,6 +14,5 @@
   {
     "name": "mdapiToSource",
     "duration": 6781.243828000006
->>>>>>> 5ec0d0ff
   }
 ]