--- conflicted
+++ resolved
@@ -49,37 +49,23 @@
       const responseMessages = this.getDeployMessages(this.response);
       const fileResponses: FileResponse[] = [];
 
-<<<<<<< HEAD
-      for (const deployedComponent of this.components.getSourceComponents()) {
-        if (deployedComponent.type.children) {
-          for (const child of deployedComponent.getChildren()) {
-            const childMessages = responseMessages.get(this.key(child));
-            if (childMessages) {
-              fileResponses.push(...this.createResponses(child, childMessages));
-=======
       if (this.components) {
         for (const deployedComponent of this.components.getSourceComponents()) {
           if (deployedComponent.type.children) {
             for (const child of deployedComponent.getChildren()) {
-              const childMessages = messages.get(this.key(child));
+              const childMessages = responseMessages.get(this.key(child));
               if (childMessages) {
                 fileResponses.push(...this.createResponses(child, childMessages));
               }
->>>>>>> fa6006b5
             }
           }
-          const componentMessages = messages.get(this.key(deployedComponent));
+          const componentMessages = responseMessages.get(this.key(deployedComponent));
           if (componentMessages) {
             fileResponses.push(...this.createResponses(deployedComponent, componentMessages));
           }
         }
-<<<<<<< HEAD
-        const componentMessages = responseMessages.get(this.key(deployedComponent));
-        if (componentMessages) {
-          fileResponses.push(...this.createResponses(deployedComponent, componentMessages));
-=======
-
-        this.fileResponses = fileResponses.concat(this.deleteNotFoundToFileResponses(messages));
+
+        this.fileResponses = fileResponses.concat(this.deleteNotFoundToFileResponses(responseMessages));
       } else {
         // if no this.components, this was likely a metadata format deploy so we need to process
         // the componentSuccesses and componentFailures instead.
@@ -100,15 +86,9 @@
           }
 
           fileResponses.push(baseResponse as FileResponse);
->>>>>>> fa6006b5
         }
         this.fileResponses = fileResponses;
       }
-<<<<<<< HEAD
-
-      this.fileResponses = fileResponses.concat(this.deleteNotFoundToFileResponses(responseMessages));
-=======
->>>>>>> fa6006b5
     }
     return this.fileResponses;
   }
