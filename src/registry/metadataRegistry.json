--- conflicted
+++ resolved
@@ -2612,20 +2612,18 @@
         "decomposition": "folderPerType"
       }
     },
-<<<<<<< HEAD
     "expressionsetdefinitionversion": {
       "id": "expressionsetdefinitionversion",
       "name": "ExpressionSetDefinitionVersion",
       "suffix": "expressionSetVersion",
       "directoryName": "expressionSetVersion",
-      "inFolder": false,
-=======
+      "inFolder": false
+  }
     "expressionsetobjectalias": {
       "id": "expressionsetobjectalias",
       "name": "ExpressionSetObjectAlias",
       "suffix": "expressionSetObjectAlias",
       "directoryName": "expressionSetObjectAlias",
->>>>>>> 2b78a793
       "strictDirectoryName": false
     },
     "briefcasedefinition": {
@@ -3812,12 +3810,8 @@
     "decisionMatrixDefinition": "decisionmatrixdefinition",
     "decisionMatrixVersion": "decisionmatrixdefinitionversion",
     "expressionSetDefinition": "expressionsetdefinition",
-<<<<<<< HEAD
     "expressionSetVersion": "expressionsetdefinitionversion",
-=======
-    "expressionSetDefinitionVersion": "expressionsetdefinitionversion",
     "expressionSetObjectAlias": "expressionsetobjectalias",
->>>>>>> 2b78a793
     "briefcaseDefinition": "briefcasedefinition",
     "batchProcessJobDefinition": "batchprocessjobdefinition",
     "acctMgrTargetSetting": "acctmgrtargetsettings",
@@ -4259,13 +4253,7 @@
     "customfieldtranslation": "customobjecttranslation",
     "mktdatatranfield": "mktdatatranobject",
     "digitalexperience": "digitalexperiencebundle",
-<<<<<<< HEAD
-    "aiscoringmodeldefversion": "aiscoringmodeldefinition"
-=======
-    "decisionmatrixdefinitionversion": "decisionmatrixdefinition",
-    "expressionsetdefinitionversion": "expressionsetdefinition",
     "aiscoringmodeldefversion": "aiscoringmodeldefinition",
     "extdatatranfieldtemplate": "extdatatranobjecttemplate"
->>>>>>> 2b78a793
   }
 }