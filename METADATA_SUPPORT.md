# Supported CLI Metadata Types

This list compares metadata types found in Salesforce v56 with the [metadata registry file](./src/registry/metadataRegistry.json) included in this repository.

This repository is used by both the Salesforce CLIs and Salesforce's VSCode Extensions.

<<<<<<< HEAD
Currently, there are 469/512 supported metadata types.
=======
Currently, there are 470/512 supported metadata types.
>>>>>>> 6fe00635
For status on any existing gaps, please search or file an issue in the [Salesforce CLI issues only repo](https://github.com/forcedotcom/cli/issues).
To contribute a new metadata type, please see the [Contributing Metadata Types to the Registry](./contributing/metadata.md)

|Metadata Type|Support|Notes|
|:---|:---|:---|
|AIApplication|✅||
|AIApplicationConfig|✅||
|AIReplyRecommendationsSettings|✅||
|AIUsecaseDefinition|⚠️|Supports deploy/retrieve but not source tracking|
|AccountForecastSettings|✅||
|AccountInsightsSettings|✅||
|AccountIntelligenceSettings|✅||
|AccountRelationshipShareRule|✅||
|AccountSettings|✅||
|AccountingFieldMapping|❌|Not supported, but support could be added|
|AccountingModelConfig|❌|Not supported, but support could be added|
|AccountingSettings|✅||
|AcctMgrTargetSettings|✅||
|ActionLinkGroupTemplate|✅||
|ActionPlanTemplate|✅||
|ActionsSettings|✅||
|ActivationPlatform|✅||
|ActivitiesSettings|✅||
|AddressSettings|✅||
|AdvAccountForecastSet|✅||
|AdvAcctForecastDimSource|✅||
|AdvAcctForecastPeriodGroup|✅||
|AnalyticSnapshot|✅||
|AnalyticsSettings|✅||
|AnimationRule|✅||
|ApexClass|✅||
|ApexComponent|✅||
|ApexEmailNotifications|✅||
|ApexPage|✅||
|ApexSettings|✅||
|ApexTestSuite|✅||
|ApexTrigger|✅||
|AppAnalyticsSettings|✅||
|AppExperienceSettings|✅||
|AppExplorationDataConsent|❌|Not supported, but support could be added|
|AppMenu|✅||
|ApplicationRecordTypeConfig|✅||
|ApplicationSubtypeDefinition|✅||
|AppointmentAssignmentPolicy|✅||
|AppointmentSchedulingPolicy|✅||
|ApprovalProcess|✅||
|ArchiveSettings|✅||
|AssessmentQuestion|✅||
|AssessmentQuestionSet|✅||
|AssignmentRules|✅||
|AssistantContextItem|✅||
|AssistantDefinition|✅||
|AssistantSkillQuickAction|✅||
|AssistantSkillSobjectAction|✅||
|AssistantVersion|✅||
|AssociationEngineSettings|✅||
|Audience|✅||
|AuraDefinitionBundle|✅||
|AuthProvider|✅||
|AutoResponseRules|✅||
|AutomatedContactsSettings|✅||
|BatchCalcJobDefinition|✅||
|BatchProcessJobDefinition|✅||
|BenefitAction|✅||
|BlacklistedConsumer|✅||
|BldgEnrgyIntensityCnfg|✅||
|BlockchainSettings|✅||
|Bot|✅||
|BotBlock|❌|Not supported, but support could be added|
|BotBlockVersion|❌|Not supported, but support could be added|
|BotSettings|✅||
|BotTemplate|✅||
|BotVersion|✅||
|BranchManagementSettings|✅||
|BrandingSet|✅||
|BriefcaseDefinition|✅||
|BusinessHoursSettings|✅||
|BusinessProcess|✅||
|BusinessProcessGroup|✅||
|BusinessProcessTypeDefinition|✅||
|CMSConnectSource|✅||
|CallCenter|✅||
|CallCenterRoutingMap|✅||
|CallCoachingMediaProvider|⚠️|Supports deploy/retrieve but not source tracking|
|CallCtrAgentFavTrfrDest|❌|Not supported, but support could be added|
|CampaignInfluenceModel|✅||
|CampaignSettings|✅||
|CanvasMetadata|✅||
|CareBenefitVerifySettings|✅||
|CareLimitType|✅||
|CareProviderSearchConfig|✅||
|CareRequestConfiguration|✅||
|CareSystemFieldMapping|✅||
|CaseSettings|✅||
|CaseSubjectParticle|✅||
|Certificate|✅||
|ChannelLayout|✅||
|ChannelObjectLinkingRule|✅||
|ChatterAnswersSettings|✅||
|ChatterEmailsMDSettings|✅||
|ChatterExtension|✅||
|ChatterSettings|✅||
|CleanDataService|✅||
|CollectionsDashboardSettings|✅||
|CommandAction|✅||
|CommerceSettings|✅||
|CommunitiesSettings|✅||
|Community|✅||
|CommunityTemplateDefinition|✅||
|CommunityThemeDefinition|✅||
|CompactLayout|✅||
|CompanySettings|✅||
|ConnectedApp|✅||
|ConnectedAppSettings|✅||
|ContentAsset|✅||
|ContentSettings|✅||
|ContractSettings|✅||
|ContractType|❌|Not supported, but support could be added|
|ConversationVendorInfo|✅||
|ConversationalIntelligenceSettings|✅||
|CorsWhitelistOrigin|✅||
|CspTrustedSite|✅||
|CurrencySettings|✅||
|CustomAddressFieldSettings|✅||
|CustomApplication|✅||
|CustomApplicationComponent|✅||
|CustomFeedFilter|✅||
|CustomField|✅||
|CustomHelpMenuSection|✅||
|CustomIndex|✅||
|CustomLabels|✅||
|CustomMetadata|✅||
|CustomNotificationType|✅||
|CustomObject|✅||
|CustomObjectTranslation|✅||
|CustomPageWebLink|✅||
|CustomPermission|✅||
|CustomSite|✅||
|CustomTab|✅||
|CustomValue|❌|Not supported, but support could be added|
|CustomerDataPlatformSettings|✅||
|CustomizablePropensityScoringSettings|✅||
|Dashboard|✅||
|DashboardFolder|✅||
|DataCategoryGroup|✅||
|DataConnectorIngestApi|✅||
|DataConnectorS3|✅||
|DataDotComSettings|✅||
|DataImportManagementSettings|✅||
|DataPackageKitDefinition|✅||
|DataPackageKitObject|✅||
|DataSource|✅||
|DataSourceBundleDefinition|✅||
|DataSourceObject|✅||
|DataSourceTenant|✅||
|DataSrcDataModelFieldMap|✅||
|DataStreamDefinition|✅||
|DataStreamTemplate|✅||
|DecisionMatrixDefinition|✅||
|DecisionMatrixDefinitionVersion|✅||
|DecisionTable|✅||
|DecisionTableDatasetLink|✅||
|DelegateGroup|✅||
|DeploymentSettings|✅||
|DevHubSettings|✅||
|DigitalExperience|⚠️|Supports deploy/retrieve but not source tracking|
|DigitalExperienceBundle|⚠️|Supports deploy/retrieve but not source tracking|
|DigitalExperienceConfig|⚠️|Supports deploy/retrieve but not source tracking|
|DiscoveryAIModel|✅||
|DiscoveryGoal|✅||
|DiscoverySettings|✅||
|DiscoveryStory|❌|Not supported, but support could be added|
|Document|✅||
|DocumentChecklistSettings|✅||
|DocumentFolder|✅||
|DocumentGenerationSetting|✅||
|DocumentType|✅||
|DuplicateRule|✅||
|EACSettings|✅||
|ESignatureConfig|✅||
|ESignatureEnvelopeConfig|✅||
|EclairGeoData|✅||
|EinsteinAgentSettings|✅||
|EinsteinAssistantSettings|✅||
|EinsteinDealInsightsSettings|✅||
|EinsteinDocumentCaptureSettings|✅||
|EmailAdministrationSettings|✅||
|EmailFolder|✅||
|EmailIntegrationSettings|✅||
|EmailServicesFunction|✅||
|EmailTemplate|✅||
|EmailTemplateFolder|✅||
|EmailTemplateSettings|✅||
|EmbeddedServiceBranding|✅||
|EmbeddedServiceConfig|✅||
|EmbeddedServiceFlowConfig|✅||
|EmbeddedServiceLiveAgent|✅||
|EmbeddedServiceMenuSettings|✅||
|EmployeeDataSyncProfile|❌|Not supported, but support could be added|
|EmployeeFieldAccessSettings|✅||
|EmployeeUserSettings|✅||
|EnhancedNotesSettings|✅||
|EntitlementProcess|✅||
|EntitlementSettings|✅||
|EntitlementTemplate|✅||
|EntityImplements|✅||
|EscalationRules|✅||
|EssentialsSettings|✅||
|EventSettings|✅||
|ExperienceBundle|✅||
|ExperienceBundleSettings|✅||
|ExplainabilityActionDefinition|✅||
|ExplainabilityActionVersion|✅||
|ExplainabilityMsgTemplate|❌|Not supported, but support could be added|
|ExpressionSetDefinition|✅||
|ExpressionSetDefinitionVersion|✅||
|ExpressionSetObjectAlias|❌|Not supported, but support could be added|
|ExternalAIModel|❌|Not supported, but support could be added|
|ExternalCredential|❌|Not supported, but support could be added|
|ExternalDataConnector|✅||
|ExternalDataSource|✅||
|ExternalDataSrcDescriptor|❌|Not supported, but support could be added|
|ExternalDataTranField|❌|Not supported, but support could be added|
|ExternalDataTranObject|❌|Not supported, but support could be added|
|ExternalServiceRegistration|✅||
|FeatureParameterBoolean|✅||
|FeatureParameterDate|✅||
|FeatureParameterInteger|✅||
|FieldRestrictionRule|✅||
|FieldServiceMobileExtension|✅||
|FieldServiceSettings|✅||
|FieldSet|✅||
|FieldSrcTrgtRelationship|✅||
|FileUploadAndDownloadSecuritySettings|✅||
|FilesConnectSettings|✅||
|FlexiPage|✅||
|Flow|✅||
|FlowCategory|✅||
|FlowDefinition|⚠️|Supports deploy/retrieve but not source tracking|
|FlowSettings|✅||
|FlowTest|✅||
|ForecastingFilter|✅||
|ForecastingFilterCondition|✅||
|ForecastingObjectListSettings|✅||
|ForecastingSettings|✅||
|ForecastingSourceDefinition|✅||
|ForecastingType|✅||
|ForecastingTypeSource|✅||
|FormulaSettings|✅||
|FuelType|❌|Not supported, but support could be added|
|FuelTypeSustnUom|❌|Not supported, but support could be added|
|FunctionReference|⚠️|Supports deploy/retrieve but not source tracking|
|GatewayProviderPaymentMethodType|✅||
|GlobalValueSet|✅||
|GlobalValueSetTranslation|✅||
|GoogleAppsSettings|✅||
|Group|✅||
|HighVelocitySalesSettings|✅||
|HomePageComponent|✅||
|HomePageLayout|✅||
|IPAddressRange|✅||
|Icon|✅||
|IdeasSettings|✅||
|IdentityVerificationProcDef|✅||
|IframeWhiteListUrlSettings|✅||
|InboundCertificate|✅||
|InboundNetworkConnection|✅||
|IncidentMgmtSettings|✅||
|IncludeEstTaxInQuoteSettings|✅||
|Index|⚠️|Supports deploy/retrieve but not source tracking|
|IndustriesAutomotiveSettings|✅||
|IndustriesLoyaltySettings|✅||
|IndustriesManufacturingSettings|✅||
|IndustriesSettings|✅||
|InstalledPackage|⚠️|Supports deploy/retrieve but not source tracking|
|InterestTaggingSettings|✅||
|InternalDataConnector|✅||
|InvLatePymntRiskCalcSettings|✅||
|InventorySettings|✅||
|InvocableActionSettings|✅||
|IoTSettings|✅||
|KeywordList|✅||
|KnowledgeSettings|✅||
|LanguageSettings|✅||
|Layout|✅||
|LeadConfigSettings|✅||
|LeadConvertSettings|✅||
|Letterhead|✅||
|LightningBolt|✅||
|LightningComponentBundle|✅||
|LightningExperienceSettings|✅||
|LightningExperienceTheme|✅||
|LightningMessageChannel|✅||
|LightningOnboardingConfig|✅||
|ListView|✅||
|LiveAgentSettings|✅||
|LiveChatAgentConfig|✅||
|LiveChatButton|✅||
|LiveChatDeployment|✅||
|LiveChatSensitiveDataRule|✅||
|LiveMessageSettings|✅||
|LoyaltyProgramSetup|⚠️|Supports deploy/retrieve but not source tracking|
|MLDataDefinition|✅||
|MLPredictionDefinition|✅||
|MLRecommendationDefinition|✅||
|MacroSettings|✅||
|MailMergeSettings|✅||
|ManagedContentType|⚠️|Supports deploy/retrieve but not source tracking|
|ManagedTopics|✅||
|MapsAndLocationSettings|✅||
|MarketSegmentDefinition|❌|Not supported, but support could be added|
|MarketingAppExtActivity|❌|Not supported, but support could be added|
|MarketingAppExtension|✅||
|MatchingRules|✅||
|MediaAdSalesSettings|✅||
|MeetingsSettings|✅||
|MessagingChannel|❌|Not supported, but support could be added (but not for tracking)|
|MfgProgramTemplate|❌|Not supported, but support could be added|
|MfgServiceConsoleSettings|✅||
|MilestoneType|✅||
|MktCalcInsightObjectDef|✅||
|MktDataTranObject|✅||
|MlDomain|✅||
|MobSecurityCertPinConfig|✅||
|MobileApplicationDetail|✅||
|MobileSecurityAssignment|✅||
|MobileSecurityPolicy|✅||
|MobileSettings|✅||
|ModerationRule|✅||
|MutingPermissionSet|✅||
|MyDomainDiscoverableLogin|✅||
|MyDomainSettings|✅||
|NameSettings|✅||
|NamedCredential|✅||
|NavigationMenu|✅||
|Network|✅||
|NetworkBranding|✅||
|NotificationTypeConfig|✅||
|NotificationsSettings|✅||
|OauthCustomScope|✅||
|OauthOidcSettings|✅||
|ObjectHierarchyRelationship|✅||
|ObjectLinkingSettings|✅||
|ObjectSourceTargetMap|✅||
|OcrSampleDocument|✅||
|OcrTemplate|✅||
|OmniChannelSettings|✅||
|OmniDataTransform|✅||
|OmniIntegrationProcedure|✅||
|OmniInteractionAccessConfig|✅||
|OmniInteractionConfig|✅||
|OmniScript|✅||
|OmniUiCard|✅||
|OnlineSalesSettings|✅||
|OpportunityInsightsSettings|✅||
|OpportunityScoreSettings|✅||
|OpportunitySettings|✅||
|OrderManagementSettings|✅||
|OrderSettings|✅||
|OrgSettings|✅||
|OutboundNetworkConnection|✅||
|PardotEinsteinSettings|✅||
|PardotSettings|✅||
|ParticipantRole|✅||
|PartyDataModelSettings|✅||
|PathAssistant|✅||
|PathAssistantSettings|✅||
|PaymentGatewayProvider|✅||
|PaymentsManagementEnabledSettings|✅||
|PaymentsSettings|✅||
|PermissionSet|✅||
|PermissionSetGroup|✅||
|PermissionSetLicenseDefinition|✅||
|PicklistSettings|✅||
|PicklistValue|❌|Not supported, but support could be added|
|PlatformCachePartition|✅||
|PlatformEventChannel|✅||
|PlatformEventChannelMember|✅||
|PlatformEventSubscriberConfig|✅||
|PlatformSlackSettings|✅||
|PortalDelegablePermissionSet|❌|Not supported, but support could be added|
|PortalsSettings|✅||
|PostTemplate|✅||
|PredictionBuilderSettings|✅||
|PresenceDeclineReason|✅||
|PresenceUserConfig|✅||
|PrivacySettings|✅||
|ProductAttributeSet|✅||
|ProductSettings|✅||
|Profile|✅||
|ProfilePasswordPolicy|✅||
|ProfileSessionSetting|✅||
|Prompt|✅||
|Queue|✅||
|QueueRoutingConfig|✅||
|QuickAction|✅||
|QuickTextSettings|✅||
|QuoteSettings|✅||
|RealTimeEventSettings|✅||
|RecommendationBuilderSettings|✅||
|RecommendationStrategy|✅||
|RecordActionDeployment|✅||
|RecordAlertCategory|✅||
|RecordAlertDataSource|✅||
|RecordPageSettings|✅||
|RecordType|✅||
|RedirectWhitelistUrl|✅||
|ReferencedDashboard|❌|Not supported, but support could be added|
|RegisteredExternalService|❌|Not supported, but support could be added|
|RelatedRecordAssocCriteria|❌|Not supported, but support could be added|
|RelationshipGraphDefinition|❌|Not supported, but support could be added|
|RemoteSiteSetting|✅||
|Report|✅||
|ReportFolder|✅||
|ReportType|✅||
|ReportingTypeConfig|❌|Not supported, but support could be added|
|RestrictionRule|✅||
|RetailExecutionSettings|✅||
|Role|✅||
|SalesAgreementSettings|✅||
|SalesWorkQueueSettings|✅||
|SamlSsoConfig|✅||
|SchedulingObjective|✅||
|SchedulingRule|✅||
|SchemaSettings|✅||
|ScoreCategory|❌|Not supported, but support could be added|
|SearchSettings|✅||
|SecuritySettings|✅||
|ServiceAISetupDefinition|✅||
|ServiceAISetupField|✅||
|ServiceChannel|✅||
|ServiceCloudVoiceSettings|✅||
|ServicePresenceStatus|✅||
|ServiceSetupAssistantSettings|✅||
|SharingCriteriaRule|✅||
|SharingGuestRule|✅||
|SharingOwnerRule|✅||
|SharingReason|✅||
|SharingRules|⚠️|Supports deploy/retrieve but not source tracking|
|SharingSet|✅||
|SharingSettings|✅||
|SharingTerritoryRule|✅||
|SiteDotCom|✅||
|SiteSettings|✅||
|Skill|✅||
|SlackApp|✅||
|SocialCustomerServiceSettings|✅||
|SocialProfileSettings|✅||
|SourceTrackingSettings|✅||
|StandardValue|❌|Not supported, but support could be added|
|StandardValueSet|✅||
|StandardValueSetTranslation|✅||
|StaticResource|✅||
|StnryAssetEnvSrcCnfg|✅||
|StreamingAppDataConnector|❌|Not supported, but support could be added|
|SubscriptionManagementSettings|✅||
|SurveySettings|✅||
|SustainabilityUom|❌|Not supported, but support could be added|
|SustnUomConversion|❌|Not supported, but support could be added|
|SvcCatalogCategory|✅||
|SvcCatalogFulfillmentFlow|✅||
|SvcCatalogItemDef|✅||
|SynonymDictionary|✅||
|SystemNotificationSettings|✅||
|Territory|✅||
|Territory2|✅||
|Territory2Model|✅||
|Territory2Rule|✅||
|Territory2Settings|✅||
|Territory2Type|✅||
|TimeSheetTemplate|✅||
|TimelineObjectDefinition|❌|Not supported, but support could be added|
|TopicsForObjects|✅||
|TrailheadSettings|✅||
|TransactionSecurityPolicy|✅||
|Translations|✅||
|TrialOrgSettings|✅||
|UIObjectRelationConfig|✅||
|UiPlugin|✅||
|UserAccessPolicy|❌|Not supported, but support could be added|
|UserAuthCertificate|✅||
|UserCriteria|✅||
|UserEngagementSettings|✅||
|UserInterfaceSettings|✅||
|UserManagementSettings|✅||
|UserProfileSearchScope|✅||
|UserProvisioningConfig|✅||
|ValidationRule|✅||
|VehicleAssetEmssnSrcCnfg|✅||
|ViewDefinition|✅||
|VirtualVisitConfig|❌|Not supported, but support could be added|
|VoiceSettings|✅||
|WarrantyLifecycleMgmtSettings|✅||
|WaveApplication|✅||
|WaveComponent|✅||
|WaveDashboard|✅||
|WaveDataflow|✅||
|WaveDataset|✅||
|WaveLens|✅||
|WaveRecipe|✅||
|WaveTemplateBundle|✅||
|WaveXmd|✅||
|WebLink|✅||
|WebStoreTemplate|✅||
|WebToXSettings|✅||
|WorkDotComSettings|✅||
|WorkSkillRouting|✅||
|Workflow|✅||
|WorkflowAlert|✅||
|WorkflowFieldUpdate|✅||
|WorkflowFlowAction|❌|Not supported, but support could be added|
|WorkflowKnowledgePublish|✅||
|WorkflowOutboundMessage|✅||
|WorkflowRule|✅||
|WorkflowSend|✅||
|WorkflowTask|✅||
|WorkforceEngagementSettings|✅||



## Next Release (v57)
v57 introduces the following new types.  Here's their current level of support

|Metadata Type|Support|Notes|
|:---|:---|:---|
|ActionableListDefinition|❌|Not supported, but support could be added|
<<<<<<< HEAD
|ExternalClientApplication|❌|Not supported, but support could be added|
|GearDescriptor|❌|Not supported, but support could be added|
=======
|DisclosureType|❌|Not supported, but support could be added|
|ExternalClientApplication|✅||
|GearDescriptor|❌|Not supported, but support could be added|
|IdentityProviderSettings|✅||
>>>>>>> 6fe00635
|ProductSpecificationTypeDefinition|❌|Not supported, but support could be added|

## Additional Types

> The following types are supported by this library but not in the coverage reports for either version.  These are typically
>
> 1. types that have been removed from the metadata API but were supported in previous versions
> 1. types that are available for pilots but not officially part of the metadata API (use with caution)
> 1. types that exist only as a child type of other metadata types
> 1. settings types that are automatically supported

- CustomLabel
- Scontrol
- CustomDataType
- GlobalPicklist
- VisualizationPlugin
- Form
- FormSection
- Portal
- EmbeddedServiceFieldService
- EventType
- EventSubscription
- EventDelivery
- AssignmentRule
- AutoResponseRule
- EscalationRule
- CustomFieldTranslation
- MatchingRule
- MarketingResourceType
- CustomExperience
- ManagedTopic
- DataPipeline
- LicenseDefinition
- AccessControlPolicy
- XOrgHub
- AssistantRecommendationType
- InsightType
- IntegrationHubSettingsType
- IntegrationHubSettings
- OrchestrationContext
- Orchestration
- AIAssistantTemplate
- Settings
- WorkSkillRoutingAttribute
- BusinessProcessFeedbackConfiguration
- DynamicTrigger
- MktDataTranField
- ConversationVendorFieldDef
- InternalOrganization
- UiViewDefinition
- MobileSecurityPolicySet
- DataWeaveResource<|MERGE_RESOLUTION|>--- conflicted
+++ resolved
@@ -4,551 +4,541 @@
 
 This repository is used by both the Salesforce CLIs and Salesforce's VSCode Extensions.
 
-<<<<<<< HEAD
-Currently, there are 469/512 supported metadata types.
-=======
 Currently, there are 470/512 supported metadata types.
->>>>>>> 6fe00635
 For status on any existing gaps, please search or file an issue in the [Salesforce CLI issues only repo](https://github.com/forcedotcom/cli/issues).
 To contribute a new metadata type, please see the [Contributing Metadata Types to the Registry](./contributing/metadata.md)
 
-|Metadata Type|Support|Notes|
-|:---|:---|:---|
-|AIApplication|✅||
-|AIApplicationConfig|✅||
-|AIReplyRecommendationsSettings|✅||
-|AIUsecaseDefinition|⚠️|Supports deploy/retrieve but not source tracking|
-|AccountForecastSettings|✅||
-|AccountInsightsSettings|✅||
-|AccountIntelligenceSettings|✅||
-|AccountRelationshipShareRule|✅||
-|AccountSettings|✅||
-|AccountingFieldMapping|❌|Not supported, but support could be added|
-|AccountingModelConfig|❌|Not supported, but support could be added|
-|AccountingSettings|✅||
-|AcctMgrTargetSettings|✅||
-|ActionLinkGroupTemplate|✅||
-|ActionPlanTemplate|✅||
-|ActionsSettings|✅||
-|ActivationPlatform|✅||
-|ActivitiesSettings|✅||
-|AddressSettings|✅||
-|AdvAccountForecastSet|✅||
-|AdvAcctForecastDimSource|✅||
-|AdvAcctForecastPeriodGroup|✅||
-|AnalyticSnapshot|✅||
-|AnalyticsSettings|✅||
-|AnimationRule|✅||
-|ApexClass|✅||
-|ApexComponent|✅||
-|ApexEmailNotifications|✅||
-|ApexPage|✅||
-|ApexSettings|✅||
-|ApexTestSuite|✅||
-|ApexTrigger|✅||
-|AppAnalyticsSettings|✅||
-|AppExperienceSettings|✅||
-|AppExplorationDataConsent|❌|Not supported, but support could be added|
-|AppMenu|✅||
-|ApplicationRecordTypeConfig|✅||
-|ApplicationSubtypeDefinition|✅||
-|AppointmentAssignmentPolicy|✅||
-|AppointmentSchedulingPolicy|✅||
-|ApprovalProcess|✅||
-|ArchiveSettings|✅||
-|AssessmentQuestion|✅||
-|AssessmentQuestionSet|✅||
-|AssignmentRules|✅||
-|AssistantContextItem|✅||
-|AssistantDefinition|✅||
-|AssistantSkillQuickAction|✅||
-|AssistantSkillSobjectAction|✅||
-|AssistantVersion|✅||
-|AssociationEngineSettings|✅||
-|Audience|✅||
-|AuraDefinitionBundle|✅||
-|AuthProvider|✅||
-|AutoResponseRules|✅||
-|AutomatedContactsSettings|✅||
-|BatchCalcJobDefinition|✅||
-|BatchProcessJobDefinition|✅||
-|BenefitAction|✅||
-|BlacklistedConsumer|✅||
-|BldgEnrgyIntensityCnfg|✅||
-|BlockchainSettings|✅||
-|Bot|✅||
-|BotBlock|❌|Not supported, but support could be added|
-|BotBlockVersion|❌|Not supported, but support could be added|
-|BotSettings|✅||
-|BotTemplate|✅||
-|BotVersion|✅||
-|BranchManagementSettings|✅||
-|BrandingSet|✅||
-|BriefcaseDefinition|✅||
-|BusinessHoursSettings|✅||
-|BusinessProcess|✅||
-|BusinessProcessGroup|✅||
-|BusinessProcessTypeDefinition|✅||
-|CMSConnectSource|✅||
-|CallCenter|✅||
-|CallCenterRoutingMap|✅||
-|CallCoachingMediaProvider|⚠️|Supports deploy/retrieve but not source tracking|
-|CallCtrAgentFavTrfrDest|❌|Not supported, but support could be added|
-|CampaignInfluenceModel|✅||
-|CampaignSettings|✅||
-|CanvasMetadata|✅||
-|CareBenefitVerifySettings|✅||
-|CareLimitType|✅||
-|CareProviderSearchConfig|✅||
-|CareRequestConfiguration|✅||
-|CareSystemFieldMapping|✅||
-|CaseSettings|✅||
-|CaseSubjectParticle|✅||
-|Certificate|✅||
-|ChannelLayout|✅||
-|ChannelObjectLinkingRule|✅||
-|ChatterAnswersSettings|✅||
-|ChatterEmailsMDSettings|✅||
-|ChatterExtension|✅||
-|ChatterSettings|✅||
-|CleanDataService|✅||
-|CollectionsDashboardSettings|✅||
-|CommandAction|✅||
-|CommerceSettings|✅||
-|CommunitiesSettings|✅||
-|Community|✅||
-|CommunityTemplateDefinition|✅||
-|CommunityThemeDefinition|✅||
-|CompactLayout|✅||
-|CompanySettings|✅||
-|ConnectedApp|✅||
-|ConnectedAppSettings|✅||
-|ContentAsset|✅||
-|ContentSettings|✅||
-|ContractSettings|✅||
-|ContractType|❌|Not supported, but support could be added|
-|ConversationVendorInfo|✅||
-|ConversationalIntelligenceSettings|✅||
-|CorsWhitelistOrigin|✅||
-|CspTrustedSite|✅||
-|CurrencySettings|✅||
-|CustomAddressFieldSettings|✅||
-|CustomApplication|✅||
-|CustomApplicationComponent|✅||
-|CustomFeedFilter|✅||
-|CustomField|✅||
-|CustomHelpMenuSection|✅||
-|CustomIndex|✅||
-|CustomLabels|✅||
-|CustomMetadata|✅||
-|CustomNotificationType|✅||
-|CustomObject|✅||
-|CustomObjectTranslation|✅||
-|CustomPageWebLink|✅||
-|CustomPermission|✅||
-|CustomSite|✅||
-|CustomTab|✅||
-|CustomValue|❌|Not supported, but support could be added|
-|CustomerDataPlatformSettings|✅||
-|CustomizablePropensityScoringSettings|✅||
-|Dashboard|✅||
-|DashboardFolder|✅||
-|DataCategoryGroup|✅||
-|DataConnectorIngestApi|✅||
-|DataConnectorS3|✅||
-|DataDotComSettings|✅||
-|DataImportManagementSettings|✅||
-|DataPackageKitDefinition|✅||
-|DataPackageKitObject|✅||
-|DataSource|✅||
-|DataSourceBundleDefinition|✅||
-|DataSourceObject|✅||
-|DataSourceTenant|✅||
-|DataSrcDataModelFieldMap|✅||
-|DataStreamDefinition|✅||
-|DataStreamTemplate|✅||
-|DecisionMatrixDefinition|✅||
-|DecisionMatrixDefinitionVersion|✅||
-|DecisionTable|✅||
-|DecisionTableDatasetLink|✅||
-|DelegateGroup|✅||
-|DeploymentSettings|✅||
-|DevHubSettings|✅||
-|DigitalExperience|⚠️|Supports deploy/retrieve but not source tracking|
-|DigitalExperienceBundle|⚠️|Supports deploy/retrieve but not source tracking|
-|DigitalExperienceConfig|⚠️|Supports deploy/retrieve but not source tracking|
-|DiscoveryAIModel|✅||
-|DiscoveryGoal|✅||
-|DiscoverySettings|✅||
-|DiscoveryStory|❌|Not supported, but support could be added|
-|Document|✅||
-|DocumentChecklistSettings|✅||
-|DocumentFolder|✅||
-|DocumentGenerationSetting|✅||
-|DocumentType|✅||
-|DuplicateRule|✅||
-|EACSettings|✅||
-|ESignatureConfig|✅||
-|ESignatureEnvelopeConfig|✅||
-|EclairGeoData|✅||
-|EinsteinAgentSettings|✅||
-|EinsteinAssistantSettings|✅||
-|EinsteinDealInsightsSettings|✅||
-|EinsteinDocumentCaptureSettings|✅||
-|EmailAdministrationSettings|✅||
-|EmailFolder|✅||
-|EmailIntegrationSettings|✅||
-|EmailServicesFunction|✅||
-|EmailTemplate|✅||
-|EmailTemplateFolder|✅||
-|EmailTemplateSettings|✅||
-|EmbeddedServiceBranding|✅||
-|EmbeddedServiceConfig|✅||
-|EmbeddedServiceFlowConfig|✅||
-|EmbeddedServiceLiveAgent|✅||
-|EmbeddedServiceMenuSettings|✅||
-|EmployeeDataSyncProfile|❌|Not supported, but support could be added|
-|EmployeeFieldAccessSettings|✅||
-|EmployeeUserSettings|✅||
-|EnhancedNotesSettings|✅||
-|EntitlementProcess|✅||
-|EntitlementSettings|✅||
-|EntitlementTemplate|✅||
-|EntityImplements|✅||
-|EscalationRules|✅||
-|EssentialsSettings|✅||
-|EventSettings|✅||
-|ExperienceBundle|✅||
-|ExperienceBundleSettings|✅||
-|ExplainabilityActionDefinition|✅||
-|ExplainabilityActionVersion|✅||
-|ExplainabilityMsgTemplate|❌|Not supported, but support could be added|
-|ExpressionSetDefinition|✅||
-|ExpressionSetDefinitionVersion|✅||
-|ExpressionSetObjectAlias|❌|Not supported, but support could be added|
-|ExternalAIModel|❌|Not supported, but support could be added|
-|ExternalCredential|❌|Not supported, but support could be added|
-|ExternalDataConnector|✅||
-|ExternalDataSource|✅||
-|ExternalDataSrcDescriptor|❌|Not supported, but support could be added|
-|ExternalDataTranField|❌|Not supported, but support could be added|
-|ExternalDataTranObject|❌|Not supported, but support could be added|
-|ExternalServiceRegistration|✅||
-|FeatureParameterBoolean|✅||
-|FeatureParameterDate|✅||
-|FeatureParameterInteger|✅||
-|FieldRestrictionRule|✅||
-|FieldServiceMobileExtension|✅||
-|FieldServiceSettings|✅||
-|FieldSet|✅||
-|FieldSrcTrgtRelationship|✅||
-|FileUploadAndDownloadSecuritySettings|✅||
-|FilesConnectSettings|✅||
-|FlexiPage|✅||
-|Flow|✅||
-|FlowCategory|✅||
-|FlowDefinition|⚠️|Supports deploy/retrieve but not source tracking|
-|FlowSettings|✅||
-|FlowTest|✅||
-|ForecastingFilter|✅||
-|ForecastingFilterCondition|✅||
-|ForecastingObjectListSettings|✅||
-|ForecastingSettings|✅||
-|ForecastingSourceDefinition|✅||
-|ForecastingType|✅||
-|ForecastingTypeSource|✅||
-|FormulaSettings|✅||
-|FuelType|❌|Not supported, but support could be added|
-|FuelTypeSustnUom|❌|Not supported, but support could be added|
-|FunctionReference|⚠️|Supports deploy/retrieve but not source tracking|
-|GatewayProviderPaymentMethodType|✅||
-|GlobalValueSet|✅||
-|GlobalValueSetTranslation|✅||
-|GoogleAppsSettings|✅||
-|Group|✅||
-|HighVelocitySalesSettings|✅||
-|HomePageComponent|✅||
-|HomePageLayout|✅||
-|IPAddressRange|✅||
-|Icon|✅||
-|IdeasSettings|✅||
-|IdentityVerificationProcDef|✅||
-|IframeWhiteListUrlSettings|✅||
-|InboundCertificate|✅||
-|InboundNetworkConnection|✅||
-|IncidentMgmtSettings|✅||
-|IncludeEstTaxInQuoteSettings|✅||
-|Index|⚠️|Supports deploy/retrieve but not source tracking|
-|IndustriesAutomotiveSettings|✅||
-|IndustriesLoyaltySettings|✅||
-|IndustriesManufacturingSettings|✅||
-|IndustriesSettings|✅||
-|InstalledPackage|⚠️|Supports deploy/retrieve but not source tracking|
-|InterestTaggingSettings|✅||
-|InternalDataConnector|✅||
-|InvLatePymntRiskCalcSettings|✅||
-|InventorySettings|✅||
-|InvocableActionSettings|✅||
-|IoTSettings|✅||
-|KeywordList|✅||
-|KnowledgeSettings|✅||
-|LanguageSettings|✅||
-|Layout|✅||
-|LeadConfigSettings|✅||
-|LeadConvertSettings|✅||
-|Letterhead|✅||
-|LightningBolt|✅||
-|LightningComponentBundle|✅||
-|LightningExperienceSettings|✅||
-|LightningExperienceTheme|✅||
-|LightningMessageChannel|✅||
-|LightningOnboardingConfig|✅||
-|ListView|✅||
-|LiveAgentSettings|✅||
-|LiveChatAgentConfig|✅||
-|LiveChatButton|✅||
-|LiveChatDeployment|✅||
-|LiveChatSensitiveDataRule|✅||
-|LiveMessageSettings|✅||
-|LoyaltyProgramSetup|⚠️|Supports deploy/retrieve but not source tracking|
-|MLDataDefinition|✅||
-|MLPredictionDefinition|✅||
-|MLRecommendationDefinition|✅||
-|MacroSettings|✅||
-|MailMergeSettings|✅||
-|ManagedContentType|⚠️|Supports deploy/retrieve but not source tracking|
-|ManagedTopics|✅||
-|MapsAndLocationSettings|✅||
-|MarketSegmentDefinition|❌|Not supported, but support could be added|
-|MarketingAppExtActivity|❌|Not supported, but support could be added|
-|MarketingAppExtension|✅||
-|MatchingRules|✅||
-|MediaAdSalesSettings|✅||
-|MeetingsSettings|✅||
-|MessagingChannel|❌|Not supported, but support could be added (but not for tracking)|
-|MfgProgramTemplate|❌|Not supported, but support could be added|
-|MfgServiceConsoleSettings|✅||
-|MilestoneType|✅||
-|MktCalcInsightObjectDef|✅||
-|MktDataTranObject|✅||
-|MlDomain|✅||
-|MobSecurityCertPinConfig|✅||
-|MobileApplicationDetail|✅||
-|MobileSecurityAssignment|✅||
-|MobileSecurityPolicy|✅||
-|MobileSettings|✅||
-|ModerationRule|✅||
-|MutingPermissionSet|✅||
-|MyDomainDiscoverableLogin|✅||
-|MyDomainSettings|✅||
-|NameSettings|✅||
-|NamedCredential|✅||
-|NavigationMenu|✅||
-|Network|✅||
-|NetworkBranding|✅||
-|NotificationTypeConfig|✅||
-|NotificationsSettings|✅||
-|OauthCustomScope|✅||
-|OauthOidcSettings|✅||
-|ObjectHierarchyRelationship|✅||
-|ObjectLinkingSettings|✅||
-|ObjectSourceTargetMap|✅||
-|OcrSampleDocument|✅||
-|OcrTemplate|✅||
-|OmniChannelSettings|✅||
-|OmniDataTransform|✅||
-|OmniIntegrationProcedure|✅||
-|OmniInteractionAccessConfig|✅||
-|OmniInteractionConfig|✅||
-|OmniScript|✅||
-|OmniUiCard|✅||
-|OnlineSalesSettings|✅||
-|OpportunityInsightsSettings|✅||
-|OpportunityScoreSettings|✅||
-|OpportunitySettings|✅||
-|OrderManagementSettings|✅||
-|OrderSettings|✅||
-|OrgSettings|✅||
-|OutboundNetworkConnection|✅||
-|PardotEinsteinSettings|✅||
-|PardotSettings|✅||
-|ParticipantRole|✅||
-|PartyDataModelSettings|✅||
-|PathAssistant|✅||
-|PathAssistantSettings|✅||
-|PaymentGatewayProvider|✅||
-|PaymentsManagementEnabledSettings|✅||
-|PaymentsSettings|✅||
-|PermissionSet|✅||
-|PermissionSetGroup|✅||
-|PermissionSetLicenseDefinition|✅||
-|PicklistSettings|✅||
-|PicklistValue|❌|Not supported, but support could be added|
-|PlatformCachePartition|✅||
-|PlatformEventChannel|✅||
-|PlatformEventChannelMember|✅||
-|PlatformEventSubscriberConfig|✅||
-|PlatformSlackSettings|✅||
-|PortalDelegablePermissionSet|❌|Not supported, but support could be added|
-|PortalsSettings|✅||
-|PostTemplate|✅||
-|PredictionBuilderSettings|✅||
-|PresenceDeclineReason|✅||
-|PresenceUserConfig|✅||
-|PrivacySettings|✅||
-|ProductAttributeSet|✅||
-|ProductSettings|✅||
-|Profile|✅||
-|ProfilePasswordPolicy|✅||
-|ProfileSessionSetting|✅||
-|Prompt|✅||
-|Queue|✅||
-|QueueRoutingConfig|✅||
-|QuickAction|✅||
-|QuickTextSettings|✅||
-|QuoteSettings|✅||
-|RealTimeEventSettings|✅||
-|RecommendationBuilderSettings|✅||
-|RecommendationStrategy|✅||
-|RecordActionDeployment|✅||
-|RecordAlertCategory|✅||
-|RecordAlertDataSource|✅||
-|RecordPageSettings|✅||
-|RecordType|✅||
-|RedirectWhitelistUrl|✅||
-|ReferencedDashboard|❌|Not supported, but support could be added|
-|RegisteredExternalService|❌|Not supported, but support could be added|
-|RelatedRecordAssocCriteria|❌|Not supported, but support could be added|
-|RelationshipGraphDefinition|❌|Not supported, but support could be added|
-|RemoteSiteSetting|✅||
-|Report|✅||
-|ReportFolder|✅||
-|ReportType|✅||
-|ReportingTypeConfig|❌|Not supported, but support could be added|
-|RestrictionRule|✅||
-|RetailExecutionSettings|✅||
-|Role|✅||
-|SalesAgreementSettings|✅||
-|SalesWorkQueueSettings|✅||
-|SamlSsoConfig|✅||
-|SchedulingObjective|✅||
-|SchedulingRule|✅||
-|SchemaSettings|✅||
-|ScoreCategory|❌|Not supported, but support could be added|
-|SearchSettings|✅||
-|SecuritySettings|✅||
-|ServiceAISetupDefinition|✅||
-|ServiceAISetupField|✅||
-|ServiceChannel|✅||
-|ServiceCloudVoiceSettings|✅||
-|ServicePresenceStatus|✅||
-|ServiceSetupAssistantSettings|✅||
-|SharingCriteriaRule|✅||
-|SharingGuestRule|✅||
-|SharingOwnerRule|✅||
-|SharingReason|✅||
-|SharingRules|⚠️|Supports deploy/retrieve but not source tracking|
-|SharingSet|✅||
-|SharingSettings|✅||
-|SharingTerritoryRule|✅||
-|SiteDotCom|✅||
-|SiteSettings|✅||
-|Skill|✅||
-|SlackApp|✅||
-|SocialCustomerServiceSettings|✅||
-|SocialProfileSettings|✅||
-|SourceTrackingSettings|✅||
-|StandardValue|❌|Not supported, but support could be added|
-|StandardValueSet|✅||
-|StandardValueSetTranslation|✅||
-|StaticResource|✅||
-|StnryAssetEnvSrcCnfg|✅||
-|StreamingAppDataConnector|❌|Not supported, but support could be added|
-|SubscriptionManagementSettings|✅||
-|SurveySettings|✅||
-|SustainabilityUom|❌|Not supported, but support could be added|
-|SustnUomConversion|❌|Not supported, but support could be added|
-|SvcCatalogCategory|✅||
-|SvcCatalogFulfillmentFlow|✅||
-|SvcCatalogItemDef|✅||
-|SynonymDictionary|✅||
-|SystemNotificationSettings|✅||
-|Territory|✅||
-|Territory2|✅||
-|Territory2Model|✅||
-|Territory2Rule|✅||
-|Territory2Settings|✅||
-|Territory2Type|✅||
-|TimeSheetTemplate|✅||
-|TimelineObjectDefinition|❌|Not supported, but support could be added|
-|TopicsForObjects|✅||
-|TrailheadSettings|✅||
-|TransactionSecurityPolicy|✅||
-|Translations|✅||
-|TrialOrgSettings|✅||
-|UIObjectRelationConfig|✅||
-|UiPlugin|✅||
-|UserAccessPolicy|❌|Not supported, but support could be added|
-|UserAuthCertificate|✅||
-|UserCriteria|✅||
-|UserEngagementSettings|✅||
-|UserInterfaceSettings|✅||
-|UserManagementSettings|✅||
-|UserProfileSearchScope|✅||
-|UserProvisioningConfig|✅||
-|ValidationRule|✅||
-|VehicleAssetEmssnSrcCnfg|✅||
-|ViewDefinition|✅||
-|VirtualVisitConfig|❌|Not supported, but support could be added|
-|VoiceSettings|✅||
-|WarrantyLifecycleMgmtSettings|✅||
-|WaveApplication|✅||
-|WaveComponent|✅||
-|WaveDashboard|✅||
-|WaveDataflow|✅||
-|WaveDataset|✅||
-|WaveLens|✅||
-|WaveRecipe|✅||
-|WaveTemplateBundle|✅||
-|WaveXmd|✅||
-|WebLink|✅||
-|WebStoreTemplate|✅||
-|WebToXSettings|✅||
-|WorkDotComSettings|✅||
-|WorkSkillRouting|✅||
-|Workflow|✅||
-|WorkflowAlert|✅||
-|WorkflowFieldUpdate|✅||
-|WorkflowFlowAction|❌|Not supported, but support could be added|
-|WorkflowKnowledgePublish|✅||
-|WorkflowOutboundMessage|✅||
-|WorkflowRule|✅||
-|WorkflowSend|✅||
-|WorkflowTask|✅||
-|WorkforceEngagementSettings|✅||
-
-
+| Metadata Type                         | Support | Notes                                                            |
+| :------------------------------------ | :------ | :--------------------------------------------------------------- |
+| AIApplication                         | ✅      |                                                                  |
+| AIApplicationConfig                   | ✅      |                                                                  |
+| AIReplyRecommendationsSettings        | ✅      |                                                                  |
+| AIUsecaseDefinition                   | ⚠️      | Supports deploy/retrieve but not source tracking                 |
+| AccountForecastSettings               | ✅      |                                                                  |
+| AccountInsightsSettings               | ✅      |                                                                  |
+| AccountIntelligenceSettings           | ✅      |                                                                  |
+| AccountRelationshipShareRule          | ✅      |                                                                  |
+| AccountSettings                       | ✅      |                                                                  |
+| AccountingFieldMapping                | ❌      | Not supported, but support could be added                        |
+| AccountingModelConfig                 | ❌      | Not supported, but support could be added                        |
+| AccountingSettings                    | ✅      |                                                                  |
+| AcctMgrTargetSettings                 | ✅      |                                                                  |
+| ActionLinkGroupTemplate               | ✅      |                                                                  |
+| ActionPlanTemplate                    | ✅      |                                                                  |
+| ActionsSettings                       | ✅      |                                                                  |
+| ActivationPlatform                    | ✅      |                                                                  |
+| ActivitiesSettings                    | ✅      |                                                                  |
+| AddressSettings                       | ✅      |                                                                  |
+| AdvAccountForecastSet                 | ✅      |                                                                  |
+| AdvAcctForecastDimSource              | ✅      |                                                                  |
+| AdvAcctForecastPeriodGroup            | ✅      |                                                                  |
+| AnalyticSnapshot                      | ✅      |                                                                  |
+| AnalyticsSettings                     | ✅      |                                                                  |
+| AnimationRule                         | ✅      |                                                                  |
+| ApexClass                             | ✅      |                                                                  |
+| ApexComponent                         | ✅      |                                                                  |
+| ApexEmailNotifications                | ✅      |                                                                  |
+| ApexPage                              | ✅      |                                                                  |
+| ApexSettings                          | ✅      |                                                                  |
+| ApexTestSuite                         | ✅      |                                                                  |
+| ApexTrigger                           | ✅      |                                                                  |
+| AppAnalyticsSettings                  | ✅      |                                                                  |
+| AppExperienceSettings                 | ✅      |                                                                  |
+| AppExplorationDataConsent             | ❌      | Not supported, but support could be added                        |
+| AppMenu                               | ✅      |                                                                  |
+| ApplicationRecordTypeConfig           | ✅      |                                                                  |
+| ApplicationSubtypeDefinition          | ✅      |                                                                  |
+| AppointmentAssignmentPolicy           | ✅      |                                                                  |
+| AppointmentSchedulingPolicy           | ✅      |                                                                  |
+| ApprovalProcess                       | ✅      |                                                                  |
+| ArchiveSettings                       | ✅      |                                                                  |
+| AssessmentQuestion                    | ✅      |                                                                  |
+| AssessmentQuestionSet                 | ✅      |                                                                  |
+| AssignmentRules                       | ✅      |                                                                  |
+| AssistantContextItem                  | ✅      |                                                                  |
+| AssistantDefinition                   | ✅      |                                                                  |
+| AssistantSkillQuickAction             | ✅      |                                                                  |
+| AssistantSkillSobjectAction           | ✅      |                                                                  |
+| AssistantVersion                      | ✅      |                                                                  |
+| AssociationEngineSettings             | ✅      |                                                                  |
+| Audience                              | ✅      |                                                                  |
+| AuraDefinitionBundle                  | ✅      |                                                                  |
+| AuthProvider                          | ✅      |                                                                  |
+| AutoResponseRules                     | ✅      |                                                                  |
+| AutomatedContactsSettings             | ✅      |                                                                  |
+| BatchCalcJobDefinition                | ✅      |                                                                  |
+| BatchProcessJobDefinition             | ✅      |                                                                  |
+| BenefitAction                         | ✅      |                                                                  |
+| BlacklistedConsumer                   | ✅      |                                                                  |
+| BldgEnrgyIntensityCnfg                | ✅      |                                                                  |
+| BlockchainSettings                    | ✅      |                                                                  |
+| Bot                                   | ✅      |                                                                  |
+| BotBlock                              | ❌      | Not supported, but support could be added                        |
+| BotBlockVersion                       | ❌      | Not supported, but support could be added                        |
+| BotSettings                           | ✅      |                                                                  |
+| BotTemplate                           | ✅      |                                                                  |
+| BotVersion                            | ✅      |                                                                  |
+| BranchManagementSettings              | ✅      |                                                                  |
+| BrandingSet                           | ✅      |                                                                  |
+| BriefcaseDefinition                   | ✅      |                                                                  |
+| BusinessHoursSettings                 | ✅      |                                                                  |
+| BusinessProcess                       | ✅      |                                                                  |
+| BusinessProcessGroup                  | ✅      |                                                                  |
+| BusinessProcessTypeDefinition         | ✅      |                                                                  |
+| CMSConnectSource                      | ✅      |                                                                  |
+| CallCenter                            | ✅      |                                                                  |
+| CallCenterRoutingMap                  | ✅      |                                                                  |
+| CallCoachingMediaProvider             | ⚠️      | Supports deploy/retrieve but not source tracking                 |
+| CallCtrAgentFavTrfrDest               | ❌      | Not supported, but support could be added                        |
+| CampaignInfluenceModel                | ✅      |                                                                  |
+| CampaignSettings                      | ✅      |                                                                  |
+| CanvasMetadata                        | ✅      |                                                                  |
+| CareBenefitVerifySettings             | ✅      |                                                                  |
+| CareLimitType                         | ✅      |                                                                  |
+| CareProviderSearchConfig              | ✅      |                                                                  |
+| CareRequestConfiguration              | ✅      |                                                                  |
+| CareSystemFieldMapping                | ✅      |                                                                  |
+| CaseSettings                          | ✅      |                                                                  |
+| CaseSubjectParticle                   | ✅      |                                                                  |
+| Certificate                           | ✅      |                                                                  |
+| ChannelLayout                         | ✅      |                                                                  |
+| ChannelObjectLinkingRule              | ✅      |                                                                  |
+| ChatterAnswersSettings                | ✅      |                                                                  |
+| ChatterEmailsMDSettings               | ✅      |                                                                  |
+| ChatterExtension                      | ✅      |                                                                  |
+| ChatterSettings                       | ✅      |                                                                  |
+| CleanDataService                      | ✅      |                                                                  |
+| CollectionsDashboardSettings          | ✅      |                                                                  |
+| CommandAction                         | ✅      |                                                                  |
+| CommerceSettings                      | ✅      |                                                                  |
+| CommunitiesSettings                   | ✅      |                                                                  |
+| Community                             | ✅      |                                                                  |
+| CommunityTemplateDefinition           | ✅      |                                                                  |
+| CommunityThemeDefinition              | ✅      |                                                                  |
+| CompactLayout                         | ✅      |                                                                  |
+| CompanySettings                       | ✅      |                                                                  |
+| ConnectedApp                          | ✅      |                                                                  |
+| ConnectedAppSettings                  | ✅      |                                                                  |
+| ContentAsset                          | ✅      |                                                                  |
+| ContentSettings                       | ✅      |                                                                  |
+| ContractSettings                      | ✅      |                                                                  |
+| ContractType                          | ❌      | Not supported, but support could be added                        |
+| ConversationVendorInfo                | ✅      |                                                                  |
+| ConversationalIntelligenceSettings    | ✅      |                                                                  |
+| CorsWhitelistOrigin                   | ✅      |                                                                  |
+| CspTrustedSite                        | ✅      |                                                                  |
+| CurrencySettings                      | ✅      |                                                                  |
+| CustomAddressFieldSettings            | ✅      |                                                                  |
+| CustomApplication                     | ✅      |                                                                  |
+| CustomApplicationComponent            | ✅      |                                                                  |
+| CustomFeedFilter                      | ✅      |                                                                  |
+| CustomField                           | ✅      |                                                                  |
+| CustomHelpMenuSection                 | ✅      |                                                                  |
+| CustomIndex                           | ✅      |                                                                  |
+| CustomLabels                          | ✅      |                                                                  |
+| CustomMetadata                        | ✅      |                                                                  |
+| CustomNotificationType                | ✅      |                                                                  |
+| CustomObject                          | ✅      |                                                                  |
+| CustomObjectTranslation               | ✅      |                                                                  |
+| CustomPageWebLink                     | ✅      |                                                                  |
+| CustomPermission                      | ✅      |                                                                  |
+| CustomSite                            | ✅      |                                                                  |
+| CustomTab                             | ✅      |                                                                  |
+| CustomValue                           | ❌      | Not supported, but support could be added                        |
+| CustomerDataPlatformSettings          | ✅      |                                                                  |
+| CustomizablePropensityScoringSettings | ✅      |                                                                  |
+| Dashboard                             | ✅      |                                                                  |
+| DashboardFolder                       | ✅      |                                                                  |
+| DataCategoryGroup                     | ✅      |                                                                  |
+| DataConnectorIngestApi                | ✅      |                                                                  |
+| DataConnectorS3                       | ✅      |                                                                  |
+| DataDotComSettings                    | ✅      |                                                                  |
+| DataImportManagementSettings          | ✅      |                                                                  |
+| DataPackageKitDefinition              | ✅      |                                                                  |
+| DataPackageKitObject                  | ✅      |                                                                  |
+| DataSource                            | ✅      |                                                                  |
+| DataSourceBundleDefinition            | ✅      |                                                                  |
+| DataSourceObject                      | ✅      |                                                                  |
+| DataSourceTenant                      | ✅      |                                                                  |
+| DataSrcDataModelFieldMap              | ✅      |                                                                  |
+| DataStreamDefinition                  | ✅      |                                                                  |
+| DataStreamTemplate                    | ✅      |                                                                  |
+| DecisionMatrixDefinition              | ✅      |                                                                  |
+| DecisionMatrixDefinitionVersion       | ✅      |                                                                  |
+| DecisionTable                         | ✅      |                                                                  |
+| DecisionTableDatasetLink              | ✅      |                                                                  |
+| DelegateGroup                         | ✅      |                                                                  |
+| DeploymentSettings                    | ✅      |                                                                  |
+| DevHubSettings                        | ✅      |                                                                  |
+| DigitalExperience                     | ⚠️      | Supports deploy/retrieve but not source tracking                 |
+| DigitalExperienceBundle               | ⚠️      | Supports deploy/retrieve but not source tracking                 |
+| DigitalExperienceConfig               | ⚠️      | Supports deploy/retrieve but not source tracking                 |
+| DiscoveryAIModel                      | ✅      |                                                                  |
+| DiscoveryGoal                         | ✅      |                                                                  |
+| DiscoverySettings                     | ✅      |                                                                  |
+| DiscoveryStory                        | ❌      | Not supported, but support could be added                        |
+| Document                              | ✅      |                                                                  |
+| DocumentChecklistSettings             | ✅      |                                                                  |
+| DocumentFolder                        | ✅      |                                                                  |
+| DocumentGenerationSetting             | ✅      |                                                                  |
+| DocumentType                          | ✅      |                                                                  |
+| DuplicateRule                         | ✅      |                                                                  |
+| EACSettings                           | ✅      |                                                                  |
+| ESignatureConfig                      | ✅      |                                                                  |
+| ESignatureEnvelopeConfig              | ✅      |                                                                  |
+| EclairGeoData                         | ✅      |                                                                  |
+| EinsteinAgentSettings                 | ✅      |                                                                  |
+| EinsteinAssistantSettings             | ✅      |                                                                  |
+| EinsteinDealInsightsSettings          | ✅      |                                                                  |
+| EinsteinDocumentCaptureSettings       | ✅      |                                                                  |
+| EmailAdministrationSettings           | ✅      |                                                                  |
+| EmailFolder                           | ✅      |                                                                  |
+| EmailIntegrationSettings              | ✅      |                                                                  |
+| EmailServicesFunction                 | ✅      |                                                                  |
+| EmailTemplate                         | ✅      |                                                                  |
+| EmailTemplateFolder                   | ✅      |                                                                  |
+| EmailTemplateSettings                 | ✅      |                                                                  |
+| EmbeddedServiceBranding               | ✅      |                                                                  |
+| EmbeddedServiceConfig                 | ✅      |                                                                  |
+| EmbeddedServiceFlowConfig             | ✅      |                                                                  |
+| EmbeddedServiceLiveAgent              | ✅      |                                                                  |
+| EmbeddedServiceMenuSettings           | ✅      |                                                                  |
+| EmployeeDataSyncProfile               | ❌      | Not supported, but support could be added                        |
+| EmployeeFieldAccessSettings           | ✅      |                                                                  |
+| EmployeeUserSettings                  | ✅      |                                                                  |
+| EnhancedNotesSettings                 | ✅      |                                                                  |
+| EntitlementProcess                    | ✅      |                                                                  |
+| EntitlementSettings                   | ✅      |                                                                  |
+| EntitlementTemplate                   | ✅      |                                                                  |
+| EntityImplements                      | ✅      |                                                                  |
+| EscalationRules                       | ✅      |                                                                  |
+| EssentialsSettings                    | ✅      |                                                                  |
+| EventSettings                         | ✅      |                                                                  |
+| ExperienceBundle                      | ✅      |                                                                  |
+| ExperienceBundleSettings              | ✅      |                                                                  |
+| ExplainabilityActionDefinition        | ✅      |                                                                  |
+| ExplainabilityActionVersion           | ✅      |                                                                  |
+| ExplainabilityMsgTemplate             | ❌      | Not supported, but support could be added                        |
+| ExpressionSetDefinition               | ✅      |                                                                  |
+| ExpressionSetDefinitionVersion        | ✅      |                                                                  |
+| ExpressionSetObjectAlias              | ❌      | Not supported, but support could be added                        |
+| ExternalAIModel                       | ❌      | Not supported, but support could be added                        |
+| ExternalCredential                    | ❌      | Not supported, but support could be added                        |
+| ExternalDataConnector                 | ✅      |                                                                  |
+| ExternalDataSource                    | ✅      |                                                                  |
+| ExternalDataSrcDescriptor             | ❌      | Not supported, but support could be added                        |
+| ExternalDataTranField                 | ❌      | Not supported, but support could be added                        |
+| ExternalDataTranObject                | ❌      | Not supported, but support could be added                        |
+| ExternalServiceRegistration           | ✅      |                                                                  |
+| FeatureParameterBoolean               | ✅      |                                                                  |
+| FeatureParameterDate                  | ✅      |                                                                  |
+| FeatureParameterInteger               | ✅      |                                                                  |
+| FieldRestrictionRule                  | ✅      |                                                                  |
+| FieldServiceMobileExtension           | ✅      |                                                                  |
+| FieldServiceSettings                  | ✅      |                                                                  |
+| FieldSet                              | ✅      |                                                                  |
+| FieldSrcTrgtRelationship              | ✅      |                                                                  |
+| FileUploadAndDownloadSecuritySettings | ✅      |                                                                  |
+| FilesConnectSettings                  | ✅      |                                                                  |
+| FlexiPage                             | ✅      |                                                                  |
+| Flow                                  | ✅      |                                                                  |
+| FlowCategory                          | ✅      |                                                                  |
+| FlowDefinition                        | ⚠️      | Supports deploy/retrieve but not source tracking                 |
+| FlowSettings                          | ✅      |                                                                  |
+| FlowTest                              | ✅      |                                                                  |
+| ForecastingFilter                     | ✅      |                                                                  |
+| ForecastingFilterCondition            | ✅      |                                                                  |
+| ForecastingObjectListSettings         | ✅      |                                                                  |
+| ForecastingSettings                   | ✅      |                                                                  |
+| ForecastingSourceDefinition           | ✅      |                                                                  |
+| ForecastingType                       | ✅      |                                                                  |
+| ForecastingTypeSource                 | ✅      |                                                                  |
+| FormulaSettings                       | ✅      |                                                                  |
+| FuelType                              | ❌      | Not supported, but support could be added                        |
+| FuelTypeSustnUom                      | ❌      | Not supported, but support could be added                        |
+| FunctionReference                     | ⚠️      | Supports deploy/retrieve but not source tracking                 |
+| GatewayProviderPaymentMethodType      | ✅      |                                                                  |
+| GlobalValueSet                        | ✅      |                                                                  |
+| GlobalValueSetTranslation             | ✅      |                                                                  |
+| GoogleAppsSettings                    | ✅      |                                                                  |
+| Group                                 | ✅      |                                                                  |
+| HighVelocitySalesSettings             | ✅      |                                                                  |
+| HomePageComponent                     | ✅      |                                                                  |
+| HomePageLayout                        | ✅      |                                                                  |
+| IPAddressRange                        | ✅      |                                                                  |
+| Icon                                  | ✅      |                                                                  |
+| IdeasSettings                         | ✅      |                                                                  |
+| IdentityVerificationProcDef           | ✅      |                                                                  |
+| IframeWhiteListUrlSettings            | ✅      |                                                                  |
+| InboundCertificate                    | ✅      |                                                                  |
+| InboundNetworkConnection              | ✅      |                                                                  |
+| IncidentMgmtSettings                  | ✅      |                                                                  |
+| IncludeEstTaxInQuoteSettings          | ✅      |                                                                  |
+| Index                                 | ⚠️      | Supports deploy/retrieve but not source tracking                 |
+| IndustriesAutomotiveSettings          | ✅      |                                                                  |
+| IndustriesLoyaltySettings             | ✅      |                                                                  |
+| IndustriesManufacturingSettings       | ✅      |                                                                  |
+| IndustriesSettings                    | ✅      |                                                                  |
+| InstalledPackage                      | ⚠️      | Supports deploy/retrieve but not source tracking                 |
+| InterestTaggingSettings               | ✅      |                                                                  |
+| InternalDataConnector                 | ✅      |                                                                  |
+| InvLatePymntRiskCalcSettings          | ✅      |                                                                  |
+| InventorySettings                     | ✅      |                                                                  |
+| InvocableActionSettings               | ✅      |                                                                  |
+| IoTSettings                           | ✅      |                                                                  |
+| KeywordList                           | ✅      |                                                                  |
+| KnowledgeSettings                     | ✅      |                                                                  |
+| LanguageSettings                      | ✅      |                                                                  |
+| Layout                                | ✅      |                                                                  |
+| LeadConfigSettings                    | ✅      |                                                                  |
+| LeadConvertSettings                   | ✅      |                                                                  |
+| Letterhead                            | ✅      |                                                                  |
+| LightningBolt                         | ✅      |                                                                  |
+| LightningComponentBundle              | ✅      |                                                                  |
+| LightningExperienceSettings           | ✅      |                                                                  |
+| LightningExperienceTheme              | ✅      |                                                                  |
+| LightningMessageChannel               | ✅      |                                                                  |
+| LightningOnboardingConfig             | ✅      |                                                                  |
+| ListView                              | ✅      |                                                                  |
+| LiveAgentSettings                     | ✅      |                                                                  |
+| LiveChatAgentConfig                   | ✅      |                                                                  |
+| LiveChatButton                        | ✅      |                                                                  |
+| LiveChatDeployment                    | ✅      |                                                                  |
+| LiveChatSensitiveDataRule             | ✅      |                                                                  |
+| LiveMessageSettings                   | ✅      |                                                                  |
+| LoyaltyProgramSetup                   | ⚠️      | Supports deploy/retrieve but not source tracking                 |
+| MLDataDefinition                      | ✅      |                                                                  |
+| MLPredictionDefinition                | ✅      |                                                                  |
+| MLRecommendationDefinition            | ✅      |                                                                  |
+| MacroSettings                         | ✅      |                                                                  |
+| MailMergeSettings                     | ✅      |                                                                  |
+| ManagedContentType                    | ⚠️      | Supports deploy/retrieve but not source tracking                 |
+| ManagedTopics                         | ✅      |                                                                  |
+| MapsAndLocationSettings               | ✅      |                                                                  |
+| MarketSegmentDefinition               | ❌      | Not supported, but support could be added                        |
+| MarketingAppExtActivity               | ❌      | Not supported, but support could be added                        |
+| MarketingAppExtension                 | ✅      |                                                                  |
+| MatchingRules                         | ✅      |                                                                  |
+| MediaAdSalesSettings                  | ✅      |                                                                  |
+| MeetingsSettings                      | ✅      |                                                                  |
+| MessagingChannel                      | ❌      | Not supported, but support could be added (but not for tracking) |
+| MfgProgramTemplate                    | ❌      | Not supported, but support could be added                        |
+| MfgServiceConsoleSettings             | ✅      |                                                                  |
+| MilestoneType                         | ✅      |                                                                  |
+| MktCalcInsightObjectDef               | ✅      |                                                                  |
+| MktDataTranObject                     | ✅      |                                                                  |
+| MlDomain                              | ✅      |                                                                  |
+| MobSecurityCertPinConfig              | ✅      |                                                                  |
+| MobileApplicationDetail               | ✅      |                                                                  |
+| MobileSecurityAssignment              | ✅      |                                                                  |
+| MobileSecurityPolicy                  | ✅      |                                                                  |
+| MobileSettings                        | ✅      |                                                                  |
+| ModerationRule                        | ✅      |                                                                  |
+| MutingPermissionSet                   | ✅      |                                                                  |
+| MyDomainDiscoverableLogin             | ✅      |                                                                  |
+| MyDomainSettings                      | ✅      |                                                                  |
+| NameSettings                          | ✅      |                                                                  |
+| NamedCredential                       | ✅      |                                                                  |
+| NavigationMenu                        | ✅      |                                                                  |
+| Network                               | ✅      |                                                                  |
+| NetworkBranding                       | ✅      |                                                                  |
+| NotificationTypeConfig                | ✅      |                                                                  |
+| NotificationsSettings                 | ✅      |                                                                  |
+| OauthCustomScope                      | ✅      |                                                                  |
+| OauthOidcSettings                     | ✅      |                                                                  |
+| ObjectHierarchyRelationship           | ✅      |                                                                  |
+| ObjectLinkingSettings                 | ✅      |                                                                  |
+| ObjectSourceTargetMap                 | ✅      |                                                                  |
+| OcrSampleDocument                     | ✅      |                                                                  |
+| OcrTemplate                           | ✅      |                                                                  |
+| OmniChannelSettings                   | ✅      |                                                                  |
+| OmniDataTransform                     | ✅      |                                                                  |
+| OmniIntegrationProcedure              | ✅      |                                                                  |
+| OmniInteractionAccessConfig           | ✅      |                                                                  |
+| OmniInteractionConfig                 | ✅      |                                                                  |
+| OmniScript                            | ✅      |                                                                  |
+| OmniUiCard                            | ✅      |                                                                  |
+| OnlineSalesSettings                   | ✅      |                                                                  |
+| OpportunityInsightsSettings           | ✅      |                                                                  |
+| OpportunityScoreSettings              | ✅      |                                                                  |
+| OpportunitySettings                   | ✅      |                                                                  |
+| OrderManagementSettings               | ✅      |                                                                  |
+| OrderSettings                         | ✅      |                                                                  |
+| OrgSettings                           | ✅      |                                                                  |
+| OutboundNetworkConnection             | ✅      |                                                                  |
+| PardotEinsteinSettings                | ✅      |                                                                  |
+| PardotSettings                        | ✅      |                                                                  |
+| ParticipantRole                       | ✅      |                                                                  |
+| PartyDataModelSettings                | ✅      |                                                                  |
+| PathAssistant                         | ✅      |                                                                  |
+| PathAssistantSettings                 | ✅      |                                                                  |
+| PaymentGatewayProvider                | ✅      |                                                                  |
+| PaymentsManagementEnabledSettings     | ✅      |                                                                  |
+| PaymentsSettings                      | ✅      |                                                                  |
+| PermissionSet                         | ✅      |                                                                  |
+| PermissionSetGroup                    | ✅      |                                                                  |
+| PermissionSetLicenseDefinition        | ✅      |                                                                  |
+| PicklistSettings                      | ✅      |                                                                  |
+| PicklistValue                         | ❌      | Not supported, but support could be added                        |
+| PlatformCachePartition                | ✅      |                                                                  |
+| PlatformEventChannel                  | ✅      |                                                                  |
+| PlatformEventChannelMember            | ✅      |                                                                  |
+| PlatformEventSubscriberConfig         | ✅      |                                                                  |
+| PlatformSlackSettings                 | ✅      |                                                                  |
+| PortalDelegablePermissionSet          | ❌      | Not supported, but support could be added                        |
+| PortalsSettings                       | ✅      |                                                                  |
+| PostTemplate                          | ✅      |                                                                  |
+| PredictionBuilderSettings             | ✅      |                                                                  |
+| PresenceDeclineReason                 | ✅      |                                                                  |
+| PresenceUserConfig                    | ✅      |                                                                  |
+| PrivacySettings                       | ✅      |                                                                  |
+| ProductAttributeSet                   | ✅      |                                                                  |
+| ProductSettings                       | ✅      |                                                                  |
+| Profile                               | ✅      |                                                                  |
+| ProfilePasswordPolicy                 | ✅      |                                                                  |
+| ProfileSessionSetting                 | ✅      |                                                                  |
+| Prompt                                | ✅      |                                                                  |
+| Queue                                 | ✅      |                                                                  |
+| QueueRoutingConfig                    | ✅      |                                                                  |
+| QuickAction                           | ✅      |                                                                  |
+| QuickTextSettings                     | ✅      |                                                                  |
+| QuoteSettings                         | ✅      |                                                                  |
+| RealTimeEventSettings                 | ✅      |                                                                  |
+| RecommendationBuilderSettings         | ✅      |                                                                  |
+| RecommendationStrategy                | ✅      |                                                                  |
+| RecordActionDeployment                | ✅      |                                                                  |
+| RecordAlertCategory                   | ✅      |                                                                  |
+| RecordAlertDataSource                 | ✅      |                                                                  |
+| RecordPageSettings                    | ✅      |                                                                  |
+| RecordType                            | ✅      |                                                                  |
+| RedirectWhitelistUrl                  | ✅      |                                                                  |
+| ReferencedDashboard                   | ❌      | Not supported, but support could be added                        |
+| RegisteredExternalService             | ❌      | Not supported, but support could be added                        |
+| RelatedRecordAssocCriteria            | ❌      | Not supported, but support could be added                        |
+| RelationshipGraphDefinition           | ❌      | Not supported, but support could be added                        |
+| RemoteSiteSetting                     | ✅      |                                                                  |
+| Report                                | ✅      |                                                                  |
+| ReportFolder                          | ✅      |                                                                  |
+| ReportType                            | ✅      |                                                                  |
+| ReportingTypeConfig                   | ❌      | Not supported, but support could be added                        |
+| RestrictionRule                       | ✅      |                                                                  |
+| RetailExecutionSettings               | ✅      |                                                                  |
+| Role                                  | ✅      |                                                                  |
+| SalesAgreementSettings                | ✅      |                                                                  |
+| SalesWorkQueueSettings                | ✅      |                                                                  |
+| SamlSsoConfig                         | ✅      |                                                                  |
+| SchedulingObjective                   | ✅      |                                                                  |
+| SchedulingRule                        | ✅      |                                                                  |
+| SchemaSettings                        | ✅      |                                                                  |
+| ScoreCategory                         | ❌      | Not supported, but support could be added                        |
+| SearchSettings                        | ✅      |                                                                  |
+| SecuritySettings                      | ✅      |                                                                  |
+| ServiceAISetupDefinition              | ✅      |                                                                  |
+| ServiceAISetupField                   | ✅      |                                                                  |
+| ServiceChannel                        | ✅      |                                                                  |
+| ServiceCloudVoiceSettings             | ✅      |                                                                  |
+| ServicePresenceStatus                 | ✅      |                                                                  |
+| ServiceSetupAssistantSettings         | ✅      |                                                                  |
+| SharingCriteriaRule                   | ✅      |                                                                  |
+| SharingGuestRule                      | ✅      |                                                                  |
+| SharingOwnerRule                      | ✅      |                                                                  |
+| SharingReason                         | ✅      |                                                                  |
+| SharingRules                          | ⚠️      | Supports deploy/retrieve but not source tracking                 |
+| SharingSet                            | ✅      |                                                                  |
+| SharingSettings                       | ✅      |                                                                  |
+| SharingTerritoryRule                  | ✅      |                                                                  |
+| SiteDotCom                            | ✅      |                                                                  |
+| SiteSettings                          | ✅      |                                                                  |
+| Skill                                 | ✅      |                                                                  |
+| SlackApp                              | ✅      |                                                                  |
+| SocialCustomerServiceSettings         | ✅      |                                                                  |
+| SocialProfileSettings                 | ✅      |                                                                  |
+| SourceTrackingSettings                | ✅      |                                                                  |
+| StandardValue                         | ❌      | Not supported, but support could be added                        |
+| StandardValueSet                      | ✅      |                                                                  |
+| StandardValueSetTranslation           | ✅      |                                                                  |
+| StaticResource                        | ✅      |                                                                  |
+| StnryAssetEnvSrcCnfg                  | ✅      |                                                                  |
+| StreamingAppDataConnector             | ❌      | Not supported, but support could be added                        |
+| SubscriptionManagementSettings        | ✅      |                                                                  |
+| SurveySettings                        | ✅      |                                                                  |
+| SustainabilityUom                     | ❌      | Not supported, but support could be added                        |
+| SustnUomConversion                    | ❌      | Not supported, but support could be added                        |
+| SvcCatalogCategory                    | ✅      |                                                                  |
+| SvcCatalogFulfillmentFlow             | ✅      |                                                                  |
+| SvcCatalogItemDef                     | ✅      |                                                                  |
+| SynonymDictionary                     | ✅      |                                                                  |
+| SystemNotificationSettings            | ✅      |                                                                  |
+| Territory                             | ✅      |                                                                  |
+| Territory2                            | ✅      |                                                                  |
+| Territory2Model                       | ✅      |                                                                  |
+| Territory2Rule                        | ✅      |                                                                  |
+| Territory2Settings                    | ✅      |                                                                  |
+| Territory2Type                        | ✅      |                                                                  |
+| TimeSheetTemplate                     | ✅      |                                                                  |
+| TimelineObjectDefinition              | ❌      | Not supported, but support could be added                        |
+| TopicsForObjects                      | ✅      |                                                                  |
+| TrailheadSettings                     | ✅      |                                                                  |
+| TransactionSecurityPolicy             | ✅      |                                                                  |
+| Translations                          | ✅      |                                                                  |
+| TrialOrgSettings                      | ✅      |                                                                  |
+| UIObjectRelationConfig                | ✅      |                                                                  |
+| UiPlugin                              | ✅      |                                                                  |
+| UserAccessPolicy                      | ❌      | Not supported, but support could be added                        |
+| UserAuthCertificate                   | ✅      |                                                                  |
+| UserCriteria                          | ✅      |                                                                  |
+| UserEngagementSettings                | ✅      |                                                                  |
+| UserInterfaceSettings                 | ✅      |                                                                  |
+| UserManagementSettings                | ✅      |                                                                  |
+| UserProfileSearchScope                | ✅      |                                                                  |
+| UserProvisioningConfig                | ✅      |                                                                  |
+| ValidationRule                        | ✅      |                                                                  |
+| VehicleAssetEmssnSrcCnfg              | ✅      |                                                                  |
+| ViewDefinition                        | ✅      |                                                                  |
+| VirtualVisitConfig                    | ❌      | Not supported, but support could be added                        |
+| VoiceSettings                         | ✅      |                                                                  |
+| WarrantyLifecycleMgmtSettings         | ✅      |                                                                  |
+| WaveApplication                       | ✅      |                                                                  |
+| WaveComponent                         | ✅      |                                                                  |
+| WaveDashboard                         | ✅      |                                                                  |
+| WaveDataflow                          | ✅      |                                                                  |
+| WaveDataset                           | ✅      |                                                                  |
+| WaveLens                              | ✅      |                                                                  |
+| WaveRecipe                            | ✅      |                                                                  |
+| WaveTemplateBundle                    | ✅      |                                                                  |
+| WaveXmd                               | ✅      |                                                                  |
+| WebLink                               | ✅      |                                                                  |
+| WebStoreTemplate                      | ✅      |                                                                  |
+| WebToXSettings                        | ✅      |                                                                  |
+| WorkDotComSettings                    | ✅      |                                                                  |
+| WorkSkillRouting                      | ✅      |                                                                  |
+| Workflow                              | ✅      |                                                                  |
+| WorkflowAlert                         | ✅      |                                                                  |
+| WorkflowFieldUpdate                   | ✅      |                                                                  |
+| WorkflowFlowAction                    | ❌      | Not supported, but support could be added                        |
+| WorkflowKnowledgePublish              | ✅      |                                                                  |
+| WorkflowOutboundMessage               | ✅      |                                                                  |
+| WorkflowRule                          | ✅      |                                                                  |
+| WorkflowSend                          | ✅      |                                                                  |
+| WorkflowTask                          | ✅      |                                                                  |
+| WorkforceEngagementSettings           | ✅      |                                                                  |
 
 ## Next Release (v57)
-v57 introduces the following new types.  Here's their current level of support
-
-|Metadata Type|Support|Notes|
-|:---|:---|:---|
-|ActionableListDefinition|❌|Not supported, but support could be added|
-<<<<<<< HEAD
-|ExternalClientApplication|❌|Not supported, but support could be added|
-|GearDescriptor|❌|Not supported, but support could be added|
-=======
-|DisclosureType|❌|Not supported, but support could be added|
-|ExternalClientApplication|✅||
-|GearDescriptor|❌|Not supported, but support could be added|
-|IdentityProviderSettings|✅||
->>>>>>> 6fe00635
-|ProductSpecificationTypeDefinition|❌|Not supported, but support could be added|
+
+v57 introduces the following new types. Here's their current level of support
+
+| Metadata Type                      | Support | Notes                                     |
+| :--------------------------------- | :------ | :---------------------------------------- |
+| ActionableListDefinition           | ❌      | Not supported, but support could be added |
+| DisclosureType                     | ❌      | Not supported, but support could be added |
+| ExternalClientApplication          | ✅      |                                           |
+| GearDescriptor                     | ❌      | Not supported, but support could be added |
+| IdentityProviderSettings           | ✅      |                                           |
+| ProductSpecificationTypeDefinition | ❌      | Not supported, but support could be added |
 
 ## Additional Types
 
-> The following types are supported by this library but not in the coverage reports for either version.  These are typically
+> The following types are supported by this library but not in the coverage reports for either version. These are typically
 >
 > 1. types that have been removed from the metadata API but were supported in previous versions
 > 1. types that are available for pilots but not officially part of the metadata API (use with caution)
