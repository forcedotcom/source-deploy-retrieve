/*
 * Copyright (c) 2020, salesforce.com, inc.
 * All rights reserved.
 * Licensed under the BSD 3-Clause license.
 * For full license text, see LICENSE.txt file in the repo root or https://opensource.org/licenses/BSD-3-Clause
 */
export { MetadataType, MetadataComponent, SourcePath } from './types';
<<<<<<< HEAD
export { META_XML_SUFFIX, XML_DECL, XML_NS_URL, XML_NS_KEY } from './constants';
=======
export { ComponentSet } from './componentSet';
>>>>>>> 6417cd46
<|MERGE_RESOLUTION|>--- conflicted
+++ resolved
@@ -5,8 +5,11 @@
  * For full license text, see LICENSE.txt file in the repo root or https://opensource.org/licenses/BSD-3-Clause
  */
 export { MetadataType, MetadataComponent, SourcePath } from './types';
-<<<<<<< HEAD
-export { META_XML_SUFFIX, XML_DECL, XML_NS_URL, XML_NS_KEY } from './constants';
-=======
-export { ComponentSet } from './componentSet';
->>>>>>> 6417cd46
+export {
+  DEFAULT_PACKAGE_ROOT_SFDX,
+  META_XML_SUFFIX,
+  XML_DECL,
+  XML_NS_URL,
+  XML_NS_KEY,
+} from './constants';
+export { ComponentSet } from './componentSet';