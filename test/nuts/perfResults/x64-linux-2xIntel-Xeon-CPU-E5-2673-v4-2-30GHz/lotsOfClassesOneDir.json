--- conflicted
+++ resolved
@@ -1,21 +1,6 @@
 [
   {
     "name": "componentSetCreate",
-<<<<<<< HEAD
-    "duration": 1120.871331000002
-  },
-  {
-    "name": "sourceToMdapi",
-    "duration": 17774.961393000034
-  },
-  {
-    "name": "sourceToZip",
-    "duration": 15852.275367999973
-  },
-  {
-    "name": "mdapiToSource",
-    "duration": 14579.107885999954
-=======
     "duration": 1033.0352329999732
   },
   {
@@ -29,6 +14,5 @@
   {
     "name": "mdapiToSource",
     "duration": 12297.485982999991
->>>>>>> 5c9ac5a7
   }
 ]