--- conflicted
+++ resolved
@@ -1,21 +1,6 @@
 [
   {
     "name": "componentSetCreate",
-<<<<<<< HEAD
-    "duration": 709.8754699999699
-  },
-  {
-    "name": "sourceToMdapi",
-    "duration": 11646.680658999947
-  },
-  {
-    "name": "sourceToZip",
-    "duration": 11105.309814000037
-  },
-  {
-    "name": "mdapiToSource",
-    "duration": 8782.632559999998
-=======
     "duration": 739.4123679999902
   },
   {
@@ -29,6 +14,5 @@
   {
     "name": "mdapiToSource",
     "duration": 8507.675489999994
->>>>>>> 2ea46441
   }
 ]