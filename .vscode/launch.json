--- conflicted
+++ resolved
@@ -19,11 +19,7 @@
       "program": "${workspaceFolder}/node_modules/mocha/bin/_mocha",
       "request": "launch",
       "skipFiles": ["<node_internals>/**"],
-<<<<<<< HEAD
-      "type": "node",
-=======
       "type": "node"
->>>>>>> 38c4920c
     }
   ]
 }