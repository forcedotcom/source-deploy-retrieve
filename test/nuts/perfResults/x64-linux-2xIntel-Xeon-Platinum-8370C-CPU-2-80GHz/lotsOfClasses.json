--- conflicted
+++ resolved
@@ -1,21 +1,6 @@
 [
   {
     "name": "componentSetCreate",
-<<<<<<< HEAD
-    "duration": 390.241188999993
-  },
-  {
-    "name": "sourceToMdapi",
-    "duration": 7734.286286999995
-  },
-  {
-    "name": "sourceToZip",
-    "duration": 5976.506709999987
-  },
-  {
-    "name": "mdapiToSource",
-    "duration": 3940.5764780000027
-=======
     "duration": 400.98173400000087
   },
   {
@@ -29,6 +14,5 @@
   {
     "name": "mdapiToSource",
     "duration": 4194.718434999988
->>>>>>> 2ea46441
   }
 ]