--- conflicted
+++ resolved
@@ -14,11 +14,7 @@
   private xmlDef = '<?xml version="1.0" encoding="UTF-8"?>\n';
   private packageModuleStart = '<Package xmlns="http://soap.sforce.com/2006/04/metadata">\n';
   private packageModuleEnd = '</Package>';
-<<<<<<< HEAD
-  private registryAccess = new RegistryAccess();
-=======
   private registryAccess: RegistryAccess;
->>>>>>> c86394f0
 
   constructor(registryAccess = new RegistryAccess()) {
     this.registryAccess = registryAccess;
