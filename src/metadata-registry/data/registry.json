{
  "types": {
    "installedpackage": {
      "id": "installedpackage",
      "name": "InstalledPackage",
      "suffix": "installedPackage",
      "directoryName": "installedPackages",
      "inFolder": false
    },
    "customlabels": {
      "id": "customlabels",
      "name": "CustomLabels",
      "suffix": "labels",
      "directoryName": "labels",
      "inFolder": false,
      "children": {
        "types": {
          "customlabel": {
            "id": "customlabel",
            "name": "CustomLabel",
            "directoryName": "customLabels",
            "suffix": "customLabel"
          }
        },
        "suffixes": {
          "customLabel": "customlabel"
        }
      }
    },
    "navigationmenu": {
      "id": "navigationmenu",
      "name": "NavigationMenu",
      "suffix": "navigationMenu",
      "directoryName": "navigationMenus",
      "inFolder": false
    },
    "staticresource": {
      "id": "staticresource",
      "name": "StaticResource",
      "suffix": "resource",
      "directoryName": "staticresources",
      "inFolder": false
    },
    "scontrol": {
      "id": "scontrol",
      "name": "Scontrol",
      "suffix": "scf",
      "directoryName": "scontrols",
      "inFolder": false
    },
    "experiencebundle": {
      "id": "experiencebundle",
      "name": "ExperienceBundle",
      "directoryName": "experiences",
      "inFolder": false
    },
    "certificate": {
      "id": "certificate",
      "name": "Certificate",
      "suffix": "crt",
      "directoryName": "certs",
      "inFolder": false
    },
    "lightningmessagechannel": {
      "id": "lightningmessagechannel",
      "name": "LightningMessageChannel",
      "suffix": "messageChannel",
      "directoryName": "messageChannels",
      "inFolder": false
    },
    "auradefinitionbundle": {
      "id": "auradefinitionbundle",
      "name": "AuraDefinitionBundle",
      "directoryName": "aura",
      "inFolder": false
    },
    "lightningcomponentbundle": {
      "id": "lightningcomponentbundle",
      "name": "LightningComponentBundle",
      "directoryName": "lwc",
      "inFolder": false
    },
    "apexcomponent": {
      "id": "apexcomponent",
      "name": "ApexComponent",
      "suffix": "component",
      "directoryName": "components",
      "inFolder": false
    },
    "apexpage": {
      "id": "apexpage",
      "name": "ApexPage",
      "suffix": "page",
      "directoryName": "pages",
      "inFolder": false
    },
    "queue": {
      "id": "queue",
      "name": "Queue",
      "suffix": "queue",
      "directoryName": "queues",
      "inFolder": false
    },
    "customdatatype": {
      "id": "customdatatype",
      "name": "CustomDataType",
      "suffix": "datatype",
      "directoryName": "datatypes",
      "inFolder": false
    },
    "casesubjectparticle": {
      "id": "casesubjectparticle",
      "name": "CaseSubjectParticle",
      "suffix": "CaseSubjectParticle",
      "directoryName": "CaseSubjectParticles",
      "inFolder": false
    },
    "externaldatasource": {
      "id": "externaldatasource",
      "name": "ExternalDataSource",
      "suffix": "dataSource",
      "directoryName": "dataSources",
      "inFolder": false
    },
    "namedcredential": {
      "id": "namedcredential",
      "name": "NamedCredential",
      "suffix": "namedCredential",
      "directoryName": "namedCredentials",
      "inFolder": false
    },
    "externalserviceregistration": {
      "id": "externalserviceregistration",
      "name": "ExternalServiceRegistration",
      "suffix": "externalServiceRegistration",
      "directoryName": "externalServiceRegistrations",
      "inFolder": false
    },
    "role": {
      "id": "role",
      "name": "Role",
      "suffix": "role",
      "directoryName": "roles",
      "inFolder": false
    },
    "territory": {
      "id": "territory",
      "name": "Territory",
      "suffix": "territory",
      "directoryName": "territories",
      "inFolder": false
    },
    "group": {
      "id": "group",
      "name": "Group",
      "suffix": "group",
      "directoryName": "groups",
      "inFolder": false
    },
    "uiplugin": {
      "id": "uiplugin",
      "name": "UiPlugin",
      "suffix": "uiplugin",
      "directoryName": "uiplugins",
      "inFolder": false
    },
    "globalvalueset": {
      "id": "globalvalueset",
      "name": "GlobalValueSet",
      "suffix": "globalValueSet",
      "directoryName": "globalValueSets",
      "inFolder": false
    },
    "globalpicklist": {
      "id": "globalpicklist",
      "name": "GlobalPicklist",
      "suffix": "globalPicklist",
      "directoryName": "globalPicklists",
      "inFolder": false
    },
    "standardvalueset": {
      "id": "standardvalueset",
      "name": "StandardValueSet",
      "suffix": "standardValueSet",
      "directoryName": "standardValueSets",
      "inFolder": false
    },
    "custompermission": {
      "id": "custompermission",
      "name": "CustomPermission",
      "suffix": "customPermission",
      "directoryName": "customPermissions",
      "inFolder": false
    },
    "customobject": {
      "id": "customobject",
      "name": "CustomObject",
      "suffix": "object",
      "directoryName": "objects",
      "inFolder": false,
      "children": {
        "types": {
          "customfield": {
            "id": "customfield",
            "name": "CustomField",
            "directoryName": "fields",
            "suffix": "field"
          },
          "index": {
            "id": "index",
            "name": "Index",
            "directoryName": "indexes",
            "suffix": "index"
          },
          "businessprocess": {
            "id": "businessprocess",
            "name": "BusinessProcess",
            "directoryName": "businessProcesses",
            "suffix": "businessProcess"
          },
          "compactlayout": {
            "id": "compactlayout",
            "name": "CompactLayout",
            "directoryName": "compactLayouts",
            "suffix": "compactLayout"
          },
          "recordtype": {
            "id": "recordtype",
            "name": "RecordType",
            "directoryName": "recordTypes",
            "suffix": "recordType"
          },
          "weblink": {
            "id": "weblink",
            "name": "WebLink",
            "directoryName": "webLinks",
            "suffix": "webLink"
          },
          "validationrule": {
            "id": "validationrule",
            "name": "ValidationRule",
            "directoryName": "validationRules",
            "suffix": "validationRule"
          },
          "sharingreason": {
            "id": "sharingreason",
            "name": "SharingReason",
            "directoryName": "sharingReasons",
            "suffix": "sharingReason"
          },
          "listview": {
            "id": "listview",
            "name": "ListView",
            "directoryName": "listViews",
            "suffix": "listView"
          },
          "fieldset": {
            "id": "fieldset",
            "name": "FieldSet",
            "directoryName": "fieldSets",
            "suffix": "fieldSet"
          }
        },
        "suffixes": {
          "field": "customfield",
          "index": "index",
          "businessProcess": "businessprocess",
          "compactLayout": "compactlayout",
          "recordType": "recordtype",
          "webLink": "weblink",
          "validationRule": "validationrule",
          "sharingReason": "sharingreason",
          "listView": "listview",
          "fieldSet": "fieldset"
        }
      }
    },
    "reporttype": {
      "id": "reporttype",
      "name": "ReportType",
      "suffix": "reportType",
      "directoryName": "reportTypes",
      "inFolder": false
    },
    "report": {
      "id": "report",
      "name": "Report",
      "suffix": "report",
      "directoryName": "reports",
      "inFolder": true
    },
    "dashboard": {
      "id": "dashboard",
      "name": "Dashboard",
      "suffix": "dashboard",
      "directoryName": "dashboards",
      "inFolder": true
    },
    "visualizationplugin": {
      "id": "visualizationplugin",
      "name": "VisualizationPlugin",
      "suffix": "visualizationPlugin",
      "directoryName": "visualizationPlugins",
      "inFolder": false
    },
    "analyticsnapshot": {
      "id": "analyticsnapshot",
      "name": "AnalyticSnapshot",
      "suffix": "snapshot",
      "directoryName": "analyticSnapshots",
      "inFolder": false
    },
    "customfeedfilter": {
      "id": "customfeedfilter",
      "name": "CustomFeedFilter",
      "suffix": "feedFilter",
      "directoryName": "feedFilters",
      "inFolder": false
    },
    "layout": {
      "id": "layout",
      "name": "Layout",
      "suffix": "layout",
      "directoryName": "layouts",
      "inFolder": false
    },
    "document": {
      "id": "document",
      "name": "Document",
      "directoryName": "documents",
      "inFolder": true
    },
    "custompageweblink": {
      "id": "custompageweblink",
      "name": "CustomPageWebLink",
      "suffix": "weblink",
      "directoryName": "weblinks",
      "inFolder": false
    },
    "letterhead": {
      "id": "letterhead",
      "name": "Letterhead",
      "suffix": "letter",
      "directoryName": "letterhead",
      "inFolder": false
    },
    "emailtemplate": {
      "id": "emailtemplate",
      "name": "EmailTemplate",
      "suffix": "email",
      "directoryName": "email",
      "inFolder": true
    },
    "quickaction": {
      "id": "quickaction",
      "name": "QuickAction",
      "suffix": "quickAction",
      "directoryName": "quickActions",
      "inFolder": false
    },
    "form": {
      "id": "form",
      "name": "Form",
      "suffix": "form",
      "directoryName": "forms",
      "inFolder": false,
      "children": {
        "types": {
          "formsection": {
            "id": "formsection",
            "name": "FormSection",
            "directoryName": "formSections",
            "suffix": "formSection"
          }
        },
        "suffixes": {
          "formSection": "formsection"
        }
      }
    },
    "flexipage": {
      "id": "flexipage",
      "name": "FlexiPage",
      "suffix": "flexipage",
      "directoryName": "flexipages",
      "inFolder": false
    },
    "customtab": {
      "id": "customtab",
      "name": "CustomTab",
      "suffix": "tab",
      "directoryName": "tabs",
      "inFolder": false
    },
    "customapplicationcomponent": {
      "id": "customapplicationcomponent",
      "name": "CustomApplicationComponent",
      "suffix": "customApplicationComponent",
      "directoryName": "customApplicationComponents",
      "inFolder": false
    },
    "customapplication": {
      "id": "customapplication",
      "name": "CustomApplication",
      "suffix": "app",
      "directoryName": "applications",
      "inFolder": false
    },
    "portal": {
      "id": "portal",
      "name": "Portal",
      "suffix": "portal",
      "directoryName": "portals",
      "inFolder": false
    },
    "embeddedserviceconfig": {
      "id": "embeddedserviceconfig",
      "name": "EmbeddedServiceConfig",
      "suffix": "EmbeddedServiceConfig",
      "directoryName": "EmbeddedServiceConfig",
      "inFolder": false
    },
    "embeddedserviceliveagent": {
      "id": "embeddedserviceliveagent",
      "name": "EmbeddedServiceLiveAgent",
      "suffix": "EmbeddedServiceLiveAgent",
      "directoryName": "EmbeddedServiceLiveAgent",
      "inFolder": false
    },
    "embeddedservicefieldservice": {
      "id": "embeddedservicefieldservice",
      "name": "EmbeddedServiceFieldService",
      "suffix": "EmbeddedServiceFieldService",
      "directoryName": "EmbeddedServiceFieldService",
      "inFolder": false
    },
    "embeddedservicebranding": {
      "id": "embeddedservicebranding",
      "name": "EmbeddedServiceBranding",
      "suffix": "EmbeddedServiceBranding",
      "directoryName": "EmbeddedServiceBranding",
      "inFolder": false
    },
    "recommendationstrategy": {
      "id": "recommendationstrategy",
      "name": "RecommendationStrategy",
      "suffix": "recommendationStrategy",
      "directoryName": "recommendationStrategies",
      "inFolder": false
    },
    "flow": {
      "id": "flow",
      "name": "Flow",
      "suffix": "flow",
      "directoryName": "flows",
      "inFolder": false
    },
    "flowdefinition": {
      "id": "flowdefinition",
      "name": "FlowDefinition",
      "suffix": "flowDefinition",
      "directoryName": "flowDefinitions",
      "inFolder": false
    },
    "eventtype": {
      "id": "eventtype",
      "name": "EventType",
      "suffix": "eventType",
      "directoryName": "eventTypes",
      "inFolder": false
    },
    "eventsubscription": {
      "id": "eventsubscription",
      "name": "EventSubscription",
      "suffix": "subscription",
      "directoryName": "eventSubscriptions",
      "inFolder": false
    },
    "eventdelivery": {
      "id": "eventdelivery",
      "name": "EventDelivery",
      "suffix": "delivery",
      "directoryName": "eventDeliveries",
      "inFolder": false
    },
    "workflow": {
      "id": "workflow",
      "name": "Workflow",
      "suffix": "workflow",
      "directoryName": "workflows",
      "inFolder": false,
      "children": {
        "types": {
          "workflowfieldupdate": {
            "id": "workflowfieldupdate",
            "name": "WorkflowFieldUpdate",
            "directoryName": "workflowFieldUpdates",
            "suffix": "workflowFieldUpdate"
          },
          "workflowknowledgepublish": {
            "id": "workflowknowledgepublish",
            "name": "WorkflowKnowledgePublish",
            "directoryName": "workflowKnowledgePublishs",
            "suffix": "workflowKnowledgePublish"
          },
          "workflowtask": {
            "id": "workflowtask",
            "name": "WorkflowTask",
            "directoryName": "workflowTasks",
            "suffix": "workflowTask"
          },
          "workflowalert": {
            "id": "workflowalert",
            "name": "WorkflowAlert",
            "directoryName": "workflowAlerts",
            "suffix": "workflowAlert"
          },
          "workflowsend": {
            "id": "workflowsend",
            "name": "WorkflowSend",
            "directoryName": "workflowSends",
            "suffix": "workflowSend"
          },
          "workflowoutboundmessage": {
            "id": "workflowoutboundmessage",
            "name": "WorkflowOutboundMessage",
            "directoryName": "workflowOutboundMessages",
            "suffix": "workflowOutboundMessage"
          },
          "workflowrule": {
            "id": "workflowrule",
            "name": "WorkflowRule",
            "directoryName": "workflowRules",
            "suffix": "workflowRule"
          }
        },
        "suffixes": {
          "workflowFieldUpdate": "workflowfieldupdate",
          "workflowKnowledgePublish": "workflowknowledgepublish",
          "workflowTask": "workflowtask",
          "workflowAlert": "workflowalert",
          "workflowSend": "workflowsend",
          "workflowOutboundMessage": "workflowoutboundmessage",
          "workflowRule": "workflowrule"
        }
      }
    },
    "assignmentrules": {
      "id": "assignmentrules",
      "name": "AssignmentRules",
      "suffix": "assignmentRules",
      "directoryName": "assignmentRules",
      "inFolder": false,
      "children": {
        "types": {
          "assignmentrule": {
            "id": "assignmentrule",
            "name": "AssignmentRule",
            "directoryName": "assignmentRules",
            "suffix": "assignmentRule"
          }
        },
        "suffixes": {
          "assignmentRule": "assignmentrule"
        }
      }
    },
    "autoresponserules": {
      "id": "autoresponserules",
      "name": "AutoResponseRules",
      "suffix": "autoResponseRules",
      "directoryName": "autoResponseRules",
      "inFolder": false,
      "children": {
        "types": {
          "autoresponserule": {
            "id": "autoresponserule",
            "name": "AutoResponseRule",
            "directoryName": "autoResponseRules",
            "suffix": "autoResponseRule"
          }
        },
        "suffixes": {
          "autoResponseRule": "autoresponserule"
        }
      }
    },
    "escalationrules": {
      "id": "escalationrules",
      "name": "EscalationRules",
      "suffix": "escalationRules",
      "directoryName": "escalationRules",
      "inFolder": false,
      "children": {
        "types": {
          "escalationrule": {
            "id": "escalationrule",
            "name": "EscalationRule",
            "directoryName": "escalationRules",
            "suffix": "escalationRule"
          }
        },
        "suffixes": {
          "escalationRule": "escalationrule"
        }
      }
    },
    "posttemplate": {
      "id": "posttemplate",
      "name": "PostTemplate",
      "suffix": "postTemplate",
      "directoryName": "postTemplates",
      "inFolder": false
    },
    "approvalprocess": {
      "id": "approvalprocess",
      "name": "ApprovalProcess",
      "suffix": "approvalProcess",
      "directoryName": "approvalProcesses",
      "inFolder": false
    },
    "homepagecomponent": {
      "id": "homepagecomponent",
      "name": "HomePageComponent",
      "suffix": "homePageComponent",
      "directoryName": "homePageComponents",
      "inFolder": false
    },
    "homepagelayout": {
      "id": "homepagelayout",
      "name": "HomePageLayout",
      "suffix": "homePageLayout",
      "directoryName": "homePageLayouts",
      "inFolder": false
    },
    "customobjecttranslation": {
      "id": "customobjecttranslation",
      "name": "CustomObjectTranslation",
      "suffix": "objectTranslation",
      "directoryName": "objectTranslations",
      "inFolder": false,
      "children": {
        "types": {
            "fieldtranslation": {
              "id": "customfieldtranslation",
              "name": "CustomFieldTranslation",
              "directoryName": "fields",
              "suffix": "fieldTranslation"
            }
        },
        "suffixes": {
            "fieldTranslation": "fieldtranslation"
        }
      }
    },
    "translations": {
      "id": "translations",
      "name": "Translations",
      "suffix": "translation",
      "directoryName": "translations",
      "inFolder": false
    },
    "globalvaluesettranslation": {
      "id": "globalvaluesettranslation",
      "name": "GlobalValueSetTranslation",
      "suffix": "globalValueSetTranslation",
      "directoryName": "globalValueSetTranslations",
      "inFolder": false
    },
    "standardvaluesettranslation": {
      "id": "standardvaluesettranslation",
      "name": "StandardValueSetTranslation",
      "suffix": "standardValueSetTranslation",
      "directoryName": "standardValueSetTranslations",
      "inFolder": false
    },
    "apexclass": {
      "id": "apexclass",
      "name": "ApexClass",
      "suffix": "cls",
      "directoryName": "classes",
      "inFolder": false
    },
    "apextrigger": {
      "id": "apextrigger",
      "name": "ApexTrigger",
      "suffix": "trigger",
      "directoryName": "triggers",
      "inFolder": false
    },
    "apextestsuite": {
      "id": "apextestsuite",
      "name": "ApexTestSuite",
      "suffix": "testSuite",
      "directoryName": "testSuites",
      "inFolder": false
    },
    "profile": {
      "id": "profile",
      "name": "Profile",
      "suffix": "profile",
      "directoryName": "profiles",
      "inFolder": false
    },
    "permissionset": {
      "id": "permissionset",
      "name": "PermissionSet",
      "suffix": "permissionset",
      "directoryName": "permissionsets",
      "inFolder": false
    },
    "permissionsetgroup": {
      "id": "permissionsetgroup",
      "name": "PermissionSetGroup",
      "suffix": "permissionsetgroup",
      "directoryName": "permissionsetgroups",
      "inFolder": false
    },
    "custommetadata": {
      "id": "custommetadata",
      "name": "CustomMetadata",
      "suffix": "md",
      "directoryName": "customMetadata",
      "inFolder": false
    },
    "profilepasswordpolicy": {
      "id": "profilepasswordpolicy",
      "name": "ProfilePasswordPolicy",
      "suffix": "profilePasswordPolicy",
      "directoryName": "profilePasswordPolicies",
      "inFolder": false
    },
    "profilesessionsetting": {
      "id": "profilesessionsetting",
      "name": "ProfileSessionSetting",
      "suffix": "profileSessionSetting",
      "directoryName": "profileSessionSettings",
      "inFolder": false
    },
    "datacategorygroup": {
      "id": "datacategorygroup",
      "name": "DataCategoryGroup",
      "suffix": "datacategorygroup",
      "directoryName": "datacategorygroups",
      "inFolder": false
    },
    "remotesitesetting": {
      "id": "remotesitesetting",
      "name": "RemoteSiteSetting",
      "suffix": "remoteSite",
      "directoryName": "remoteSiteSettings",
      "inFolder": false
    },
    "csptrustedsite": {
      "id": "csptrustedsite",
      "name": "CspTrustedSite",
      "suffix": "cspTrustedSite",
      "directoryName": "cspTrustedSites",
      "inFolder": false
    },
    "matchingrules": {
      "id": "matchingrules",
      "name": "MatchingRules",
      "suffix": "matchingRule",
      "directoryName": "matchingRules",
      "inFolder": false,
      "children": {
        "types": {
          "matchingrule": {
            "id": "matchingrule",
            "name": "MatchingRule",
            "directoryName": "matchingRules",
            "suffix": "matchingRule"
          }
        },
        "suffixes": {
          "matchingRule": "matchingrule"
        }
      }
    },
    "duplicaterule": {
      "id": "duplicaterule",
      "name": "DuplicateRule",
      "suffix": "duplicateRule",
      "directoryName": "duplicateRules",
      "inFolder": false
    },
    "cleandataservice": {
      "id": "cleandataservice",
      "name": "CleanDataService",
      "suffix": "cleanDataService",
      "directoryName": "cleanDataServices",
      "inFolder": false
    },
    "servicechannel": {
      "id": "servicechannel",
      "name": "ServiceChannel",
      "suffix": "serviceChannel",
      "directoryName": "serviceChannels",
      "inFolder": false
    },
    "queueroutingconfig": {
      "id": "queueroutingconfig",
      "name": "QueueRoutingConfig",
      "suffix": "queueRoutingConfig",
      "directoryName": "queueRoutingConfigs",
      "inFolder": false
    },
    "servicepresencestatus": {
      "id": "servicepresencestatus",
      "name": "ServicePresenceStatus",
      "suffix": "servicePresenceStatus",
      "directoryName": "servicePresenceStatuses",
      "inFolder": false
    },
    "presencedeclinereason": {
      "id": "presencedeclinereason",
      "name": "PresenceDeclineReason",
      "suffix": "presenceDeclineReason",
      "directoryName": "presenceDeclineReasons",
      "inFolder": false
    },
    "presenceuserconfig": {
      "id": "presenceuserconfig",
      "name": "PresenceUserConfig",
      "suffix": "presenceUserConfig",
      "directoryName": "presenceUserConfigs",
      "inFolder": false
    },
    "authprovider": {
      "id": "authprovider",
      "name": "AuthProvider",
      "suffix": "authprovider",
      "directoryName": "authproviders",
      "inFolder": false
    },
    "wavetemplatebundle": {
      "id": "wavetemplatebundle",
      "name": "WaveTemplateBundle",
      "directoryName": "waveTemplates",
      "inFolder": false
    },
    "waveapplication": {
      "id": "waveapplication",
      "name": "WaveApplication",
      "suffix": "wapp",
      "directoryName": "wave",
      "inFolder": false
    },
    "wavedataset": {
      "id": "wavedataset",
      "name": "WaveDataset",
      "suffix": "wds",
      "directoryName": "wave",
      "inFolder": false
    },
    "eclairgeodata": {
      "id": "eclairgeodata",
      "name": "EclairGeoData",
      "suffix": "geodata",
      "directoryName": "eclair",
      "inFolder": false
    },
    "wavelens": {
      "id": "wavelens",
      "name": "WaveLens",
      "suffix": "wlens",
      "directoryName": "wave",
      "inFolder": false
    },
    "wavedashboard": {
      "id": "wavedashboard",
      "name": "WaveDashboard",
      "suffix": "wdash",
      "directoryName": "wave",
      "inFolder": false
    },
    "wavexmd": {
      "id": "wavexmd",
      "name": "WaveXmd",
      "suffix": "xmd",
      "directoryName": "wave",
      "inFolder": false
    },
    "wavedataflow": {
      "id": "wavedataflow",
      "name": "WaveDataflow",
      "suffix": "wdf",
      "directoryName": "wave",
      "inFolder": false
    },
    "waverecipe": {
      "id": "waverecipe",
      "name": "WaveRecipe",
      "suffix": "wdpr",
      "directoryName": "wave",
      "inFolder": false
    },
    "customsite": {
      "id": "customsite",
      "name": "CustomSite",
      "suffix": "site",
      "directoryName": "sites",
      "inFolder": false
    },
    "channellayout": {
      "id": "channellayout",
      "name": "ChannelLayout",
      "suffix": "channelLayout",
      "directoryName": "channelLayouts",
      "inFolder": false
    },
    "contentasset": {
      "id": "contentasset",
      "name": "ContentAsset",
      "suffix": "asset",
      "directoryName": "contentassets",
      "inFolder": false
    },
    "marketingresourcetype": {
      "id": "marketingresourcetype",
      "name": "MarketingResourceType",
      "suffix": "marketingResourceType",
      "directoryName": "marketingResourceType",
      "inFolder": false
    },
    "sharingrules": {
      "id": "sharingrules",
      "name": "SharingRules",
      "suffix": "sharingRules",
      "directoryName": "sharingRules",
      "inFolder": false,
      "children": {
        "types": {
          "sharingownerrule": {
            "id": "sharingownerrule",
            "name": "SharingOwnerRule",
            "directoryName": "sharingOwnerRules",
            "suffix": "sharingOwnerRule"
          },
          "sharingcriteriarule": {
            "id": "sharingcriteriarule",
            "name": "SharingCriteriaRule",
            "directoryName": "sharingCriteriaRules",
            "suffix": "sharingCriteriaRule"
          },
          "sharingterritoryrule": {
            "id": "sharingterritoryrule",
            "name": "SharingTerritoryRule",
            "directoryName": "sharingTerritoryRules",
            "suffix": "sharingTerritoryRule"
          }
        },
        "suffixes": {
          "sharingOwnerRule": "sharingownerrule",
          "sharingCriteriaRule": "sharingcriteriarule",
          "sharingTerritoryRule": "sharingterritoryrule"
        }
      }
    },
    "sharingset": {
      "id": "sharingset",
      "name": "SharingSet",
      "suffix": "sharingSet",
      "directoryName": "sharingSets",
      "inFolder": false
    },
    "community": {
      "id": "community",
      "name": "Community",
      "suffix": "community",
      "directoryName": "communities",
      "inFolder": false
    },
    "chatterextension": {
      "id": "chatterextension",
      "name": "ChatterExtension",
      "suffix": "ChatterExtension",
      "directoryName": "ChatterExtensions",
      "inFolder": false
    },
    "callcenter": {
      "id": "callcenter",
      "name": "CallCenter",
      "suffix": "callCenter",
      "directoryName": "callCenters",
      "inFolder": false
    },
    "milestonetype": {
      "id": "milestonetype",
      "name": "MilestoneType",
      "suffix": "milestoneType",
      "directoryName": "milestoneTypes",
      "inFolder": false
    },
    "entitlementprocess": {
      "id": "entitlementprocess",
      "name": "EntitlementProcess",
      "suffix": "entitlementProcess",
      "directoryName": "entitlementProcesses",
      "inFolder": false
    },
    "entitlementtemplate": {
      "id": "entitlementtemplate",
      "name": "EntitlementTemplate",
      "suffix": "entitlementTemplate",
      "directoryName": "entitlementTemplates",
      "inFolder": false
    },
    "customnotificationtype": {
      "id": "customnotificationtype",
      "name": "CustomNotificationType",
      "suffix": "notiftype",
      "directoryName": "notificationtypes",
      "inFolder": false
    },
    "connectedapp": {
      "id": "connectedapp",
      "name": "ConnectedApp",
      "suffix": "connectedApp",
      "directoryName": "connectedApps",
      "inFolder": false
    },
    "appmenu": {
      "id": "appmenu",
      "name": "AppMenu",
      "suffix": "appMenu",
      "directoryName": "appMenus",
      "inFolder": false
    },
    "delegategroup": {
      "id": "delegategroup",
      "name": "DelegateGroup",
      "suffix": "delegateGroup",
      "directoryName": "delegateGroups",
      "inFolder": false
    },
    "sitedotcom": {
      "id": "sitedotcom",
      "name": "SiteDotCom",
      "suffix": "site",
      "directoryName": "siteDotComSites",
      "inFolder": false
    },
    "network": {
      "id": "network",
      "name": "Network",
      "suffix": "network",
      "directoryName": "networks",
      "inFolder": false
    },
    "networkbranding": {
      "id": "networkbranding",
      "name": "NetworkBranding",
      "suffix": "networkBranding",
      "directoryName": "networkBranding",
      "inFolder": false
    },
    "customexperience": {
      "id": "customexperience",
      "name": "CustomExperience",
      "suffix": "customExperience",
      "directoryName": "customExperiences",
      "inFolder": false
    },
    "communitythemedefinition": {
      "id": "communitythemedefinition",
      "name": "CommunityThemeDefinition",
      "suffix": "communityThemeDefinition",
      "directoryName": "communityThemeDefinitions",
      "inFolder": false
    },
    "brandingset": {
      "id": "brandingset",
      "name": "BrandingSet",
      "suffix": "brandingSet",
      "directoryName": "brandingSets",
      "inFolder": false
    },
    "flowcategory": {
      "id": "flowcategory",
      "name": "FlowCategory",
      "suffix": "flowCategory",
      "directoryName": "flowCategories",
      "inFolder": false
    },
    "lightningbolt": {
      "id": "lightningbolt",
      "name": "LightningBolt",
      "suffix": "lightningBolt",
      "directoryName": "lightningBolts",
      "inFolder": false
    },
    "lightningexperiencetheme": {
      "id": "lightningexperiencetheme",
      "name": "LightningExperienceTheme",
      "suffix": "lightningExperienceTheme",
      "directoryName": "lightningExperienceThemes",
      "inFolder": false
    },
    "communitytemplatedefinition": {
      "id": "communitytemplatedefinition",
      "name": "CommunityTemplateDefinition",
      "suffix": "communityTemplateDefinition",
      "directoryName": "communityTemplateDefinitions",
      "inFolder": false
    },
    "managedtopics": {
      "id": "managedtopics",
      "name": "ManagedTopics",
      "suffix": "managedTopics",
      "directoryName": "managedTopics",
      "inFolder": false
    },
    "keywordlist": {
      "id": "keywordlist",
      "name": "KeywordList",
      "suffix": "keywords",
      "directoryName": "moderation",
      "inFolder": false
    },
    "usercriteria": {
      "id": "usercriteria",
      "name": "UserCriteria",
      "suffix": "userCriteria",
      "directoryName": "userCriteria",
      "inFolder": false
    },
    "moderationrule": {
      "id": "moderationrule",
      "name": "ModerationRule",
      "suffix": "rule",
      "directoryName": "moderation",
      "inFolder": false
    },
    "territory2type": {
      "id": "territory2type",
      "name": "Territory2Type",
      "suffix": "territory2Type",
      "directoryName": "territory2Types",
      "inFolder": false
    },
    "territory2model": {
      "id": "territory2model",
      "name": "Territory2Model",
      "suffix": "territory2Model",
      "directoryName": "territory2Models",
      "inFolder": false
    },
    "territory2rule": {
      "id": "territory2rule",
      "name": "Territory2Rule",
      "suffix": "territory2Rule",
      "directoryName": "territory2Models",
      "inFolder": false
    },
    "territory2": {
      "id": "territory2",
      "name": "Territory2",
      "suffix": "territory2",
      "directoryName": "territory2Models",
      "inFolder": false
    },
    "campaigninfluencemodel": {
      "id": "campaigninfluencemodel",
      "name": "CampaignInfluenceModel",
      "suffix": "campaignInfluenceModel",
      "directoryName": "campaignInfluenceModels",
      "inFolder": false
    },
    "samlssoconfig": {
      "id": "samlssoconfig",
      "name": "SamlSsoConfig",
      "suffix": "samlssoconfig",
      "directoryName": "samlssoconfigs",
      "inFolder": false
    },
    "datapipeline": {
      "id": "datapipeline",
      "name": "DataPipeline",
      "suffix": "dataPipeline",
      "directoryName": "dataPipelines",
      "inFolder": false
    },
    "corswhitelistorigin": {
      "id": "corswhitelistorigin",
      "name": "CorsWhitelistOrigin",
      "suffix": "corsWhitelistOrigin",
      "directoryName": "corsWhitelistOrigins",
      "inFolder": false
    },
    "actionlinkgrouptemplate": {
      "id": "actionlinkgrouptemplate",
      "name": "ActionLinkGroupTemplate",
      "suffix": "actionLinkGroupTemplate",
      "directoryName": "actionLinkGroupTemplates",
      "inFolder": false
    },
    "licensedefinition": {
      "id": "licensedefinition",
      "name": "LicenseDefinition",
      "suffix": "licenseDefinition",
      "directoryName": "licenseDefinitions",
      "inFolder": false
    },
    "transactionsecuritypolicy": {
      "id": "transactionsecuritypolicy",
      "name": "TransactionSecurityPolicy",
      "suffix": "transactionSecurityPolicy",
      "directoryName": "transactionSecurityPolicies",
      "inFolder": false
    },
    "accesscontrolpolicy": {
      "id": "accesscontrolpolicy",
      "name": "AccessControlPolicy",
      "suffix": "policy",
      "directoryName": "accessControlPolicies",
      "inFolder": false
    },
    "skill": {
      "id": "skill",
      "name": "Skill",
      "suffix": "skill",
      "directoryName": "skills",
      "inFolder": false
    },
    "livechatdeployment": {
      "id": "livechatdeployment",
      "name": "LiveChatDeployment",
      "suffix": "liveChatDeployment",
      "directoryName": "liveChatDeployments",
      "inFolder": false
    },
    "livechatbutton": {
      "id": "livechatbutton",
      "name": "LiveChatButton",
      "suffix": "liveChatButton",
      "directoryName": "liveChatButtons",
      "inFolder": false
    },
    "livechatagentconfig": {
      "id": "livechatagentconfig",
      "name": "LiveChatAgentConfig",
      "suffix": "liveChatAgentConfig",
      "directoryName": "liveChatAgentConfigs",
      "inFolder": false
    },
    "synonymdictionary": {
      "id": "synonymdictionary",
      "name": "SynonymDictionary",
      "suffix": "synonymDictionary",
      "directoryName": "synonymDictionaries",
      "inFolder": false
    },
    "xorghub": {
      "id": "xorghub",
      "name": "XOrgHub",
      "suffix": "xorghub",
      "directoryName": "xorghubs",
      "inFolder": false
    },
    "pathassistant": {
      "id": "pathassistant",
      "name": "PathAssistant",
      "suffix": "pathAssistant",
      "directoryName": "pathAssistants",
      "inFolder": false
    },
    "leadconvertsettings": {
      "id": "leadconvertsettings",
      "name": "LeadConvertSettings",
      "suffix": "LeadConvertSetting",
      "directoryName": "LeadConvertSettings",
      "inFolder": false
    },
    "livechatsensitivedatarule": {
      "id": "livechatsensitivedatarule",
      "name": "LiveChatSensitiveDataRule",
      "suffix": "liveChatSensitiveDataRule",
      "directoryName": "liveChatSensitiveDataRule",
      "inFolder": false
    },
    "platformcachepartition": {
      "id": "platformcachepartition",
      "name": "PlatformCachePartition",
      "suffix": "cachePartition",
      "directoryName": "cachePartitions",
      "inFolder": false
    },
    "assistantrecommendationtype": {
      "id": "assistantrecommendationtype",
      "name": "AssistantRecommendationType",
      "suffix": "assistantRecommendationType",
      "directoryName": "assistantRecommendationTypes",
      "inFolder": false
    },
    "insighttype": {
      "id": "insighttype",
      "name": "InsightType",
      "suffix": "insightType",
      "directoryName": "insightTypes",
      "inFolder": false
    },
    "topicsforobjects": {
      "id": "topicsforobjects",
      "name": "TopicsForObjects",
      "suffix": "topicsForObjects",
      "directoryName": "topicsForObjects",
      "inFolder": false
    },
    "emailservicesfunction": {
      "id": "emailservicesfunction",
      "name": "EmailServicesFunction",
      "suffix": "xml",
      "directoryName": "emailservices",
      "inFolder": false
    },
    "integrationhubsettingstype": {
      "id": "integrationhubsettingstype",
      "name": "IntegrationHubSettingsType",
      "suffix": "type",
      "directoryName": "integrationHub",
      "inFolder": false
    },
    "integrationhubsettings": {
      "id": "integrationhubsettings",
      "name": "IntegrationHubSettings",
      "suffix": "settings",
      "directoryName": "integrationHub",
      "inFolder": false
    },
    "orchestrationcontext": {
      "id": "orchestrationcontext",
      "name": "OrchestrationContext",
      "suffix": "orchestrationContext",
      "directoryName": "iot",
      "inFolder": false
    },
    "orchestration": {
      "id": "orchestration",
      "name": "Orchestration",
      "suffix": "orchestration",
      "directoryName": "iot",
      "inFolder": false
    },
    "aiassistanttemplate": {
      "id": "aiassistanttemplate",
      "name": "AIAssistantTemplate",
      "suffix": "aiAssistantTemplate",
      "directoryName": "aiAssistantTemplates",
      "inFolder": false
    },
    "settings": {
      "id": "settings",
      "name": "Settings",
      "suffix": "settings",
      "directoryName": "settings",
      "inFolder": false
    },
    "featureparameterboolean": {
      "id": "featureparameterboolean",
      "name": "FeatureParameterBoolean",
      "suffix": "featureParameterBoolean",
      "directoryName": "featureParameters",
      "inFolder": false
    },
    "featureparameterdate": {
      "id": "featureparameterdate",
      "name": "FeatureParameterDate",
      "suffix": "featureParameterDate",
      "directoryName": "featureParameters",
      "inFolder": false
    },
    "featureparameterinteger": {
      "id": "featureparameterinteger",
      "name": "FeatureParameterInteger",
      "suffix": "featureParameterInteger",
      "directoryName": "featureParameters",
      "inFolder": false
    },
    "commandaction": {
      "id": "commandaction",
      "name": "CommandAction",
      "suffix": "commandaction",
      "directoryName": "commandActions",
      "inFolder": false
    },
    "oauthcustomscope": {
      "id": "oauthcustomscope",
      "name": "OauthCustomScope",
      "suffix": "oauthcustomscope",
      "directoryName": "oauthcustomscopes",
      "inFolder": false
    },
    "platformeventchannel": {
      "id": "platformeventchannel",
      "name": "PlatformEventChannel",
      "suffix": "platformEventChannel",
      "directoryName": "platformEventChannels",
      "inFolder": false
    },
    "customhelpmenusection": {
      "id": "customhelpmenusection",
      "name": "CustomHelpMenuSection",
      "suffix": "customHelpMenuSection",
      "directoryName": "customHelpMenuSections",
      "inFolder": false
    },
    "prompt": {
      "id": "prompt",
      "name": "Prompt",
      "suffix": "prompt",
      "directoryName": "prompts",
      "inFolder": false
    },
    "mldomain": {
      "id": "mldomain",
      "name": "MlDomain",
      "suffix": "mlDomain",
      "directoryName": "mlDomains",
      "inFolder": false
    },
    "bot": {
      "id": "bot",
      "name": "Bot",
      "suffix": "bot",
      "directoryName": "bots",
      "inFolder": false,
      "children": {
        "types": {
          "botversion": {
            "id": "botversion",
            "name": "BotVersion",
            "directoryName": "botVersions",
            "suffix": "botVersion"
          }
        },
        "suffixes": {
          "botVersion": "botversion"
        }
      }
    },
    "animationrule": {
      "id": "animationrule",
      "name": "AnimationRule",
      "suffix": "animationRule",
      "directoryName": "animationRules",
      "inFolder": false
    },
    "recordactiondeployment": {
      "id": "recordactiondeployment",
      "name": "RecordActionDeployment",
      "suffix": "deployment",
      "directoryName": "recordActionDeployments",
      "inFolder": false
    },
    "embeddedserviceflowconfig": {
      "id": "embeddedserviceflowconfig",
      "name": "EmbeddedServiceFlowConfig",
      "suffix": "EmbeddedServiceFlowConfig",
      "directoryName": "EmbeddedServiceFlowConfig",
      "inFolder": false
    },
    "platformeventchannelmember": {
      "id": "platformeventchannelmember",
      "name": "PlatformEventChannelMember",
      "suffix": "platformEventChannelMember",
      "directoryName": "platformEventChannelMembers",
      "inFolder": false
    },
    "canvasmetadata": {
      "id": "canvasmetadata",
      "name": "CanvasMetadata",
      "suffix": "Canvas",
      "directoryName": "Canvases",
      "inFolder": false
    },
    "mobileapplicationdetail": {
      "id": "mobileapplicationdetail",
      "name": "MobileApplicationDetail",
      "suffix": "MobileApplicationDetail",
      "directoryName": "MobileApplicationDetails",
      "inFolder": false
    },
    "lightningonboardingconfig": {
      "id": "lightningonboardingconfig",
      "name": "LightningOnboardingConfig",
      "suffix": "lightningOnboardingConfig",
      "directoryName": "lightningOnboardingConfigs",
      "inFolder": false
    },
    "reportfolder": {
      "id": "reportfolder",
      "name": "ReportFolder",
      "suffix": "reportFolder",
      "directoryName": "reports",
      "inFolder": false
    },
    "dashboardfolder": {
      "id": "dashboardfolder",
      "name": "DashboardFolder",
      "suffix": "dashboardFolder",
      "directoryName": "dashboards",
      "inFolder": false
    },
    "documentfolder": {
      "id": "documentfolder",
      "name": "DocumentFolder",
      "suffix": "documentFolder",
      "directoryName": "documents",
      "inFolder": false
    },
    "emailfolder": {
      "id": "emailfolder",
      "name": "EmailFolder",
      "suffix": "emailFolder",
      "directoryName": "email",
      "inFolder": false
    }
  },
  "suffixes": {
    "installedPackage": "installedpackage",
    "labels": "customlabels",
    "navigationMenu": "navigationmenu",
    "resource": "staticresource",
    "scf": "scontrol",
    "crt": "certificate",
    "messageChannel": "lightningmessagechannel",
    "component": "apexcomponent",
    "page": "apexpage",
    "queue": "queue",
    "datatype": "customdatatype",
    "CaseSubjectParticle": "casesubjectparticle",
    "dataSource": "externaldatasource",
    "namedCredential": "namedcredential",
    "externalServiceRegistration": "externalserviceregistration",
    "role": "role",
    "territory": "territory",
    "group": "group",
    "uiplugin": "uiplugin",
    "globalValueSet": "globalvalueset",
    "globalPicklist": "globalpicklist",
    "standardValueSet": "standardvalueset",
    "customPermission": "custompermission",
    "object": "customobject",
    "reportType": "reporttype",
    "report": "report",
    "dashboard": "dashboard",
    "visualizationPlugin": "visualizationplugin",
    "snapshot": "analyticsnapshot",
    "feedFilter": "customfeedfilter",
    "layout": "layout",
    "weblink": "custompageweblink",
    "letter": "letterhead",
    "email": "emailtemplate",
    "quickAction": "quickaction",
    "form": "form",
    "flexipage": "flexipage",
    "tab": "customtab",
    "customApplicationComponent": "customapplicationcomponent",
    "app": "customapplication",
    "portal": "portal",
    "EmbeddedServiceConfig": "embeddedserviceconfig",
    "EmbeddedServiceLiveAgent": "embeddedserviceliveagent",
    "EmbeddedServiceFieldService": "embeddedservicefieldservice",
    "EmbeddedServiceBranding": "embeddedservicebranding",
    "recommendationStrategy": "recommendationstrategy",
    "flow": "flow",
    "flowDefinition": "flowdefinition",
    "eventType": "eventtype",
    "subscription": "eventsubscription",
    "delivery": "eventdelivery",
    "workflow": "workflow",
    "assignmentRules": "assignmentrules",
    "autoResponseRules": "autoresponserules",
    "escalationRules": "escalationrules",
    "postTemplate": "posttemplate",
    "approvalProcess": "approvalprocess",
    "homePageComponent": "homepagecomponent",
    "homePageLayout": "homepagelayout",
    "objectTranslation": "customobjecttranslation",
    "fieldTranslation": "customfieldtranslation",
    "translation": "translations",
    "globalValueSetTranslation": "globalvaluesettranslation",
    "standardValueSetTranslation": "standardvaluesettranslation",
    "cls": "apexclass",
    "trigger": "apextrigger",
    "testSuite": "apextestsuite",
    "profile": "profile",
    "permissionset": "permissionset",
    "permissionsetgroup": "permissionsetgroup",
    "md": "custommetadata",
    "profilePasswordPolicy": "profilepasswordpolicy",
    "profileSessionSetting": "profilesessionsetting",
    "datacategorygroup": "datacategorygroup",
    "remoteSite": "remotesitesetting",
    "cspTrustedSite": "csptrustedsite",
    "matchingRule": "matchingrules",
    "duplicateRule": "duplicaterule",
    "cleanDataService": "cleandataservice",
    "serviceChannel": "servicechannel",
    "queueRoutingConfig": "queueroutingconfig",
    "servicePresenceStatus": "servicepresencestatus",
    "presenceDeclineReason": "presencedeclinereason",
    "presenceUserConfig": "presenceuserconfig",
    "authprovider": "authprovider",
    "wapp": "waveapplication",
    "wds": "wavedataset",
    "geodata": "eclairgeodata",
    "wlens": "wavelens",
    "wdash": "wavedashboard",
    "xmd": "wavexmd",
    "wdf": "wavedataflow",
    "wdpr": "waverecipe",
    "site": "sitedotcom",
    "channelLayout": "channellayout",
    "asset": "contentasset",
    "marketingResourceType": "marketingresourcetype",
    "sharingRules": "sharingrules",
    "sharingSet": "sharingset",
    "community": "community",
    "ChatterExtension": "chatterextension",
    "callCenter": "callcenter",
    "milestoneType": "milestonetype",
    "entitlementProcess": "entitlementprocess",
    "entitlementTemplate": "entitlementtemplate",
    "notiftype": "customnotificationtype",
    "connectedApp": "connectedapp",
    "appMenu": "appmenu",
    "delegateGroup": "delegategroup",
    "network": "network",
    "networkBranding": "networkbranding",
    "customExperience": "customexperience",
    "communityThemeDefinition": "communitythemedefinition",
    "brandingSet": "brandingset",
    "flowCategory": "flowcategory",
    "lightningBolt": "lightningbolt",
    "lightningExperienceTheme": "lightningexperiencetheme",
    "communityTemplateDefinition": "communitytemplatedefinition",
    "managedTopics": "managedtopics",
    "keywords": "keywordlist",
    "userCriteria": "usercriteria",
    "rule": "moderationrule",
    "territory2Type": "territory2type",
    "territory2Model": "territory2model",
    "territory2Rule": "territory2rule",
    "territory2": "territory2",
    "campaignInfluenceModel": "campaigninfluencemodel",
    "samlssoconfig": "samlssoconfig",
    "dataPipeline": "datapipeline",
    "corsWhitelistOrigin": "corswhitelistorigin",
    "actionLinkGroupTemplate": "actionlinkgrouptemplate",
    "licenseDefinition": "licensedefinition",
    "transactionSecurityPolicy": "transactionsecuritypolicy",
    "policy": "accesscontrolpolicy",
    "skill": "skill",
    "liveChatDeployment": "livechatdeployment",
    "liveChatButton": "livechatbutton",
    "liveChatAgentConfig": "livechatagentconfig",
    "synonymDictionary": "synonymdictionary",
    "xorghub": "xorghub",
    "pathAssistant": "pathassistant",
    "LeadConvertSetting": "leadconvertsettings",
    "liveChatSensitiveDataRule": "livechatsensitivedatarule",
    "cachePartition": "platformcachepartition",
    "assistantRecommendationType": "assistantrecommendationtype",
    "insightType": "insighttype",
    "topicsForObjects": "topicsforobjects",
    "type": "integrationhubsettingstype",
    "settings": "settings",
    "orchestrationContext": "orchestrationcontext",
    "orchestration": "orchestration",
    "aiAssistantTemplate": "aiassistanttemplate",
    "featureParameterBoolean": "featureparameterboolean",
    "featureParameterDate": "featureparameterdate",
    "featureParameterInteger": "featureparameterinteger",
    "commandaction": "commandaction",
    "oauthcustomscope": "oauthcustomscope",
    "platformEventChannel": "platformeventchannel",
    "customHelpMenuSection": "customhelpmenusection",
    "prompt": "prompt",
    "mlDomain": "mldomain",
    "bot": "bot",
    "animationRule": "animationrule",
    "deployment": "recordactiondeployment",
    "EmbeddedServiceFlowConfig": "embeddedserviceflowconfig",
    "platformEventChannelMember": "platformeventchannelmember",
    "Canvas": "canvasmetadata",
    "MobileApplicationDetail": "mobileapplicationdetail",
    "lightningOnboardingConfig": "lightningonboardingconfig",
    "reportFolder": "reportfolder",
    "dashboardFolder": "dashboardfolder",
    "documentFolder": "documentfolder",
    "emailFolder": "emailFolder"
  },
  "strictTypeFolder": {
    "experiences": "experiencebundle",
    "aura": "auradefinitionbundle",
    "lwc": "lightningcomponentbundle",
    "documents": "document",
    "waveTemplates": "wavetemplatebundle",
    "objects": "customobject",
<<<<<<< HEAD
    "objectTranslations": "customobjecttranslation",
    "staticresources": "staticresource"
=======
    "staticresources": "staticresource",
    "sites": "customsite"
>>>>>>> f4912022
  },
  "strategies": {
    "apexclass": {
      "adapter": "matchingContentFile"
    },
    "apexpage": {
      "adapter": "matchingContentFile"
    },
    "apexcomponent": {
      "adapter": "matchingContentFile"
    },
    "apextrigger": {
      "adapter": "matchingContentFile"
    },
    "auradefinitionbundle": {
      "adapter": "bundle"
    },
    "certificate": {
      "adapter": "matchingContentFile"
    },
    "contentasset": {
      "adapter": "matchingContentFile"
    },
    "customobject": {
      "adapter": "decomposed",
      "transformer": "decomposed"
    },
<<<<<<< HEAD
    "customobjecttranslation": { "adapter": "decomposed", "transformer": "decomposed" },
    "customfieldtranslation": { "adapter": "decomposed","transformer": "decomposed" },
    "document": { "adapter": "mixedContent" },
    "emailtemplate": { "adapter": "matchingContentFile" },
    "experiencebundle": { "adapter": "mixedContent" },
    "lightningcomponentbundle": { "adapter": "bundle" },
    "networkbranding": { "adapter": "matchingContentFile" },
    "staticresource": { "adapter": "mixedContent" },
    "wavetemplatebundle": { "adapter": "bundle" }
=======
    "document": {
      "adapter": "mixedContent"
    },
    "emailtemplate": {
      "adapter": "matchingContentFile"
    },
    "experiencebundle": {
      "adapter": "mixedContent"
    },
    "lightningcomponentbundle": {
      "adapter": "bundle"
    },
    "networkbranding": {
      "adapter": "matchingContentFile"
    },
    "sitedotcom": {
      "adapter": "matchingContentFile"
    },
    "staticresource": {
      "adapter": "mixedContent"
    },
    "wavetemplatebundle": {
      "adapter": "bundle"
    }
>>>>>>> f4912022
  },
  "apiVersion": "48.0"
}<|MERGE_RESOLUTION|>--- conflicted
+++ resolved
@@ -1700,13 +1700,9 @@
     "documents": "document",
     "waveTemplates": "wavetemplatebundle",
     "objects": "customobject",
-<<<<<<< HEAD
     "objectTranslations": "customobjecttranslation",
-    "staticresources": "staticresource"
-=======
     "staticresources": "staticresource",
     "sites": "customsite"
->>>>>>> f4912022
   },
   "strategies": {
     "apexclass": {
@@ -1734,17 +1730,14 @@
       "adapter": "decomposed",
       "transformer": "decomposed"
     },
-<<<<<<< HEAD
-    "customobjecttranslation": { "adapter": "decomposed", "transformer": "decomposed" },
-    "customfieldtranslation": { "adapter": "decomposed","transformer": "decomposed" },
-    "document": { "adapter": "mixedContent" },
-    "emailtemplate": { "adapter": "matchingContentFile" },
-    "experiencebundle": { "adapter": "mixedContent" },
-    "lightningcomponentbundle": { "adapter": "bundle" },
-    "networkbranding": { "adapter": "matchingContentFile" },
-    "staticresource": { "adapter": "mixedContent" },
-    "wavetemplatebundle": { "adapter": "bundle" }
-=======
+    "customobjecttranslation": {
+      "adapter": "decomposed",
+      "transformer": "decomposed"
+    },
+    "customfieldtranslation": {
+      "adapter": "decomposed",
+      "transformer": "decomposed"
+    },
     "document": {
       "adapter": "mixedContent"
     },
@@ -1769,7 +1762,6 @@
     "wavetemplatebundle": {
       "adapter": "bundle"
     }
->>>>>>> f4912022
   },
   "apiVersion": "48.0"
 }