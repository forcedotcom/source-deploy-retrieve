--- conflicted
+++ resolved
@@ -1,21 +1,6 @@
 [
   {
     "name": "componentSetCreate",
-<<<<<<< HEAD
-    "duration": 719.4703750000044
-  },
-  {
-    "name": "sourceToMdapi",
-    "duration": 9654.836611999985
-  },
-  {
-    "name": "sourceToZip",
-    "duration": 10031.155679000018
-  },
-  {
-    "name": "mdapiToSource",
-    "duration": 7090.570546999981
-=======
     "duration": 699.4611569999252
   },
   {
@@ -29,6 +14,5 @@
   {
     "name": "mdapiToSource",
     "duration": 7174.2539270001
->>>>>>> 03736d05
   }
 ]