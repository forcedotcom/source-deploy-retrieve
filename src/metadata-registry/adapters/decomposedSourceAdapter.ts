--- conflicted
+++ resolved
@@ -56,10 +56,7 @@
     if (metaXml) {
       const childTypeId = this.type.children.suffixes[metaXml.suffix];
       const triggerIsAChild = !!childTypeId;
-<<<<<<< HEAD
       if (triggerIsAChild && canResolveChild) {
-=======
-      if (triggerIsAChild) {
         let parent = component;
         if (!parent) {
           parent = new SourceComponent(
@@ -71,7 +68,6 @@
             this.forceIgnore
           );
         }
->>>>>>> 7217807d
         return new SourceComponent(
           {
             name: metaXml.fullName,
