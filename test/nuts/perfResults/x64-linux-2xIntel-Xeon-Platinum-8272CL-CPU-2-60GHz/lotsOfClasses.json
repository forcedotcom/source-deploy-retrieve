--- conflicted
+++ resolved
@@ -1,21 +1,6 @@
 [
   {
     "name": "componentSetCreate",
-<<<<<<< HEAD
-    "duration": 425.6713430000236
-  },
-  {
-    "name": "sourceToMdapi",
-    "duration": 8908.706042999984
-  },
-  {
-    "name": "sourceToZip",
-    "duration": 6679.152606000018
-  },
-  {
-    "name": "mdapiToSource",
-    "duration": 4796.360680999991
-=======
     "duration": 423.7058580000303
   },
   {
@@ -29,6 +14,5 @@
   {
     "name": "mdapiToSource",
     "duration": 4751.506416000018
->>>>>>> 10811e74
   }
 ]