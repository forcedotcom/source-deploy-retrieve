--- conflicted
+++ resolved
@@ -17,7 +17,6 @@
   SfProject,
 } from '@salesforce/core';
 import { isString } from '@salesforce/ts-types';
-<<<<<<< HEAD
 import { MetadataApiDeploy, MetadataApiDeployOptions } from '../client/metadataApiDeploy';
 import { MetadataApiRetrieve } from '../client/metadataApiRetrieve';
 import { MetadataApiRetrieveOptions } from '../client/types';
@@ -30,25 +29,6 @@
 import { RegistryAccess } from '../registry/registryAccess';
 import { getCurrentApiVersion } from '../registry/coverage';
 import { MetadataType } from '../registry/types';
-=======
-import {
-  MetadataApiDeploy,
-  MetadataApiDeployOptions,
-  MetadataApiRetrieve,
-  MetadataApiRetrieveOptions,
-} from '../client';
-import { XML_DECL, XML_NS_KEY, XML_NS_URL } from '../common';
-import {
-  ComponentLike,
-  ConnectionResolver,
-  ManifestResolver,
-  MetadataComponent,
-  MetadataMember,
-  MetadataResolver,
-  SourceComponent,
-} from '../resolve';
-import { getCurrentApiVersion, MetadataType, RegistryAccess } from '../registry';
->>>>>>> 8ae1c6b9
 import {
   DestructiveChangesType,
   FromConnectionOptions,
